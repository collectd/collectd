ACLOCAL_AMFLAGS = -I m4
AM_YFLAGS = -d

if BUILD_WIN32
cpkgdatadir=$(datadir)
cpkglibdir=$(libdir)/plugins
cpkglocalstatedir=${localstatedir}
else
cpkgdatadir=$(pkgdatadir)
cpkglibdir=$(pkglibdir)
cpkglocalstatedir=${localstatedir}/lib/${PACKAGE_NAME}
endif

BUILT_SOURCES = \
	src/libcollectdclient/collectd/lcc_features.h \
	src/liboconfig/parser.h \
	$(dist_man_MANS)


CLEANFILES = \
	.perl-directory-stamp \
	bindings/buildperl/Collectd.pm \
	bindings/buildperl/Collectd/Plugins/OpenVZ.pm \
	bindings/buildperl/Collectd/Unixsock.pm \
	bindings/buildperl/Makefile.PL \
	collectd-api.jar \
	collectd.grpc.pb.cc \
	collectd.grpc.pb.h \
	collectd.pb.cc \
	collectd.pb.h \
	generic-jmx.jar \
	org/collectd/api/*.class \
	org/collectd/java/*.class \
	src/pinba.pb-c.c \
	src/pinba.pb-c.h \
	types.grpc.pb.cc \
	types.grpc.pb.h \
	types.pb.cc \
	types.pb.h


EXTRA_DIST = \
	bindings/perl/Makefile.PL \
	bindings/perl/lib/Collectd.pm \
	bindings/perl/lib/Collectd/Plugins/Monitorus.pm \
	bindings/perl/lib/Collectd/Plugins/OpenVZ.pm \
	bindings/perl/lib/Collectd/Unixsock.pm \
	bindings/perl/uninstall_mod.pl \
	contrib \
	proto/collectd.proto \
	proto/types.proto \
	src/collectd-email.pod \
	src/collectd-exec.pod \
	src/collectd-java.pod \
	src/collectd-lua.pod \
	src/collectd-nagios.pod \
	src/collectd-perl.pod \
	src/collectd-python.pod \
	src/collectd-snmp.pod \
	src/collectd-tg.pod \
	src/collectd-threshold.pod \
	src/collectd-unixsock.pod \
	src/collectd.conf.pod \
	src/collectd.pod \
	src/collectdctl.pod \
	src/collectdmon.pod \
	src/pinba.proto \
	src/postgresql_default.conf \
	src/types.db \
	src/types.db.pod \
	src/valgrind.FreeBSD.suppress \
	src/valgrind.suppress \
	testwrapper.sh \
	version-gen.sh


dist_man_MANS = \
	src/collectd.1 \
	src/collectd.conf.5 \
	src/collectd-email.5 \
	src/collectd-exec.5 \
	src/collectdctl.1 \
	src/collectd-java.5 \
	src/collectd-lua.5 \
	src/collectdmon.1 \
	src/collectd-nagios.1 \
	src/collectd-perl.5 \
	src/collectd-python.5 \
	src/collectd-snmp.5 \
	src/collectd-tg.1 \
	src/collectd-threshold.5 \
	src/collectd-unixsock.5 \
	src/types.db.5


nodist_pkgconfig_DATA = \
	src/libcollectdclient/libcollectdclient.pc

pkginclude_HEADERS = \
	src/libcollectdclient/collectd/client.h \
	src/libcollectdclient/collectd/lcc_features.h \
	src/libcollectdclient/collectd/network_buffer.h \
	src/libcollectdclient/collectd/network.h \
	src/libcollectdclient/collectd/network_parse.h \
	src/libcollectdclient/collectd/server.h \
	src/libcollectdclient/collectd/types.h

lib_LTLIBRARIES = libcollectdclient.la

if BUILD_WIN32
# TODO: Build all executables on Windows as well.
sbin_PROGRAMS = \
        collectd

bin_PROGRAMS =
else
sbin_PROGRAMS = \
	collectd \
	collectdmon


bin_PROGRAMS = \
	collectd-nagios \
	collectd-tg \
	collectdctl
endif # BUILD_WIN32


noinst_LTLIBRARIES = \
	libavltree.la \
	libcmds.la \
	libcommon.la \
	libformat_graphite.la \
	libformat_influxdb.la \
	libheap.la \
	libignorelist.la \
	liblatency.la \
	libllist.la \
	liblookup.la \
	libmetadata.la \
	libmetric.la \
	libmount.la \
	liboconfig.la \
<<<<<<< HEAD
	libstrbuf.la \
	libutf8.la
=======
	libresource_metrics.la \
	libstrbuf.la
>>>>>>> 7b50ac74


check_LTLIBRARIES = \
	libplugin_mock.la


check_PROGRAMS = \
	test_common \
	test_format_graphite \
	test_meta_data \
	test_metric \
	test_utils_avltree \
	test_utils_cmds \
	test_utils_heap \
	test_utils_latency \
	test_utils_message_parser \
	test_utils_mount \
	test_utils_resource_metrics \
	test_utils_strbuf \
	test_utils_subst \
	test_utils_time \
	test_utils_vl_lookup \
	test_libcollectd_network_parse \
	test_utils_config_cores


TESTS = $(check_PROGRAMS)

LOG_COMPILER = env VALGRIND="@VALGRIND@" $(abs_srcdir)/testwrapper.sh


jardir = $(cpkgdatadir)/java

pkglib_LTLIBRARIES =


PLUGIN_LDFLAGS = \
	-module \
	-avoid-version \
	-export-symbols-regex '\<module_register\>'
if BUILD_WIN32
PLUGIN_LDFLAGS += -shared -no-undefined -lcollectd -L.
endif


AM_CPPFLAGS = \
	-I$(top_srcdir)/src -I$(top_srcdir)/src/daemon \
	-DPREFIX='"${prefix}"' \
	-DCONFIGFILE='"${sysconfdir}/${PACKAGE_NAME}.conf"' \
	-DLOCALSTATEDIR='"${localstatedir}"' \
	-DPKGLOCALSTATEDIR='"${cpkglocalstatedir}"' \
	-DPLUGINDIR='"${cpkglibdir}"' \
	-DPKGDATADIR='"${cpkgdatadir}"'
if BUILD_WIN32
AM_CPPFLAGS += -DNOGDI
endif

COMMON_DEPS =
if BUILD_WIN32
COMMON_DEPS += collectd.exe
endif

# Link to these libraries..
COMMON_LIBS = $(PTHREAD_LIBS)
if BUILD_WIN32
COMMON_LIBS += -lws2_32
endif
if BUILD_WITH_GNULIB
COMMON_LIBS += -lgnu
endif
if BUILD_WITH_CAPABILITY
COMMON_LIBS += -lcap
endif
if BUILD_WITH_LIBRT
COMMON_LIBS += -lrt
endif
if BUILD_WITH_LIBPOSIX4
COMMON_LIBS += -lposix4
endif
if BUILD_WITH_LIBSOCKET
COMMON_LIBS += -lsocket
endif
if BUILD_WITH_LIBKSTAT
COMMON_LIBS += -lkstat
endif
if BUILD_WITH_LIBDEVINFO
COMMON_LIBS += -ldevinfo
endif


collectd_SOURCES = \
	src/daemon/cmd.h \
	src/daemon/collectd.c \
	src/daemon/collectd.h \
	src/daemon/configfile.c \
	src/daemon/configfile.h \
	src/daemon/data_set.c \
	src/daemon/data_set.h \
	src/daemon/filter_chain.c \
	src/daemon/filter_chain.h \
	src/daemon/globals.c \
	src/daemon/globals.h \
	src/daemon/plugin.c \
	src/daemon/plugin.h \
	src/daemon/resource.c \
	src/daemon/resource.h \
	src/daemon/types_list.c \
	src/daemon/types_list.h \
	src/daemon/utils_cache.c \
	src/daemon/utils_cache.h \
	src/daemon/utils_complain.c \
	src/daemon/utils_complain.h \
	src/daemon/utils_random.c \
	src/daemon/utils_random.h \
	src/daemon/utils_subst.c \
	src/daemon/utils_subst.h \
	src/daemon/utils_threshold.c \
	src/daemon/utils_threshold.h \
	src/daemon/utils_time.c \
	src/daemon/utils_time.h \
	src/utils/value_list/value_list.c \
	src/utils/value_list/value_list.h

collectd_CFLAGS = $(AM_CFLAGS)
collectd_CPPFLAGS = $(AM_CPPFLAGS)
collectd_LDFLAGS = -export-dynamic
collectd_LDADD = \
	libavltree.la \
	libcommon.la \
	libheap.la \
	libllist.la \
	libmetadata.la \
	libmetric.la \
	liboconfig.la \
	-lm \
	$(COMMON_LIBS) \
	$(DLOPEN_LIBS)

if BUILD_WIN32
collectd_SOURCES += src/daemon/cmd_windows.c
collectd_LDFLAGS += -ldl -Wl,--out-implib,libcollectd.a
else
collectd_SOURCES += src/daemon/cmd.c
endif

if BUILD_FEATURE_DAEMON
collectd_CPPFLAGS += -DPIDFILE='"${localstatedir}/run/${PACKAGE_NAME}.pid"'
endif

# The daemon needs to call sg_init, so we need to link it against libstatgrab,
# too. -octo
if BUILD_WITH_LIBSTATGRAB
collectd_CFLAGS += $(BUILD_WITH_LIBSTATGRAB_CFLAGS)
collectd_LDADD += $(BUILD_WITH_LIBSTATGRAB_LDFLAGS)
endif

if BUILD_WIN32
collectd_LDFLAGS += -Wl,--out-implib,libcollectd.a
endif

collectdmon_SOURCES = src/collectdmon.c


collectd_nagios_SOURCES = src/collectd-nagios.c
collectd_nagios_CPPFLAGS = $(AM_CPPFLAGS) \
	-I$(srcdir)/src/libcollectdclient \
	-I$(top_builddir)/src/libcollectdclient
collectd_nagios_LDADD = libcollectdclient.la
if BUILD_WITH_LIBSOCKET
collectd_nagios_LDADD += -lsocket
endif
if BUILD_AIX
collectd_nagios_LDADD += -lm
endif


collectdctl_SOURCES = src/collectdctl.c
collectdctl_CPPFLAGS = $(AM_CPPFLAGS) \
	-I$(srcdir)/src/libcollectdclient \
	-I$(top_builddir)/src/libcollectdclient
collectdctl_LDADD = libcollectdclient.la
if BUILD_WITH_LIBSOCKET
collectdctl_LDADD += -lsocket
endif
if BUILD_AIX
collectdctl_LDADD += -lm
endif


collectd_tg_SOURCES = src/collectd-tg.c
collectd_tg_CPPFLAGS = $(AM_CPPFLAGS) \
	-I$(srcdir)/src/libcollectdclient \
	-I$(top_builddir)/src/libcollectdclient
collectd_tg_LDADD = \
	$(PTHREAD_LIBS) \
	libheap.la \
	libcollectdclient.la
if BUILD_WITH_LIBSOCKET
collectd_tg_LDADD += -lsocket
endif
if BUILD_WITH_LIBRT
collectd_tg_LDADD += -lrt
endif
if BUILD_AIX
collectd_tg_LDADD += -lm
endif


test_common_SOURCES = \
	src/utils/common/common_test.c \
	src/testing.h
test_common_LDADD = libplugin_mock.la

test_meta_data_SOURCES = \
	src/utils/metadata/meta_data_test.c \
	src/testing.h
test_meta_data_LDADD = libplugin_mock.la

test_metric_SOURCES = \
	src/daemon/metric_test.c \
	src/testing.h
test_metric_LDADD = libplugin_mock.la

test_utils_avltree_SOURCES = \
	src/utils/avltree/avltree_test.c \
	src/testing.h
test_utils_avltree_LDADD = libavltree.la $(COMMON_LIBS)

test_utils_heap_SOURCES = \
	src/utils/heap/heap_test.c \
	src/testing.h
test_utils_heap_LDADD = libheap.la $(COMMON_LIBS)

test_utils_message_parser_SOURCES = \
	src/utils/message_parser/message_parser_test.c \
	src/testing.h \
	src/utils_tail_match.c src/utils_tail_match.h \
	src/utils/tail/tail.c src/utils/tail/tail.h \
	src/utils/match/match.c src/utils/match/match.h \
	src/utils/latency/latency.c src/utils/latency/latency.h \
	src/utils/latency/latency_config.c src/utils/latency/latency_config.h
test_utils_message_parser_CPPFLAGS = $(AM_CPPFLAGS)
test_utils_message_parser_LDADD = libplugin_mock.la -lm

test_utils_time_SOURCES = \
	src/daemon/utils_time_test.c \
	src/testing.h

test_utils_subst_SOURCES = \
	src/daemon/utils_subst_test.c \
	src/testing.h \
	src/daemon/utils_subst.c \
	src/daemon/utils_subst.h
test_utils_subst_LDADD = libplugin_mock.la

test_utils_config_cores_SOURCES = \
	src/utils/config_cores/config_cores_test.c \
	src/testing.h
test_utils_config_cores_LDADD = libplugin_mock.la

libavltree_la_SOURCES = \
	src/utils/avltree/avltree.c \
	src/utils/avltree/avltree.h

libcommon_la_SOURCES = \
	src/utils/common/common.c \
	src/utils/common/common.h
libcommon_la_LIBADD = libmetric.la libstrbuf.la $(COMMON_LIBS)

libheap_la_SOURCES = \
	src/utils/heap/heap.c \
	src/utils/heap/heap.h

libignorelist_la_SOURCES = \
	src/utils/ignorelist/ignorelist.c \
	src/utils/ignorelist/ignorelist.h

libllist_la_SOURCES = \
	src/daemon/utils_llist.c \
	src/daemon/utils_llist.h

libmetadata_la_SOURCES = \
	src/utils/metadata/meta_data.c \
	src/utils/metadata/meta_data.h

libmetric_la_SOURCES = \
		       src/daemon/metric.c \
		       src/daemon/metric.h
libmetric_la_LIBADD = libmetadata.la libutf8.la $(COMMON_LIBS)

libplugin_mock_la_SOURCES = \
	src/daemon/plugin_mock.c \
	src/daemon/configfile.c \
	src/daemon/configfile.h \
	src/daemon/resource.c \
	src/daemon/resource.h \
	src/daemon/types_list.c \
	src/daemon/types_list.h \
	src/daemon/utils_cache_mock.c \
	src/daemon/utils_complain.c \
	src/daemon/utils_complain.h \
	src/daemon/utils_time.c \
	src/daemon/utils_time.h \
	src/utils/value_list/value_list.c \
	src/utils/value_list/value_list.h
libplugin_mock_la_CPPFLAGS = $(AM_CPPFLAGS) -DMOCK_TIME
libplugin_mock_la_LIBADD = libmetric.la liboconfig.la libcommon.la libignorelist.la $(COMMON_LIBS)

libformat_influxdb_la_SOURCES = \
	src/utils/format_influxdb/format_influxdb.c \
	src/utils/format_influxdb/format_influxdb.h

libformat_graphite_la_SOURCES = \
	src/utils/format_graphite/format_graphite.c \
	src/utils/format_graphite/format_graphite.h
libformat_graphite_la_LIBADD = $(COMMON_LIBS)

test_format_graphite_SOURCES = \
	src/utils/format_graphite/format_graphite_test.c \
	src/testing.h
test_format_graphite_LDADD = \
	libformat_graphite.la \
	libplugin_mock.la \
	libstrbuf.la \
	-lm

if BUILD_WITH_LIBYAJL
noinst_LTLIBRARIES += libformat_json.la
libformat_json_la_SOURCES = \
	src/utils/format_json/format_json.c \
	src/utils/format_json/format_json.h
libformat_json_la_CPPFLAGS  = $(AM_CPPFLAGS)
libformat_json_la_LDFLAGS   = $(AM_LDFLAGS)
libformat_json_la_LIBADD    = libmetric.la
libformat_json_la_CPPFLAGS += $(BUILD_WITH_LIBYAJL_CPPFLAGS)
libformat_json_la_LDFLAGS  += $(BUILD_WITH_LIBYAJL_LDFLAGS)
libformat_json_la_LIBADD   += $(BUILD_WITH_LIBYAJL_LIBS)

check_PROGRAMS += test_format_json

test_format_json_SOURCES = \
	src/utils/format_json/format_json_test.c \
	src/testing.h
test_format_json_LDADD = \
	libformat_json.la \
	libplugin_mock.la \
	-lm
endif

if BUILD_PLUGIN_CEPH
test_plugin_ceph_SOURCES = src/ceph_test.c
test_plugin_ceph_CPPFLAGS = $(AM_CPPFLAGS) $(BUILD_WITH_LIBYAJL_CPPFLAGS)
test_plugin_ceph_LDFLAGS = $(PLUGIN_LDFLAGS) $(BUILD_WITH_LIBYAJL_LDFLAGS)
test_plugin_ceph_LDADD = libplugin_mock.la $(BUILD_WITH_LIBYAJL_LIBS)
check_PROGRAMS += test_plugin_ceph
endif

liblatency_la_SOURCES = \
	src/utils/latency/latency.c \
	src/utils/latency/latency.h \
	src/utils/latency/latency_config.c \
	src/utils/latency/latency_config.h
liblatency_la_LIBADD = \
	libcommon.la \
	-lm

test_utils_latency_SOURCES = \
	src/utils/latency/latency_test.c \
	src/testing.h
test_utils_latency_LDADD = \
	liblatency.la \
	libplugin_mock.la \
	-lm

libcmds_la_SOURCES = \
	src/utils/cmds/cmds.c \
	src/utils/cmds/cmds.h \
	src/utils/cmds/flush.c \
	src/utils/cmds/flush.h \
	src/utils/cmds/getthreshold.c \
	src/utils/cmds/getthreshold.h \
	src/utils/cmds/getval.c \
	src/utils/cmds/getval.h \
	src/utils/cmds/listval.c \
	src/utils/cmds/listval.h \
	src/utils/cmds/putmetric.c \
	src/utils/cmds/putmetric.h \
	src/utils/cmds/putnotif.c \
	src/utils/cmds/putnotif.h \
	src/utils/cmds/putval.c \
	src/utils/cmds/putval.h \
	src/utils/cmds/parse_option.c \
	src/utils/cmds/parse_option.h
libcmds_la_LIBADD = -lm

test_utils_cmds_SOURCES = \
	src/utils/cmds/cmds_test.c \
	src/testing.h
test_utils_cmds_LDADD = \
	libcmds.la \
	libplugin_mock.la

liblookup_la_SOURCES = \
	src/utils/lookup/vl_lookup.c \
	src/utils/lookup/vl_lookup.h
liblookup_la_LIBADD = libavltree.la

test_utils_vl_lookup_SOURCES = \
	src/utils/lookup/vl_lookup_test.c \
	src/testing.h
test_utils_vl_lookup_LDADD = \
	liblookup.la \
	libplugin_mock.la
if BUILD_WITH_LIBKSTAT
test_utils_vl_lookup_LDADD += -lkstat
endif

libmount_la_SOURCES = \
	src/utils/mount/mount.c \
	src/utils/mount/mount.h

test_utils_mount_SOURCES = \
	src/utils/mount/mount_test.c \
	src/testing.h
test_utils_mount_LDADD = \
	libmount.la \
	libplugin_mock.la
if BUILD_WITH_LIBKSTAT
test_utils_mount_LDADD += -lkstat
endif

libresource_metrics_la_SOURCES = src/utils/resource_metrics/resource_metrics.c \
				 src/utils/resource_metrics/resource_metrics.h
libresource_metrics_la_LIBADD = libcommon.la

test_utils_resource_metrics_SOURCES = \
	src/utils/resource_metrics/resource_metrics_test.c \
	src/testing.h
test_utils_resource_metrics_LDADD = libresource_metrics.la libplugin_mock.la

libstrbuf_la_SOURCES = \
		       src/utils/strbuf/strbuf.c \
		       src/utils/strbuf/strbuf.h

test_utils_strbuf_SOURCES = \
			    src/utils/strbuf/strbuf_test.c \
			    src/testing.h
test_utils_strbuf_LDADD = libstrbuf.la

libcollectdclient_la_SOURCES = \
	src/libcollectdclient/client.c \
	src/libcollectdclient/network.c \
	src/libcollectdclient/network_buffer.c \
	src/libcollectdclient/network_parse.c \
	src/libcollectdclient/server.c \
	src/libcollectdclient/collectd/stdendian.h
libcollectdclient_la_CPPFLAGS = \
	$(AM_CPPFLAGS) \
	-I$(srcdir)/src/libcollectdclient \
	-I$(top_builddir)/src/libcollectdclient \
	-I$(srcdir)/src/daemon
libcollectdclient_la_LDFLAGS = -version-info 2:0:1
libcollectdclient_la_LIBADD = -lm
if BUILD_WIN32
libcollectdclient_la_LDFLAGS += -shared -no-undefined
libcollectdclient_la_LIBADD += -lgnu -lws2_32 -liphlpapi
endif
if BUILD_WITH_LIBGCRYPT
libcollectdclient_la_CPPFLAGS += $(GCRYPT_CPPFLAGS)
libcollectdclient_la_LDFLAGS += $(GCRYPT_LDFLAGS)
libcollectdclient_la_LIBADD += $(GCRYPT_LIBS)
endif

# network_parse_test.c includes network_parse.c, so no need to link with
# libcollectdclient.so.
test_libcollectd_network_parse_SOURCES = src/libcollectdclient/network_parse_test.c
test_libcollectd_network_parse_CPPFLAGS = \
	$(AM_CPPFLAGS) \
	-I$(srcdir)/src/libcollectdclient \
	-I$(top_builddir)/src/libcollectdclient
if BUILD_WITH_LIBGCRYPT
test_libcollectd_network_parse_CPPFLAGS += $(GCRYPT_CPPFLAGS)
test_libcollectd_network_parse_LDFLAGS = $(GCRYPT_LDFLAGS)
test_libcollectd_network_parse_LDADD = $(GCRYPT_LIBS)
endif

liboconfig_la_SOURCES = \
	src/liboconfig/oconfig.c \
	src/liboconfig/oconfig.h \
	src/liboconfig/aux_types.h \
	src/liboconfig/scanner.l \
	src/liboconfig/parser.y
liboconfig_la_CPPFLAGS = -I$(srcdir)/src/liboconfig $(AM_CPPFLAGS)
liboconfig_la_LDFLAGS = -avoid-version $(LEXLIB)

libutf8_la_SOURCES = src/utils/utf8/utf8.c src/utils/utf8/utf8.h
check_PROGRAMS += test_utils_utf8
TESTS += test_utils_utf8
test_utils_utf8_SOURCES = src/utils/utf8/utf8_test.c
test_utils_utf8_LDADD = libutf8.la

if BUILD_WITH_LIBCURL
if BUILD_WITH_LIBSSL
if BUILD_WITH_LIBYAJL2
noinst_LTLIBRARIES += liboauth.la
liboauth_la_SOURCES = \
	src/utils/oauth/oauth.c \
	src/utils/oauth/oauth.h
liboauth_la_CPPFLAGS = \
	$(AM_CPPFLAGS) \
	$(BUILD_WITH_LIBCURL_CFLAGS) \
	$(BUILD_WITH_LIBSSL_CFLAGS) \
	$(BUILD_WITH_LIBYAJL_CPPFLAGS)
liboauth_la_LIBADD = \
	$(BUILD_WITH_LIBCURL_LIBS) \
	$(BUILD_WITH_LIBSSL_LIBS) \
	$(BUILD_WITH_LIBYAJL_LIBS)

check_PROGRAMS += test_utils_oauth
TESTS += test_utils_oauth
test_utils_oauth_SOURCES = \
	src/utils/oauth/oauth_test.c
test_utils_oauth_LDADD = \
	liboauth.la \
	libplugin_mock.la

noinst_LTLIBRARIES += libgce.la
libgce_la_SOURCES = \
	src/utils/gce/gce.c \
	src/utils/gce/gce.h
libgce_la_CPPFLAGS = \
	$(AM_CPPFLAGS) \
	$(BUILD_WITH_LIBCURL_CFLAGS)
libgce_la_LIBADD = \
	$(BUILD_WITH_LIBCURL_LIBS)
endif
endif
endif

if BUILD_WITH_LIBYAJL2
noinst_LTLIBRARIES += libformat_stackdriver.la
libformat_stackdriver_la_SOURCES = \
	src/utils/format_stackdriver/format_stackdriver.c \
	src/utils/format_stackdriver/format_stackdriver.h
libformat_stackdriver_la_CPPFLAGS = \
	$(AM_CPPFLAGS) \
	$(BUILD_WITH_LIBYAJL_CPPFLAGS)
libformat_stackdriver_la_LIBADD = \
	libavltree.la \
	$(BUILD_WITH_LIBSSL_LIBS) \
	$(BUILD_WITH_LIBYAJL_LIBS)

check_PROGRAMS += test_format_stackdriver
TESTS += test_format_stackdriver
test_format_stackdriver_SOURCES = \
	src/utils/format_stackdriver/format_stackdriver_test.c \
	src/testing.h
test_format_stackdriver_LDADD = \
	libformat_stackdriver.la \
	libplugin_mock.la \
	-lm
endif

if BUILD_PLUGIN_AGGREGATION
pkglib_LTLIBRARIES += aggregation.la
aggregation_la_SOURCES = \
	src/aggregation.c \
	src/utils/lookup/vl_lookup.c \
	src/utils/lookup/vl_lookup.h
aggregation_la_LDFLAGS = $(PLUGIN_LDFLAGS)
aggregation_la_LIBADD = -lm
endif

if BUILD_PLUGIN_AMQP
pkglib_LTLIBRARIES += amqp.la
amqp_la_SOURCES = src/amqp.c
amqp_la_CPPFLAGS = $(AM_CPPFLAGS) $(BUILD_WITH_LIBRABBITMQ_CPPFLAGS)
amqp_la_LDFLAGS = $(PLUGIN_LDFLAGS) $(BUILD_WITH_LIBRABBITMQ_LDFLAGS)
amqp_la_LIBADD = \
	$(BUILD_WITH_LIBRABBITMQ_LIBS) \
	libcmds.la \
	libformat_graphite.la \
	libformat_json.la
endif

if BUILD_PLUGIN_AMQP1
pkglib_LTLIBRARIES += amqp1.la
amqp1_la_SOURCES = \
	src/amqp1.c \
	src/utils/deq/deq.h
amqp1_la_CPPFLAGS = $(AM_CPPFLAGS) $(BUILD_WITH_LIBQPIDPROTON_CPPFLAGS)
amqp1_la_LDFLAGS = $(PLUGIN_LDFLAGS) $(BUILD_WITH_LIBQPIDPROTON_LDFLAGS)
amqp1_la_LIBADD = \
	$(BUILD_WITH_LIBQPIDPROTON_LIBS) \
	libcmds.la \
	libformat_graphite.la \
	libformat_json.la
endif

if BUILD_PLUGIN_APACHE
pkglib_LTLIBRARIES += apache.la
apache_la_SOURCES = src/apache.c
apache_la_CFLAGS = $(AM_CFLAGS) $(BUILD_WITH_LIBCURL_CFLAGS)
apache_la_LDFLAGS = $(PLUGIN_LDFLAGS)
apache_la_LIBADD = $(BUILD_WITH_LIBCURL_LIBS)
endif


if BUILD_PLUGIN_APCUPS
pkglib_LTLIBRARIES += apcups.la
apcups_la_SOURCES = src/apcups.c
apcups_la_LDFLAGS = $(PLUGIN_LDFLAGS)
apcups_la_LIBADD =
if BUILD_WITH_LIBSOCKET
apcups_la_LIBADD += -lsocket
endif
endif

if BUILD_PLUGIN_APPLE_SENSORS
pkglib_LTLIBRARIES += apple_sensors.la
apple_sensors_la_SOURCES = src/apple_sensors.c
apple_sensors_la_LDFLAGS = $(PLUGIN_LDFLAGS) -framework IOKit
endif

if BUILD_PLUGIN_AQUAERO
pkglib_LTLIBRARIES += aquaero.la
aquaero_la_SOURCES = src/aquaero.c
aquaero_la_CFLAGS = $(AM_CFLAGS) $(BUILD_WITH_LIBAQUAERO5_CFLAGS)
aquaero_la_LDFLAGS = $(PLUGIN_LDFLAGS) $(BUILD_WITH_LIBAQUAERO5_LDFLAGS)
aquaero_la_LIBADD = -laquaero5
endif

if BUILD_PLUGIN_BAROMETER
pkglib_LTLIBRARIES += barometer.la
barometer_la_SOURCES = src/barometer.c
barometer_la_LDFLAGS = $(PLUGIN_LDFLAGS)
barometer_la_LIBADD = -lm $(BUILD_WITH_LIBI2C_LIBS)
endif

if BUILD_PLUGIN_BATTERY
pkglib_LTLIBRARIES += battery.la
battery_la_SOURCES = \
	src/battery.c \
	src/battery_statefs.c
battery_la_LDFLAGS = $(PLUGIN_LDFLAGS)
if BUILD_WITH_LIBIOKIT
battery_la_LDFLAGS += -framework IOKit
endif
endif

if BUILD_PLUGIN_BIND
pkglib_LTLIBRARIES += bind.la
bind_la_SOURCES = src/bind.c
bind_la_CFLAGS = $(AM_CFLAGS) \
	$(BUILD_WITH_LIBCURL_CFLAGS) $(BUILD_WITH_LIBXML2_CFLAGS)
bind_la_LDFLAGS = $(PLUGIN_LDFLAGS)
bind_la_LIBADD = $(BUILD_WITH_LIBCURL_LIBS) $(BUILD_WITH_LIBXML2_LIBS)
endif

if BUILD_PLUGIN_BUDDYINFO
pkglib_LTLIBRARIES += buddyinfo.la
buddyinfo_la_SOURCES = src/buddyinfo.c
buddyinfo_la_LDFLAGS = $(PLUGIN_LDFLAGS)
buddyinfo_la_LIBADD = libignorelist.la
endif

if BUILD_PLUGIN_CAPABILITIES
pkglib_LTLIBRARIES += capabilities.la
capabilities_la_SOURCES = src/capabilities.c \
                          src/utils/dmi/dmi.c \
                          src/utils/dmi/dmi.h
capabilities_la_CPPFLAGS = $(AM_CPPFLAGS) \
	$(BUILD_WITH_LIBMICROHTTPD_CPPFLAGS) $(BUILD_WITH_LIBJANSSON_CPPFLAGS)
capabilities_la_LDFLAGS = $(PLUGIN_LDFLAGS) \
	$(BUILD_WITH_LIBMICROHTTPD_LDFLAGS) $(BUILD_WITH_LIBJANSSON_LDFLAGS)
capabilities_la_LIBADD = $(BUILD_WITH_LIBMICROHTTPD_LIBS) \
	$(BUILD_WITH_LIBJANSSON_LIBS)

test_plugin_capabilities_SOURCES = \
        src/capabilities_test.c
test_plugin_capabilities_CPPFLAGS = $(AM_CPPFLAGS) \
        $(BUILD_WITH_LIBJANSSON_CPPFLAGS)
test_plugin_capabilities_LDFLAGS = $(PLUGIN_LDFLAGS) \
        $(BUILD_WITH_LIBJANSSON_LDFLAGS)
test_plugin_capabilities_LDADD = libplugin_mock.la \
        $(BUILD_WITH_LIBJANSSON_LIBS)
check_PROGRAMS += test_plugin_capabilities
TESTS += test_plugin_capabilities
endif

if BUILD_PLUGIN_CEPH
pkglib_LTLIBRARIES += ceph.la
ceph_la_SOURCES = src/ceph.c
ceph_la_CPPFLAGS = $(AM_CPPFLAGS) $(BUILD_WITH_LIBYAJL_CPPFLAGS)
ceph_la_LDFLAGS = $(PLUGIN_LDFLAGS) $(BUILD_WITH_LIBYAJL_LDFLAGS)
ceph_la_LIBADD = $(BUILD_WITH_LIBYAJL_LIBS)
endif

if BUILD_PLUGIN_CGROUPS
pkglib_LTLIBRARIES += cgroups.la
cgroups_la_SOURCES = src/cgroups.c
cgroups_la_LDFLAGS = $(PLUGIN_LDFLAGS)
cgroups_la_LIBADD = libignorelist.la libmount.la
endif

if BUILD_PLUGIN_CHRONY
pkglib_LTLIBRARIES += chrony.la
chrony_la_SOURCES = src/chrony.c
chrony_la_LDFLAGS = $(PLUGIN_LDFLAGS)
chrony_la_LIBADD = -lm
endif

if BUILD_PLUGIN_CHECK_UPTIME
pkglib_LTLIBRARIES += check_uptime.la
check_uptime_la_SOURCES = src/check_uptime.c
check_uptime_la_LDFLAGS = $(PLUGIN_LDFLAGS)
endif

if BUILD_PLUGIN_CONNECTIVITY
pkglib_LTLIBRARIES += connectivity.la
connectivity_la_SOURCES = src/connectivity.c
connectivity_la_CFLAGS = $(AM_CFLAGS) $(BUILD_WITH_LIBMNL_CFLAGS)
connectivity_la_CPPFLAGS = $(AM_CPPFLAGS) $(BUILD_WITH_LIBYAJL_CPPFLAGS)
connectivity_la_LDFLAGS = $(PLUGIN_LDFLAGS) $(BUILD_WITH_LIBYAJL_LDFLAGS)
connectivity_la_LIBADD = $(BUILD_WITH_LIBYAJL_LIBS) $(BUILD_WITH_LIBMNL_LIBS) libignorelist.la
endif

if BUILD_PLUGIN_CONNTRACK
pkglib_LTLIBRARIES += conntrack.la
conntrack_la_SOURCES = src/conntrack.c
conntrack_la_LDFLAGS = $(PLUGIN_LDFLAGS)
endif

if BUILD_PLUGIN_CONTEXTSWITCH
pkglib_LTLIBRARIES += contextswitch.la
contextswitch_la_SOURCES = src/contextswitch.c
contextswitch_la_LDFLAGS = $(PLUGIN_LDFLAGS)
contextswitch_la_LIBADD =
if BUILD_WITH_PERFSTAT
contextswitch_la_LIBADD += -lperfstat
endif
endif

if BUILD_PLUGIN_CPU
pkglib_LTLIBRARIES += cpu.la
cpu_la_SOURCES = src/cpu.c
cpu_la_CFLAGS = $(AM_CFLAGS)
cpu_la_LDFLAGS = $(PLUGIN_LDFLAGS)
cpu_la_LIBADD =
if BUILD_WITH_LIBKSTAT
cpu_la_LIBADD += -lkstat
endif
if BUILD_WITH_LIBDEVINFO
cpu_la_LIBADD += -ldevinfo
endif
if BUILD_WITH_LIBSTATGRAB
cpu_la_CFLAGS += $(BUILD_WITH_LIBSTATGRAB_CFLAGS)
cpu_la_LIBADD += $(BUILD_WITH_LIBSTATGRAB_LDFLAGS)
endif
if BUILD_WITH_PERFSTAT
cpu_la_LIBADD += -lperfstat
endif
endif

if BUILD_PLUGIN_CPUFREQ
pkglib_LTLIBRARIES += cpufreq.la
cpufreq_la_SOURCES = src/cpufreq.c
cpufreq_la_LDFLAGS = $(PLUGIN_LDFLAGS)
endif

if BUILD_PLUGIN_CPUSLEEP
pkglib_LTLIBRARIES += cpusleep.la
cpusleep_la_SOURCES = src/cpusleep.c
cpusleep_la_LDFLAGS = $(PLUGIN_LDFLAGS)
endif

if BUILD_PLUGIN_CSV
pkglib_LTLIBRARIES += csv.la
csv_la_SOURCES = src/csv.c
csv_la_LDFLAGS = $(PLUGIN_LDFLAGS)
endif

if BUILD_PLUGIN_CURL
pkglib_LTLIBRARIES += curl.la
curl_la_SOURCES = \
	src/curl.c \
	src/utils/curl_stats/curl_stats.c \
	src/utils/curl_stats/curl_stats.h \
	src/utils/match/match.c \
	src/utils/match/match.h
curl_la_CFLAGS = $(AM_CFLAGS) $(BUILD_WITH_LIBCURL_CFLAGS)
curl_la_LDFLAGS = $(PLUGIN_LDFLAGS)
curl_la_LIBADD = liblatency.la $(BUILD_WITH_LIBCURL_LIBS)
endif

if BUILD_PLUGIN_CURL_JSON
pkglib_LTLIBRARIES += curl_json.la
curl_json_la_SOURCES = \
	src/curl_json.c \
	src/utils/curl_stats/curl_stats.c \
	src/utils/curl_stats/curl_stats.h
curl_json_la_CFLAGS = $(AM_CFLAGS) $(BUILD_WITH_LIBCURL_CFLAGS)
curl_json_la_CPPFLAGS = $(AM_CPPFLAGS) $(BUILD_WITH_LIBYAJL_CPPFLAGS)
curl_json_la_LDFLAGS = $(PLUGIN_LDFLAGS) $(BUILD_WITH_LIBYAJL_LDFLAGS)
curl_json_la_LIBADD = $(BUILD_WITH_LIBCURL_LIBS) $(BUILD_WITH_LIBYAJL_LIBS)

test_plugin_curl_json_SOURCES = src/curl_json_test.c \
				src/utils/curl_stats/curl_stats.c
test_plugin_curl_json_CPPFLAGS = $(AM_CPPFLAGS) $(BUILD_WITH_LIBYAJL_CPPFLAGS)
test_plugin_curl_json_LDFLAGS = $(PLUGIN_LDFLAGS) $(BUILD_WITH_LIBYAJL_LDFLAGS)
test_plugin_curl_json_LDADD = libavltree.la libplugin_mock.la $(BUILD_WITH_LIBCURL_LIBS) $(BUILD_WITH_LIBYAJL_LIBS)
check_PROGRAMS += test_plugin_curl_json
endif

if BUILD_PLUGIN_CURL_XML
pkglib_LTLIBRARIES += curl_xml.la
curl_xml_la_SOURCES = \
	src/curl_xml.c \
	src/utils/curl_stats/curl_stats.c \
	src/utils/curl_stats/curl_stats.h
curl_xml_la_CFLAGS = $(AM_CFLAGS) \
		$(BUILD_WITH_LIBCURL_CFLAGS) $(BUILD_WITH_LIBXML2_CFLAGS)
curl_xml_la_LDFLAGS = $(PLUGIN_LDFLAGS)
curl_xml_la_LIBADD = $(BUILD_WITH_LIBCURL_LIBS) $(BUILD_WITH_LIBXML2_LIBS)
endif

if BUILD_PLUGIN_DBI
pkglib_LTLIBRARIES += dbi.la
dbi_la_SOURCES = \
	src/dbi.c \
	src/utils/db_query/db_query.c \
	src/utils/db_query/db_query.h
dbi_la_CPPFLAGS = $(AM_CPPFLAGS) $(BUILD_WITH_LIBDBI_CPPFLAGS)
dbi_la_LDFLAGS = $(PLUGIN_LDFLAGS) $(BUILD_WITH_LIBDBI_LDFLAGS)
dbi_la_LIBADD = $(BUILD_WITH_LIBDBI_LIBS)
endif

if BUILD_PLUGIN_DCPMM
pkglib_LTLIBRARIES += dcpmm.la
dcpmm_la_SOURCES = src/dcpmm.c
dcpmm_la_CFLAGS = $(AM_CFLAGS) $(BUILD_WITH_LIBPMWAPI_CPPFLAGS)
dcpmm_la_LDFLAGS = $(PLUGIN_LDFLAGS) $(BUILD_WITH_LIBPMWAPI_LDFLAGS)
dcpmm_la_LIBADD = -lpmwapi
endif

if BUILD_PLUGIN_DF
pkglib_LTLIBRARIES += df.la
df_la_SOURCES = src/df.c
df_la_LDFLAGS = $(PLUGIN_LDFLAGS)
df_la_LIBADD = libignorelist.la libmount.la
endif

if BUILD_PLUGIN_DISK
pkglib_LTLIBRARIES += disk.la
disk_la_SOURCES = src/disk.c
disk_la_CFLAGS = $(AM_CFLAGS)
disk_la_CPPFLAGS = $(AM_CPPFLAGS)
disk_la_LDFLAGS = $(PLUGIN_LDFLAGS)
disk_la_LIBADD = libignorelist.la
if BUILD_WITH_LIBKSTAT
disk_la_LIBADD += -lkstat
endif
if BUILD_WITH_LIBDEVINFO
disk_la_LIBADD += -ldevinfo
endif
if BUILD_WITH_LIBIOKIT
disk_la_LDFLAGS += -framework IOKit
endif
if BUILD_WITH_LIBSTATGRAB
disk_la_CFLAGS += $(BUILD_WITH_LIBSTATGRAB_CFLAGS)
disk_la_LIBADD += $(BUILD_WITH_LIBSTATGRAB_LDFLAGS)
endif
if BUILD_WITH_LIBUDEV
disk_la_CPPFLAGS += $(BUILD_WITH_LIBUDEV_CPPFLAGS)
disk_la_LDFLAGS += $(BUILD_WITH_LIBUDEV_LDFLAGS)
disk_la_LIBADD += $(BUILD_WITH_LIBUDEV_LIBS)
endif
if BUILD_FREEBSD
disk_la_LIBADD += -ldevstat -lgeom
endif
if BUILD_WITH_PERFSTAT
disk_la_LIBADD += -lperfstat
endif
endif

if BUILD_PLUGIN_DNS
pkglib_LTLIBRARIES += dns.la
dns_la_SOURCES = \
	src/dns.c \
	src/utils/dns/dns.c \
	src/utils/dns/dns.h
dns_la_CPPFLAGS = $(AM_CPPFLAGS) $(BUILD_WITH_LIBPCAP_CPPFLAGS)
dns_la_LDFLAGS = $(PLUGIN_LDFLAGS) $(BUILD_WITH_LIBPCAP_LDFLAGS)
dns_la_LIBADD = $(BUILD_WITH_LIBPCAP_LIBS)
endif

if BUILD_PLUGIN_DPDKEVENTS
pkglib_LTLIBRARIES += dpdkevents.la
dpdkevents_la_SOURCES = src/dpdkevents.c src/utils/dpdk/dpdk.c src/utils/dpdk/dpdk.h
dpdkevents_la_CPPFLAGS = $(AM_CPPFLAGS) $(LIBDPDK_CPPFLAGS)
dpdkevents_la_CFLAGS = $(AM_CFLAGS) $(LIBDPDK_CFLAGS)
dpdkevents_la_LDFLAGS = $(PLUGIN_LDFLAGS) $(LIBDPDK_LDFLAGS)
dpdkevents_la_LIBADD = $(LIBDPDK_LIBS)
endif

if BUILD_PLUGIN_DPDKSTAT
pkglib_LTLIBRARIES += dpdkstat.la
dpdkstat_la_SOURCES = src/dpdkstat.c src/utils/dpdk/dpdk.c src/utils/dpdk/dpdk.h
dpdkstat_la_CPPFLAGS = $(AM_CPPFLAGS) $(LIBDPDK_CPPFLAGS)
dpdkstat_la_CFLAGS = $(AM_CFLAGS) $(LIBDPDK_CFLAGS)
dpdkstat_la_LDFLAGS = $(PLUGIN_LDFLAGS) $(LIBDPDK_LDFLAGS)
dpdkstat_la_LIBADD = $(LIBDPDK_LIBS)
endif
if BUILD_PLUGIN_DPDK_TELEMETRY
pkglib_LTLIBRARIES += dpdk_telemetry.la
dpdk_telemetry_la_SOURCES = src/dpdk_telemetry.c
dpdk_telemetry_la_CFLAGS = $(AM_CFLAGS)
dpdk_telemetry_la_LDFLAGS = $(PLUGIN_LDFLAGS) $(BUILD_WITH_LIBJANSSON_LDFLAGS)
dpdk_telemetry_la_LIBADD = $(BUILD_WITH_LIBJANSSON_LIBS)
endif

if BUILD_PLUGIN_DRBD
pkglib_LTLIBRARIES += drbd.la
drbd_la_SOURCES = src/drbd.c
drbd_la_LDFLAGS = $(PLUGIN_LDFLAGS)
endif

if BUILD_PLUGIN_EMAIL
pkglib_LTLIBRARIES += email.la
email_la_SOURCES = src/email.c
email_la_LDFLAGS = $(PLUGIN_LDFLAGS)
endif

if BUILD_PLUGIN_ENTROPY
pkglib_LTLIBRARIES += entropy.la
entropy_la_SOURCES = src/entropy.c
entropy_la_LDFLAGS = $(PLUGIN_LDFLAGS)
endif

if BUILD_PLUGIN_EXEC
pkglib_LTLIBRARIES += exec.la
exec_la_SOURCES = src/exec.c
exec_la_LDFLAGS = $(PLUGIN_LDFLAGS)
exec_la_LIBADD = libcmds.la
endif

if BUILD_PLUGIN_ETHSTAT
pkglib_LTLIBRARIES += ethstat.la
ethstat_la_SOURCES = src/ethstat.c
ethstat_la_LDFLAGS = $(PLUGIN_LDFLAGS)
ethstat_la_LIBADD = libignorelist.la

test_plugin_ethstat_SOURCES = src/ethstat_test.c
test_plugin_ethstat_LDFLAGS = $(PLUGIN_LDFLAGS)
test_plugin_ethstat_LDADD = libplugin_mock.la libavltree.la
check_PROGRAMS += test_plugin_ethstat
endif

if BUILD_PLUGIN_FHCOUNT
pkglib_LTLIBRARIES += fhcount.la
fhcount_la_SOURCES = src/fhcount.c
fhcount_la_LDFLAGS = $(PLUGIN_LDFLAGS)
endif

if BUILD_PLUGIN_FILECOUNT
pkglib_LTLIBRARIES += filecount.la
filecount_la_SOURCES = src/filecount.c
filecount_la_LDFLAGS = $(PLUGIN_LDFLAGS)
endif

if BUILD_PLUGIN_FSCACHE
pkglib_LTLIBRARIES += fscache.la
fscache_la_SOURCES = src/fscache.c
fscache_la_LDFLAGS = $(PLUGIN_LDFLAGS)
endif

if BUILD_PLUGIN_GMOND
pkglib_LTLIBRARIES += gmond.la
gmond_la_SOURCES = src/gmond.c
gmond_la_CPPFLAGS = $(AM_CPPFLAGS) $(GANGLIA_CPPFLAGS)
gmond_la_LDFLAGS = $(PLUGIN_LDFLAGS) $(GANGLIA_LDFLAGS)
gmond_la_LIBADD = $(GANGLIA_LIBS)
endif

if BUILD_PLUGIN_GPS
pkglib_LTLIBRARIES += gps.la
gps_la_SOURCES = src/gps.c
gps_la_CFLAGS = $(AM_CFLAGS) $(BUILD_WITH_LIBGPS_CFLAGS)
gps_la_LDFLAGS = $(PLUGIN_LDFLAGS) $(BUILD_WITH_LIBGPS_LDFLAGS)
gps_la_LIBADD = -lpthread $(BUILD_WITH_LIBGPS_LIBS)
endif

if BUILD_PLUGIN_GPU_NVIDIA
pkglib_LTLIBRARIES += gpu_nvidia.la
gpu_nvidia_la_SOURCES = src/gpu_nvidia.c
gpu_nvidia_la_CPPFLAGS = $(AM_CPPFLAGS) $(PLUGIN_CPPFLAGS) $(BUILD_WITH_CUDA_CPPFLAGS)
gpu_nvidia_la_LDFLAGS = $(PLUGIN_LDFLAGS) $(BUILD_WITH_CUDA_LDFLAGS)
gpu_nvidia_la_LIBADD = $(BUILD_WITH_CUDA_LIBS)
endif

if BUILD_PLUGIN_GPU_SYSMAN
pkglib_LTLIBRARIES += gpu_sysman.la
gpu_sysman_la_SOURCES = src/gpu_sysman.c
gpu_sysman_la_CPPFLAGS = $(AM_CPPFLAGS) $(PLUGIN_CPPFLAGS) $(BUILD_WITH_SYSMAN_CPPFLAGS)
gpu_sysman_la_LDFLAGS = $(PLUGIN_LDFLAGS) $(BUILD_WITH_SYSMAN_LDFLAGS)
gpu_sysman_la_LIBADD = $(BUILD_WITH_SYSMAN_LIBS)

test_plugin_gpu_sysman_SOURCES = src/gpu_sysman_test.c
test_plugin_gpu_sysman_CPPFLAGS = $(AM_CPPFLAGS) $(PLUGIN_CPPFLAGS) $(BUILD_WITH_SYSMAN_CPPFLAGS)
test_plugin_gpu_sysman_LDFLAGS = $(PLUGIN_LDFLAGS)
test_plugin_gpu_sysman_LDADD =
check_PROGRAMS += test_plugin_gpu_sysman
TESTS += test_plugin_gpu_sysman
endif

if BUILD_PLUGIN_GRPC
pkglib_LTLIBRARIES += grpc.la
grpc_la_SOURCES = src/grpc.cc
nodist_grpc_la_SOURCES = \
	collectd.grpc.pb.cc \
	collectd.pb.cc \
	types.pb.cc
grpc_la_CPPFLAGS = $(AM_CPPFLAGS) $(BUILD_WITH_LIBGRPCPP_CPPFLAGS) $(BUILD_WITH_LIBPROTOBUF_CPPFLAGS)
grpc_la_LDFLAGS = $(PLUGIN_LDFLAGS) $(BUILD_WITH_LIBGRPCPP_LDFLAGS) $(BUILD_WITH_LIBPROTOBUF_LDFLAGS)
grpc_la_LIBADD = $(BUILD_WITH_LIBGRPCPP_LIBS) $(BUILD_WITH_LIBPROTOBUF_LIBS)
endif

if BUILD_PLUGIN_HDDTEMP
pkglib_LTLIBRARIES += hddtemp.la
hddtemp_la_SOURCES = src/hddtemp.c
hddtemp_la_LDFLAGS = $(PLUGIN_LDFLAGS)
hddtemp_la_LIBADD =
if BUILD_WITH_LIBSOCKET
hddtemp_la_LIBADD += -lsocket
endif
endif

if BUILD_PLUGIN_HUGEPAGES
pkglib_LTLIBRARIES += hugepages.la
hugepages_la_SOURCES = src/hugepages.c
hugepages_la_LDFLAGS = $(PLUGIN_LDFLAGS)
endif

if BUILD_PLUGIN_INFINIBAND
pkglib_LTLIBRARIES += infiniband.la
infiniband_la_SOURCES = src/infiniband.c
infiniband_la_LDFLAGS = $(PLUGIN_LDFLAGS)
infiniband_la_LIBADD = libignorelist.la
endif

if BUILD_PLUGIN_INTEL_PMU
pkglib_LTLIBRARIES += intel_pmu.la
intel_pmu_la_SOURCES = \
	src/intel_pmu.c \
	src/utils/config_cores/config_cores.h \
	src/utils/config_cores/config_cores.c
intel_pmu_la_CPPFLAGS = $(AM_CPPFLAGS) $(BUILD_WITH_LIBJEVENTS_CPPFLAGS)
intel_pmu_la_LDFLAGS = $(PLUGIN_LDFLAGS) $(BUILD_WITH_LIBJEVENTS_LDFLAGS)
intel_pmu_la_LIBADD = $(BUILD_WITH_LIBJEVENTS_LIBS)
endif

if BUILD_PLUGIN_INTEL_RDT
pkglib_LTLIBRARIES += intel_rdt.la
intel_rdt_la_SOURCES = \
	src/intel_rdt.c \
	src/utils/proc_pids/proc_pids.c \
	src/utils/proc_pids/proc_pids.h \
	src/utils/config_cores/config_cores.h \
	src/utils/config_cores/config_cores.c
intel_rdt_la_CFLAGS = $(AM_CFLAGS) $(BUILD_WITH_LIBPQOS_CPPFLAGS)
intel_rdt_la_LDFLAGS = $(PLUGIN_LDFLAGS) $(BUILD_WITH_LIBPQOS_LDFLAGS)
intel_rdt_la_LIBADD = $(BUILD_WITH_LIBPQOS_LIBS)

test_plugin_intel_rdt_SOURCES = \
	src/intel_rdt_test.c \
	src/utils/config_cores/config_cores.c \
	src/utils/proc_pids/proc_pids.c
test_plugin_intel_rdt_CPPFLAGS = $(AM_CPPFLAGS) $(BUILD_WITH_LIBPQOS_CPPFLAGS)
test_plugin_intel_rdt_LDFLAGS = $(AM_LDFLAGS) $(BUILD_WITH_LIBPQOS_LDFLAGS)
test_plugin_intel_rdt_LDADD = libplugin_mock.la $(BUILD_WITH_LIBPQOS_LIBS)
check_PROGRAMS += test_plugin_intel_rdt
TESTS += test_plugin_intel_rdt

test_utils_proc_pids_SOURCES = \
	src/utils/proc_pids/proc_pids_test.c \
	src/testing.h
test_utils_proc_pids_LDADD = libplugin_mock.la
check_PROGRAMS += test_utils_proc_pids
TESTS += test_utils_proc_pids
endif

if BUILD_PLUGIN_INTERFACE
pkglib_LTLIBRARIES += interface.la
interface_la_SOURCES = src/interface.c
interface_la_CFLAGS = $(AM_CFLAGS)
interface_la_LDFLAGS = $(PLUGIN_LDFLAGS)
interface_la_LIBADD = libignorelist.la
if BUILD_WITH_LIBSTATGRAB
interface_la_CFLAGS += $(BUILD_WITH_LIBSTATGRAB_CFLAGS)
interface_la_LIBADD += $(BUILD_WITH_LIBSTATGRAB_LDFLAGS)
else
if BUILD_WITH_LIBKSTAT
interface_la_LIBADD += -lkstat
endif
if BUILD_WITH_LIBDEVINFO
interface_la_LIBADD += -ldevinfo
endif # BUILD_WITH_LIBDEVINFO
endif # !BUILD_WITH_LIBSTATGRAB
if BUILD_WITH_PERFSTAT
interface_la_LIBADD += -lperfstat
endif
endif # BUILD_PLUGIN_INTERFACE

if BUILD_PLUGIN_IPC
pkglib_LTLIBRARIES += ipc.la
ipc_la_SOURCES = src/ipc.c
ipc_la_LDFLAGS = $(PLUGIN_LDFLAGS)
endif

if BUILD_PLUGIN_IPTABLES
pkglib_LTLIBRARIES += iptables.la
iptables_la_SOURCES = src/iptables.c
iptables_la_CPPFLAGS = $(AM_CPPFLAGS) $(BUILD_WITH_LIBIPTC_CPPFLAGS)
iptables_la_LDFLAGS = $(PLUGIN_LDFLAGS)
iptables_la_LIBADD = $(BUILD_WITH_LIBIPTC_LDFLAGS)
endif

if BUILD_PLUGIN_IPMI
pkglib_LTLIBRARIES += ipmi.la
ipmi_la_SOURCES = src/ipmi.c
ipmi_la_CFLAGS = $(AM_CFLAGS) $(BUILD_WITH_OPENIPMI_CFLAGS)
ipmi_la_LDFLAGS = $(PLUGIN_LDFLAGS)
ipmi_la_LIBADD = libignorelist.la $(BUILD_WITH_OPENIPMI_LIBS)
endif

if BUILD_PLUGIN_IPSTATS
pkglib_LTLIBRARIES += ipstats.la
ipstats_la_SOURCES = src/ipstats.c
ipstats_la_LDFLAGS = $(PLUGIN_LDFLAGS)
endif

if BUILD_PLUGIN_IPVS
pkglib_LTLIBRARIES += ipvs.la
ipvs_la_SOURCES = src/ipvs.c
ipvs_la_LDFLAGS = $(PLUGIN_LDFLAGS)
endif

if BUILD_PLUGIN_IRQ
pkglib_LTLIBRARIES += irq.la
irq_la_SOURCES = src/irq.c
irq_la_LDFLAGS = $(PLUGIN_LDFLAGS)
irq_la_LIBADD = libignorelist.la
endif

if BUILD_PLUGIN_JAVA
pkglib_LTLIBRARIES += java.la
java_la_SOURCES = src/java.c
java_la_CPPFLAGS = $(AM_CPPFLAGS) $(JAVA_CPPFLAGS)
java_la_CFLAGS = $(AM_CFLAGS) $(JAVA_CFLAGS)
java_la_LDFLAGS = $(PLUGIN_LDFLAGS) $(JAVA_LDFLAGS)
java_la_LIBADD = $(JAVA_LIBS)
endif

if BUILD_PLUGIN_LOAD
pkglib_LTLIBRARIES += load.la
load_la_SOURCES = src/load.c
load_la_CFLAGS = $(AM_CFLAGS)
load_la_LDFLAGS = $(PLUGIN_LDFLAGS)
load_la_LIBADD =
if BUILD_WITH_LIBSTATGRAB
load_la_CFLAGS += $(BUILD_WITH_LIBSTATGRAB_CFLAGS)
load_la_LIBADD += $(BUILD_WITH_LIBSTATGRAB_LDFLAGS)
endif # BUILD_WITH_LIBSTATGRAB
if BUILD_WITH_PERFSTAT
load_la_LIBADD += -lperfstat
endif
endif # BUILD_PLUGIN_LOAD

if BUILD_PLUGIN_LOGFILE
pkglib_LTLIBRARIES += logfile.la
logfile_la_SOURCES = src/logfile.c
logfile_la_LDFLAGS = $(PLUGIN_LDFLAGS)
logfile_la_DEPENDENCIES = $(COMMON_DEPS)
endif

if BUILD_PLUGIN_LOGPARSER
pkglib_LTLIBRARIES += logparser.la
logparser_la_SOURCES = src/logparser.c \
	src/utils/message_parser/message_parser.c src/utils/message_parser/message_parser.h \
	src/utils_tail_match.c src/utils_tail_match.h \
	src/utils/tail/tail.c src/utils/tail/tail.h \
	src/utils/match/match.c src/utils/match/match.h \
	src/utils/latency/latency.c src/utils/latency/latency.h \
	src/utils/latency/latency_config.c src/utils/latency/latency_config.h
logparser_la_CPPFLAGS = $(AM_CPPFLAGS)
logparser_la_LDFLAGS = $(PLUGIN_LDFLAGS) -lm

test_plugin_logparser_SOURCES = src/logparser_test.c \
       src/utils/match/match.c src/utils/match/match.h \
       src/utils/message_parser/message_parser.c \
       src/utils_tail_match.c src/utils_tail_match.h \
       src/utils/tail/tail.c src/utils/tail/tail.h
test_plugin_logparser_CPPFLAGS = $(AM_CPPFLAGS)
test_plugin_logparser_LDFLAGS = $(PLUGIN_LDFLAGS)
test_plugin_logparser_LDADD = libplugin_mock.la liblatency.la
check_PROGRAMS += test_plugin_logparser
TESTS += test_plugin_logparser
endif

if BUILD_PLUGIN_LOG_LOGSTASH
pkglib_LTLIBRARIES += log_logstash.la
log_logstash_la_SOURCES = src/log_logstash.c
log_logstash_la_CPPFLAGS = $(AM_CPPFLAGS) $(BUILD_WITH_LIBYAJL_CPPFLAGS)
log_logstash_la_LDFLAGS = $(PLUGIN_LDFLAGS) $(BUILD_WITH_LIBYAJL_LDFLAGS)
log_logstash_la_LIBADD = $(BUILD_WITH_LIBYAJL_LIBS)
endif

if BUILD_PLUGIN_LPAR
pkglib_LTLIBRARIES += lpar.la
lpar_la_SOURCES = src/lpar.c
lpar_la_LDFLAGS = $(PLUGIN_LDFLAGS)
lpar_la_LIBADD = -lperfstat
endif

if BUILD_PLUGIN_LUA
pkglib_LTLIBRARIES += lua.la
lua_la_SOURCES = \
	src/lua.c \
	src/utils_lua.c \
	src/utils_lua.h
lua_la_CFLAGS = $(AM_CFLAGS) $(BUILD_WITH_LIBLUA_CFLAGS)
lua_la_LDFLAGS = $(PLUGIN_LDFLAGS)
lua_la_LIBADD = $(BUILD_WITH_LIBLUA_LIBS)
endif

if BUILD_PLUGIN_MADWIFI
pkglib_LTLIBRARIES += madwifi.la
madwifi_la_SOURCES = \
	src/madwifi.c \
	src/madwifi.h
madwifi_la_LDFLAGS = $(PLUGIN_LDFLAGS)
madwifi_la_LIBADD = libignorelist.la
endif

if BUILD_PLUGIN_MATCH_EMPTY_COUNTER
pkglib_LTLIBRARIES += match_empty_counter.la
match_empty_counter_la_SOURCES = src/match_empty_counter.c
match_empty_counter_la_LDFLAGS = $(PLUGIN_LDFLAGS)
endif

if BUILD_PLUGIN_MATCH_HASHED
pkglib_LTLIBRARIES += match_hashed.la
match_hashed_la_SOURCES = src/match_hashed.c
match_hashed_la_LDFLAGS = $(PLUGIN_LDFLAGS)
endif

if BUILD_PLUGIN_MATCH_REGEX
pkglib_LTLIBRARIES += match_regex.la
match_regex_la_SOURCES = src/match_regex.c
match_regex_la_LDFLAGS = $(PLUGIN_LDFLAGS)
endif

if BUILD_PLUGIN_MATCH_TIMEDIFF
pkglib_LTLIBRARIES += match_timediff.la
match_timediff_la_SOURCES = src/match_timediff.c
match_timediff_la_LDFLAGS = $(PLUGIN_LDFLAGS)
endif

if BUILD_PLUGIN_MATCH_VALUE
pkglib_LTLIBRARIES += match_value.la
match_value_la_SOURCES = src/match_value.c
match_value_la_LDFLAGS = $(PLUGIN_LDFLAGS)
endif

if BUILD_PLUGIN_MBMON
pkglib_LTLIBRARIES += mbmon.la
mbmon_la_SOURCES = src/mbmon.c
mbmon_la_LDFLAGS = $(PLUGIN_LDFLAGS)
mbmon_la_LIBADD =
if BUILD_WITH_LIBSOCKET
mbmon_la_LIBADD += -lsocket
endif
endif

if BUILD_PLUGIN_MCELOG
pkglib_LTLIBRARIES += mcelog.la
mcelog_la_SOURCES = src/mcelog.c
mcelog_la_LDFLAGS = $(PLUGIN_LDFLAGS)
endif

if BUILD_PLUGIN_MD
pkglib_LTLIBRARIES += md.la
md_la_SOURCES = src/md.c
md_la_LDFLAGS = $(PLUGIN_LDFLAGS)
md_la_LIBADD = libignorelist.la
endif

if BUILD_PLUGIN_MDEVENTS
pkglib_LTLIBRARIES += mdevents.la
mdevents_la_SOURCES = src/mdevents.c
mdevents_la_CFLAGS = $(AM_FLAGS)
mdevents_la_LDFLAGS = $(PLUGIN_LDFLAGS)
mdevents_la_LIBADD = libignorelist.la

test_plugin_mdevents_SOURCES = src/mdevents_test.c
test_plugin_mdevents_CFLAGS = $(AM_FLAGS)
test_plugin_mdevents_LDFLAGS = $(PLUGIN_LDFLAGS)
test_plugin_mdevents_LDADD = libplugin_mock.la
check_PROGRAMS += test_plugin_mdevents
TESTS += test_plugin_mdevents
endif

if BUILD_PLUGIN_MEMCACHEC
pkglib_LTLIBRARIES += memcachec.la
memcachec_la_SOURCES = \
	src/memcachec.c \
	src/utils/match/match.c \
	src/utils/match/match.h
memcachec_la_CPPFLAGS = $(AM_CPPFLAGS) $(BUILD_WITH_LIBMEMCACHED_CPPFLAGS)
memcachec_la_LDFLAGS = $(PLUGIN_LDFLAGS) $(BUILD_WITH_LIBMEMCACHED_LDFLAGS)
memcachec_la_LIBADD = liblatency.la $(BUILD_WITH_LIBMEMCACHED_LIBS)
endif

if BUILD_PLUGIN_MEMCACHED
pkglib_LTLIBRARIES += memcached.la
memcached_la_SOURCES = src/memcached.c
memcached_la_LDFLAGS = $(PLUGIN_LDFLAGS)
memcached_la_LIBADD =
if BUILD_WITH_LIBSOCKET
memcached_la_LIBADD += -lsocket
endif
endif

if BUILD_PLUGIN_MEMORY
pkglib_LTLIBRARIES += memory.la
memory_la_SOURCES = src/memory.c
memory_la_CFLAGS = $(AM_CFLAGS)
memory_la_LDFLAGS = $(PLUGIN_LDFLAGS)
memory_la_LIBADD =
if BUILD_WITH_LIBKSTAT
memory_la_LIBADD += -lkstat
endif
if BUILD_WITH_LIBDEVINFO
memory_la_LIBADD += -ldevinfo
endif
if BUILD_WITH_LIBSTATGRAB
memory_la_CFLAGS += $(BUILD_WITH_LIBSTATGRAB_CFLAGS)
memory_la_LIBADD += $(BUILD_WITH_LIBSTATGRAB_LDFLAGS)
endif
if BUILD_WITH_PERFSTAT
memory_la_LIBADD += -lperfstat
endif
endif

if BUILD_PLUGIN_MIC
pkglib_LTLIBRARIES += mic.la
mic_la_SOURCES = src/mic.c
mic_la_CPPFLAGS = $(AM_CPPFLAGS) $(BUILD_WITH_MIC_CPPFLAGS)
mic_la_LDFLAGS = $(PLUGIN_LDFLAGS) $(BUILD_WITH_MIC_LDFLAGS)
mic_la_LIBADD = libignorelist.la $(BUILD_WITH_MIC_LIBS)
endif

if BUILD_PLUGIN_MODBUS
pkglib_LTLIBRARIES += modbus.la
modbus_la_SOURCES = src/modbus.c
modbus_la_CFLAGS = $(AM_CFLAGS) $(BUILD_WITH_LIBMODBUS_CFLAGS)
modbus_la_LDFLAGS = $(PLUGIN_LDFLAGS)
modbus_la_LIBADD = $(BUILD_WITH_LIBMODBUS_LIBS)
endif

if BUILD_PLUGIN_MQTT
pkglib_LTLIBRARIES += mqtt.la
mqtt_la_SOURCES = src/mqtt.c
mqtt_la_CPPFLAGS = $(AM_CPPFLAGS) $(BUILD_WITH_LIBMOSQUITTO_CPPFLAGS)
mqtt_la_LDFLAGS = $(PLUGIN_LDFLAGS) $(BUILD_WITH_LIBMOSQUITTO_LDFLAGS)
mqtt_la_LIBADD = $(BUILD_WITH_LIBMOSQUITTO_LIBS)
endif

if BUILD_PLUGIN_MMC
pkglib_LTLIBRARIES += mmc.la
mmc_la_SOURCES = src/mmc.c
mmc_la_CPPFLAGS = $(AM_CPPFLAGS) $(BUILD_WITH_LIBUDEV_CPPFLAGS)
mmc_la_LDFLAGS = $(PLUGIN_LDFLAGS) $(BUILD_WITH_LIBUDEV_LDFLAGS)
mmc_la_LIBADD = libignorelist.la $(BUILD_WITH_LIBUDEV_LIBS)
endif

if BUILD_PLUGIN_MULTIMETER
pkglib_LTLIBRARIES += multimeter.la
multimeter_la_SOURCES = src/multimeter.c
multimeter_la_LDFLAGS = $(PLUGIN_LDFLAGS)
endif

if BUILD_PLUGIN_MYSQL
pkglib_LTLIBRARIES += mysql.la
mysql_la_SOURCES = src/mysql.c
mysql_la_CFLAGS = $(AM_CFLAGS) $(BUILD_WITH_LIBMYSQL_CFLAGS)
mysql_la_LDFLAGS = $(PLUGIN_LDFLAGS)
mysql_la_LIBADD = $(BUILD_WITH_LIBMYSQL_LIBS)
endif

if BUILD_PLUGIN_NETAPP
pkglib_LTLIBRARIES += netapp.la
netapp_la_SOURCES = src/netapp.c
netapp_la_CPPFLAGS = $(AM_CPPFLAGS) $(LIBNETAPP_CPPFLAGS)
netapp_la_LDFLAGS = $(PLUGIN_LDFLAGS) $(LIBNETAPP_LDFLAGS)
netapp_la_LIBADD = libignorelist.la $(LIBNETAPP_LIBS)
endif

if BUILD_PLUGIN_NETLINK
pkglib_LTLIBRARIES += netlink.la
netlink_la_SOURCES = src/netlink.c
netlink_la_CFLAGS = $(AM_CFLAGS) $(BUILD_WITH_LIBMNL_CFLAGS)
netlink_la_LDFLAGS = $(PLUGIN_LDFLAGS)
netlink_la_LIBADD = $(BUILD_WITH_LIBMNL_LIBS)

test_plugin_netlink_SOURCES = src/netlink_test.c
test_plugin_netlink_CFLAGS = $(AM_CFLAGS) $(BUILD_WITH_LIBMNL_CFLAGS)
test_plugin_netlink_LDFLAGS = $(PLUGIN_LDFLAGS)
test_plugin_netlink_LDADD = \
	libplugin_mock.la \
	$(BUILD_WITH_LIBMNL_LIBS)
check_PROGRAMS += test_plugin_netlink
TESTS += test_plugin_netlink
endif

if BUILD_PLUGIN_NETWORK
pkglib_LTLIBRARIES += network.la
network_la_SOURCES = \
	src/network.c \
	src/network.h \
	src/utils_fbhash.c \
	src/utils_fbhash.h
network_la_CPPFLAGS = $(AM_CPPFLAGS)
network_la_LDFLAGS = $(PLUGIN_LDFLAGS)
network_la_LIBADD =
if BUILD_WITH_LIBSOCKET
network_la_LIBADD += -lsocket
endif
if BUILD_WITH_LIBGCRYPT
network_la_CPPFLAGS += $(GCRYPT_CPPFLAGS)
network_la_LDFLAGS += $(GCRYPT_LDFLAGS)
network_la_LIBADD += $(GCRYPT_LIBS)
endif

test_plugin_network_SOURCES = \
	src/network_test.c \
	src/utils_fbhash.c
test_plugin_network_CPPFLAGS = $(AM_CPPFLAGS) $(GCRYPT_CPPFLAGS)
test_plugin_network_LDFLAGS = $(PLUGIN_LDFLAGS) $(GCRYPT_LDFLAGS)
test_plugin_network_LDADD = \
	libavltree.la \
	libplugin_mock.la \
	$(GCRYPT_LIBS)
if BUILD_WITH_LIBSOCKET
test_plugin_network_LDADD += -lsocket
endif
if BUILD_WITH_LIBNSL
test_plugin_network_LDADD += -lnsl
endif
check_PROGRAMS += test_plugin_network
endif

if BUILD_PLUGIN_NFS
pkglib_LTLIBRARIES += nfs.la
nfs_la_SOURCES = src/nfs.c
nfs_la_LDFLAGS = $(PLUGIN_LDFLAGS)
endif

if BUILD_PLUGIN_NGINX
pkglib_LTLIBRARIES += nginx.la
nginx_la_SOURCES = src/nginx.c
nginx_la_CFLAGS = $(AM_CFLAGS) $(BUILD_WITH_LIBCURL_CFLAGS)
nginx_la_LDFLAGS = $(PLUGIN_LDFLAGS)
nginx_la_LIBADD = $(BUILD_WITH_LIBCURL_LIBS)
endif

if BUILD_PLUGIN_NOTIFY_DESKTOP
pkglib_LTLIBRARIES += notify_desktop.la
notify_desktop_la_SOURCES = src/notify_desktop.c
notify_desktop_la_CFLAGS = $(AM_CFLAGS) $(LIBNOTIFY_CFLAGS)
notify_desktop_la_LDFLAGS = $(PLUGIN_LDFLAGS)
notify_desktop_la_LIBADD = $(LIBNOTIFY_LIBS)
endif

if BUILD_PLUGIN_NOTIFY_EMAIL
pkglib_LTLIBRARIES += notify_email.la
notify_email_la_SOURCES = src/notify_email.c
notify_email_la_CPPFLAGS = $(AM_CPPFLAGS) $(BUILD_WITH_LIBESMTP_CPPFLAGS)
notify_email_la_LDFLAGS = $(PLUGIN_LDFLAGS) $(BUILD_WITH_LIBESMTP_LDFLAGS)
notify_email_la_LIBADD = $(BUILD_WITH_LIBESMTP_LIBS)
endif

if BUILD_PLUGIN_NOTIFY_NAGIOS
pkglib_LTLIBRARIES += notify_nagios.la
notify_nagios_la_SOURCES = src/notify_nagios.c
notify_nagios_la_LDFLAGS = $(PLUGIN_LDFLAGS)
endif

if BUILD_PLUGIN_NTPD
pkglib_LTLIBRARIES += ntpd.la
ntpd_la_SOURCES = src/ntpd.c
ntpd_la_LDFLAGS = $(PLUGIN_LDFLAGS)
ntpd_la_LIBADD =
if BUILD_WITH_LIBSOCKET
ntpd_la_LIBADD += -lsocket
endif
endif

if BUILD_PLUGIN_NUMA
pkglib_LTLIBRARIES += numa.la
numa_la_SOURCES = src/numa.c
numa_la_LDFLAGS = $(PLUGIN_LDFLAGS)
endif

if BUILD_PLUGIN_NUT
pkglib_LTLIBRARIES += nut.la
nut_la_SOURCES = src/nut.c
nut_la_CFLAGS = $(AM_CFLAGS) $(BUILD_WITH_LIBUPSCLIENT_CFLAGS)
nut_la_LDFLAGS = $(PLUGIN_LDFLAGS)
nut_la_LIBADD = $(BUILD_WITH_LIBUPSCLIENT_LIBS)
endif

if BUILD_PLUGIN_OLSRD
pkglib_LTLIBRARIES += olsrd.la
olsrd_la_SOURCES = src/olsrd.c
olsrd_la_LDFLAGS = $(PLUGIN_LDFLAGS)
olsrd_la_LIBADD =
if BUILD_WITH_LIBSOCKET
olsrd_la_LIBADD += -lsocket
endif
endif

if BUILD_PLUGIN_ONEWIRE
pkglib_LTLIBRARIES += onewire.la
onewire_la_SOURCES = src/onewire.c
onewire_la_CPPFLAGS = $(AM_CPPFLAGS) $(BUILD_WITH_LIBOWCAPI_CPPFLAGS)
onewire_la_LDFLAGS = $(PLUGIN_LDFLAGS) $(BUILD_WITH_LIBOWCAPI_LDFLAGS)
onewire_la_LIBADD = libignorelist.la $(BUILD_WITH_LIBOWCAPI_LIBS)
endif

if BUILD_PLUGIN_OPENLDAP
pkglib_LTLIBRARIES += openldap.la
openldap_la_SOURCES = src/openldap.c
openldap_la_CPPFLAGS = $(AM_CPPFLAGS) $(BUILD_WITH_LIBLDAP_CPPFLAGS)
openldap_la_LDFLAGS = $(PLUGIN_LDFLAGS) $(BUILD_WITH_LIBLDAP_LDFLAGS)
openldap_la_LIBADD = -lldap
endif

if BUILD_PLUGIN_OPENVPN
pkglib_LTLIBRARIES += openvpn.la
openvpn_la_SOURCES = src/openvpn.c
openvpn_la_LDFLAGS = $(PLUGIN_LDFLAGS)
endif

if BUILD_PLUGIN_ORACLE
pkglib_LTLIBRARIES += oracle.la
oracle_la_SOURCES = \
	src/oracle.c \
	src/utils/db_query/db_query.c \
	src/utils/db_query/db_query.h
oracle_la_CPPFLAGS = $(AM_CPPFLAGS) $(BUILD_WITH_ORACLE_CPPFLAGS)
oracle_la_LIBADD = $(BUILD_WITH_ORACLE_LIBS)
oracle_la_LDFLAGS = $(PLUGIN_LDFLAGS)
endif

if BUILD_PLUGIN_OVS_EVENTS
pkglib_LTLIBRARIES += ovs_events.la
ovs_events_la_SOURCES = \
	src/ovs_events.c \
	src/utils/ovs/ovs.c \
	src/utils/ovs/ovs.h
ovs_events_la_CPPFLAGS = $(AM_CPPFLAGS) $(BUILD_WITH_LIBYAJL_CPPFLAGS)
ovs_events_la_LDFLAGS = $(PLUGIN_LDFLAGS) $(BUILD_WITH_LIBYAJL_LDFLAGS)
ovs_events_la_LIBADD = $(BUILD_WITH_LIBYAJL_LIBS)
endif

if BUILD_PLUGIN_OVS_STATS
pkglib_LTLIBRARIES += ovs_stats.la
ovs_stats_la_SOURCES = \
	src/ovs_stats.c \
	src/utils/ovs/ovs.c \
	src/utils/ovs/ovs.h
ovs_stats_la_CPPFLAGS = $(AM_CPPFLAGS) $(BUILD_WITH_LIBYAJL_CPPFLAGS)
ovs_stats_la_LDFLAGS = $(PLUGIN_LDFLAGS) $(BUILD_WITH_LIBYAJL_LDFLAGS)
ovs_stats_la_LIBADD = $(BUILD_WITH_LIBYAJL_LIBS)
endif

if BUILD_PLUGIN_PCIE_ERRORS
pkglib_LTLIBRARIES += pcie_errors.la
pcie_errors_la_SOURCES = src/pcie_errors.c
pcie_errors_la_CPPFLAGS = $(AM_CPPFLAGS)
pcie_errors_la_LDFLAGS = $(PLUGIN_LDFLAGS)

test_plugin_pcie_errors_SOURCES = \
	src/pcie_errors_test.c \
	src/daemon/utils_llist.c
test_plugin_pcie_errors_CPPFLAGS = $(AM_CPPFLAGS)
test_plugin_pcie_errors_LDFLAGS = $(PLUGIN_LDFLAGS)
test_plugin_pcie_errors_LDADD = \
	libllist.la \
	libplugin_mock.la
check_PROGRAMS += test_plugin_pcie_errors
TESTS += test_plugin_pcie_errors
endif

if BUILD_PLUGIN_PERL
pkglib_LTLIBRARIES += perl.la
perl_la_SOURCES = src/perl.c
# Despite C99 providing the "bool" type thru stdbool.h, Perl defines its own
# version of that type if HAS_BOOL is not defined... *sigh*
perl_la_CPPFLAGS = $(AM_CPPFLAGS) -DHAS_BOOL=1
# Despite off_t being 64 bit wide on 64 bit platforms, Perl insist on using
# off64_t which is only exposed when _LARGEFILE64_SOURCE is defined... *sigh*
# On older platforms we also need _REENTRANT. _GNU_SOURCE sets both of these.
perl_la_CPPFLAGS += -D_GNU_SOURCE
perl_la_CFLAGS = $(AM_CFLAGS) \
	$(PERL_CFLAGS) \
	-DXS_VERSION=\"$(VERSION)\" -DVERSION=\"$(VERSION)\"
perl_la_LDFLAGS = $(PLUGIN_LDFLAGS) $(PERL_LDFLAGS)
perl_la_LIBADD = $(PERL_LIBS)
endif

if BUILD_PLUGIN_PF
pkglib_LTLIBRARIES += pf.la
pf_la_SOURCES = src/pf.c
pf_la_LDFLAGS = $(PLUGIN_LDFLAGS)
endif

if BUILD_PLUGIN_PINBA
pkglib_LTLIBRARIES += pinba.la
pinba_la_SOURCES = src/pinba.c
nodist_pinba_la_SOURCES = \
	src/pinba.pb-c.c \
	src/pinba.pb-c.h
pinba_la_CPPFLAGS = $(AM_CPPFLAGS) $(BUILD_WITH_LIBPROTOBUF_C_CPPFLAGS)
pinba_la_LDFLAGS = $(PLUGIN_LDFLAGS) $(BUILD_WITH_LIBPROTOBUF_C_LDFLAGS)
pinba_la_LIBADD = $(BUILD_WITH_LIBPROTOBUF_C_LIBS)
endif

if BUILD_PLUGIN_PING
pkglib_LTLIBRARIES += ping.la
ping_la_SOURCES = src/ping.c
ping_la_CPPFLAGS = $(AM_CPPFLAGS) $(BUILD_WITH_LIBOPING_CPPFLAGS)
ping_la_LDFLAGS = $(PLUGIN_LDFLAGS) $(BUILD_WITH_LIBOPING_LDFLAGS)
ping_la_LIBADD = -loping -lm
endif

if BUILD_PLUGIN_POSTGRESQL
pkglib_LTLIBRARIES += postgresql.la
postgresql_la_SOURCES = \
	src/postgresql.c \
	src/utils/db_query/db_query.c \
	src/utils/db_query/db_query.h
postgresql_la_CPPFLAGS = $(AM_CPPFLAGS) $(BUILD_WITH_LIBPQ_CPPFLAGS)
postgresql_la_LDFLAGS = $(PLUGIN_LDFLAGS) \
	$(BUILD_WITH_LIBPQ_LDFLAGS)
postgresql_la_LIBADD = $(BUILD_WITH_LIBPQ_LIBS)
endif

if BUILD_PLUGIN_POWERDNS
pkglib_LTLIBRARIES += powerdns.la
powerdns_la_SOURCES = src/powerdns.c
powerdns_la_LDFLAGS = $(PLUGIN_LDFLAGS)
endif

if BUILD_PLUGIN_PYTHON
pkglib_LTLIBRARIES += python.la
python_la_SOURCES = \
	src/python.c \
	src/pyconfig.c \
	src/pyvalues.c \
	src/cpython.h
python_la_CPPFLAGS = $(AM_CPPFLAGS) $(LIBPYTHON_CPPFLAGS)
python_la_LDFLAGS = $(PLUGIN_LDFLAGS) $(LIBPYTHON_LDFLAGS)
endif

if HAVE_LIBMNL
noinst_LTLIBRARIES += libtaskstats.la
libtaskstats_la_SOURCES = \
	src/utils/taskstats/taskstats.c \
	src/utils/taskstats/taskstats.h
libtaskstats_la_CFLAGS = $(AM_CFLAGS) $(BUILD_WITH_LIBMNL_CFLAGS)
libtaskstats_la_LIBADD = $(BUILD_WITH_LIBMNL_LIBS)
endif

if BUILD_PLUGIN_PROCESSES
pkglib_LTLIBRARIES += processes.la
processes_la_SOURCES = src/processes.c
processes_la_CPPFLAGS = $(AM_CPPFLAGS)
processes_la_LDFLAGS = $(PLUGIN_LDFLAGS)
processes_la_LIBADD =
if BUILD_WITH_LIBKVM_GETPROCS
processes_la_LIBADD += -lkvm
endif
if HAVE_LIBMNL
processes_la_CPPFLAGS += -DHAVE_LIBTASKSTATS=1
processes_la_LIBADD += libtaskstats.la
endif
endif

if BUILD_PLUGIN_PROCEVENT
pkglib_LTLIBRARIES += procevent.la
procevent_la_SOURCES = src/procevent.c
procevent_la_CPPFLAGS = $(AM_CPPFLAGS) $(BUILD_WITH_LIBYAJL_CPPFLAGS)
procevent_la_LDFLAGS = $(PLUGIN_LDFLAGS) $(BUILD_WITH_LIBYAJL_LDFLAGS)
procevent_la_LIBADD = $(BUILD_WITH_LIBYAJL_LIBS) libignorelist.la
endif

if BUILD_PLUGIN_PROTOCOLS
pkglib_LTLIBRARIES += protocols.la
protocols_la_SOURCES = src/protocols.c
protocols_la_LDFLAGS = $(PLUGIN_LDFLAGS)
protocols_la_LIBADD = libignorelist.la
endif

if BUILD_PLUGIN_REDFISH
pkglib_LTLIBRARIES += redfish.la
redfish_la_SOURCES = src/redfish.c
redfish_la_CPPFLAGS = $(AM_CPPFLAGS) $(BUILD_WITH_LIBREDFISH_CPPFLAGS)
redfish_la_LDFLAGS = $(PLUGIN_LDFLAGS) $(BUILD_WITH_LIBREDFISH_LDFLAGS)
redfish_la_LIBADD = $(BUILD_WITH_LIBREDFISH_LIBS) -lredfish

test_plugin_redfish_SOURCES = src/redfish_test.c
test_plugin_redfish_CPPFLAGS = $(AM_CPPFLAGS) $(BUILD_WITH_LIBREDFISH_CPPFLAGS)
test_plugin_redfish_LDFLAGS = $(PLUGIN_LDFLAGS) $(BUILD_WITH_LIBREDFISH_LDFLAGS)
test_plugin_redfish_LDADD = libplugin_mock.la libavltree.la libllist.la \
                            $(BUILD_WITH_LIBREDFISH_LIBS) -lredfish -ljansson
check_PROGRAMS += test_plugin_redfish
TESTS += test_plugin_redfish
endif

if BUILD_PLUGIN_REDIS
pkglib_LTLIBRARIES += redis.la
redis_la_SOURCES = src/redis.c
redis_la_CFLAGS = $(AM_CFLAGS) $(BUILD_WITH_LIBHIREDIS_CPPFLAGS)
redis_la_LDFLAGS = $(PLUGIN_LDFLAGS) $(BUILD_WITH_LIBHIREDIS_LDFLAGS)
redis_la_LIBADD = -lhiredis
endif

if BUILD_PLUGIN_ROUTEROS
pkglib_LTLIBRARIES += routeros.la
routeros_la_SOURCES = src/routeros.c
routeros_la_CPPFLAGS = $(AM_CPPFLAGS) $(BUILD_WITH_LIBROUTEROS_CPPFLAGS)
routeros_la_LDFLAGS = $(PLUGIN_LDFLAGS) $(BUILD_WITH_LIBROUTEROS_LDFLAGS)
routeros_la_LIBADD = -lrouteros
endif

if BUILD_PLUGIN_RRDCACHED
pkglib_LTLIBRARIES += rrdcached.la
rrdcached_la_SOURCES = \
	src/rrdcached.c \
	src/utils/rrdcreate/rrdcreate.c \
	src/utils/rrdcreate/rrdcreate.h
rrdcached_la_CFLAGS = $(AM_CFLAGS) $(BUILD_WITH_LIBRRD_CFLAGS)
rrdcached_la_LDFLAGS = $(PLUGIN_LDFLAGS) $(BUILD_WITH_LIBRRD_LDFLAGS)
rrdcached_la_LIBADD = $(BUILD_WITH_LIBRRD_LIBS)
endif

if BUILD_PLUGIN_RRDTOOL
pkglib_LTLIBRARIES += rrdtool.la
rrdtool_la_SOURCES = \
	src/rrdtool.c \
	src/utils/rrdcreate/rrdcreate.c \
	src/utils/rrdcreate/rrdcreate.h
rrdtool_la_CFLAGS = $(AM_CFLAGS) $(BUILD_WITH_LIBRRD_CFLAGS)
rrdtool_la_LDFLAGS = $(PLUGIN_LDFLAGS) $(BUILD_WITH_LIBRRD_LDFLAGS)
rrdtool_la_LIBADD = $(BUILD_WITH_LIBRRD_LIBS)
endif

if BUILD_PLUGIN_SENSORS
pkglib_LTLIBRARIES += sensors.la
sensors_la_SOURCES = src/sensors.c
sensors_la_CPPFLAGS = $(AM_CPPFLAGS) $(BUILD_WITH_LIBSENSORS_CPPFLAGS)
sensors_la_LDFLAGS = $(PLUGIN_LDFLAGS) $(BUILD_WITH_LIBSENSORS_LDFLAGS)
sensors_la_LIBADD = libignorelist.la $(BUILD_WITH_LIBSENSORS_LIBS)
endif

if BUILD_PLUGIN_SERIAL
pkglib_LTLIBRARIES += serial.la
serial_la_SOURCES = src/serial.c
serial_la_LDFLAGS = $(PLUGIN_LDFLAGS)
endif

if BUILD_PLUGIN_SIGROK
pkglib_LTLIBRARIES += sigrok.la
sigrok_la_SOURCES = src/sigrok.c
sigrok_la_CFLAGS = $(AM_CFLAGS) $(LIBSIGROK_CFLAGS)
sigrok_la_LDFLAGS = $(PLUGIN_LDFLAGS)
sigrok_la_LIBADD = $(LIBSIGROK_LIBS)
endif

if BUILD_PLUGIN_SLURM
pkglib_LTLIBRARIES += slurm.la
slurm_la_SOURCES = src/slurm.c
slurm_la_CFLAGS = $(AM_CFLAGS) $(BUILD_WITH_LIBSLURM_CFLAGS)
slurm_la_LDFLAGS = $(PLUGIN_LDFLAGS)
slurm_la_LIBADD = $(BUILD_WITH_LIBSLURM_LIBS)
endif

if BUILD_PLUGIN_SMART
if BUILD_WITH_LIBUDEV
pkglib_LTLIBRARIES += smart.la
smart_la_SOURCES = \
    src/smart.c \
    src/nvme.h \
    src/intel-nvme.h
smart_la_CPPFLAGS = $(AM_CPPFLAGS) $(BUILD_WITH_LIBATASMART_CPPFLAGS) $(BUILD_WITH_LIBUDEV_CPPFLAGS)
smart_la_LDFLAGS = $(PLUGIN_LDFLAGS) $(BUILD_WITH_LIBATASMART_LDFLAGS) $(BUILD_WITH_LIBUDEV_LDFLAGS)
smart_la_LIBADD = libignorelist.la $(BUILD_WITH_LIBATASMART_LIBS) $(BUILD_WITH_LIBUDEV_LIBS)

test_plugin_smart_SOURCES = src/smart_test.c
test_plugin_smart_CPPFLAGS = $(AM_CPPFLAGS) $(BUILD_WITH_LIBATASMART_CPPFLAGS) $(BUILD_WITH_LIBUDEV_CPPFLAGS)
test_plugin_smart_LDFLAGS = $(PLUGIN_LDFLAGS) $(BUILD_WITH_LIBATASMART_LDFLAGS) $(BUILD_WITH_LIBUDEV_LDFLAGS)
test_plugin_smart_LDADD = libplugin_mock.la $(BUILD_WITH_LIBATASMART_LIBS) $(BUILD_WITH_LIBUDEV_LIBS)
check_PROGRAMS += test_plugin_smart
TESTS += test_plugin_smart
endif
endif

if BUILD_PLUGIN_SNMP
pkglib_LTLIBRARIES += snmp.la
snmp_la_SOURCES = src/snmp.c
snmp_la_CPPFLAGS = $(AM_CPPFLAGS) $(BUILD_WITH_LIBNETSNMP_CPPFLAGS)
snmp_la_LDFLAGS = $(PLUGIN_LDFLAGS) $(BUILD_WITH_LIBNETSNMP_LDFLAGS)
snmp_la_LIBADD = libignorelist.la $(BUILD_WITH_LIBNETSNMP_LIBS)
endif

if BUILD_PLUGIN_SNMP_AGENT
pkglib_LTLIBRARIES += snmp_agent.la
snmp_agent_la_SOURCES = src/snmp_agent.c
snmp_agent_la_CPPFLAGS = $(AM_CPPFLAGS) $(BUILD_WITH_LIBNETSNMPAGENT_CPPFLAGS)
snmp_agent_la_LDFLAGS = $(PLUGIN_LDFLAGS) $(BUILD_WITH_LIBNETSNMPAGENT_LDFLAGS)
snmp_agent_la_LIBADD = $(BUILD_WITH_LIBNETSNMPAGENT_LIBS)

test_plugin_snmp_agent_SOURCES = src/snmp_agent_test.c
test_plugin_snmp_agent_CPPFLAGS = $(AM_CPPFLAGS) \
	$(BUILD_WITH_LIBNETSNMPAGENT_CPPFLAGS)
test_plugin_snmp_agent_LDFLAGS = $(PLUGIN_LDFLAGS) \
	$(BUILD_WITH_LIBNETSNMPAGENT_LDFLAGS)
test_plugin_snmp_agent_LDADD = libavltree.la libplugin_mock.la libllist.la \
	$(BUILD_WITH_LIBNETSNMPAGENT_LIBS) $(BUILD_WITH_LIBNETSNMP_LIBS)

check_PROGRAMS += test_plugin_snmp_agent
TESTS += test_plugin_snmp_agent


endif

if BUILD_PLUGIN_STATSD
pkglib_LTLIBRARIES += statsd.la
statsd_la_SOURCES = src/statsd.c
statsd_la_LDFLAGS = $(PLUGIN_LDFLAGS)
statsd_la_LIBADD = liblatency.la
endif

if BUILD_PLUGIN_SWAP
pkglib_LTLIBRARIES += swap.la
swap_la_SOURCES = src/swap.c
swap_la_CFLAGS = $(AM_CFLAGS)
swap_la_LDFLAGS = $(PLUGIN_LDFLAGS)
swap_la_LIBADD =
if BUILD_WITH_LIBKSTAT
swap_la_LIBADD += -lkstat
endif
if BUILD_WITH_LIBDEVINFO
swap_la_LIBADD += -ldevinfo
endif
if BUILD_WITH_LIBKVM_GETSWAPINFO
swap_la_LIBADD += -lkvm
endif
if BUILD_WITH_LIBSTATGRAB
swap_la_CFLAGS += $(BUILD_WITH_LIBSTATGRAB_CFLAGS)
swap_la_LIBADD += $(BUILD_WITH_LIBSTATGRAB_LDFLAGS)
endif
if BUILD_WITH_PERFSTAT
swap_la_LIBADD += -lperfstat
endif

endif

if BUILD_PLUGIN_SYNPROXY
pkglib_LTLIBRARIES += synproxy.la
synproxy_la_SOURCES = src/synproxy.c
synproxy_la_LDFLAGS = $(PLUGIN_LDFLAGS)
endif

if BUILD_PLUGIN_SYSEVENT
pkglib_LTLIBRARIES += sysevent.la
sysevent_la_SOURCES = src/sysevent.c
sysevent_la_CPPFLAGS = $(AM_CPPFLAGS) $(BUILD_WITH_LIBYAJL_CPPFLAGS)
sysevent_la_LDFLAGS = $(PLUGIN_LDFLAGS) $(BUILD_WITH_LIBYAJL_LDFLAGS)
sysevent_la_LIBADD = $(BUILD_WITH_LIBYAJL_LIBS) libignorelist.la
endif

if BUILD_PLUGIN_SYSLOG
pkglib_LTLIBRARIES += syslog.la
syslog_la_SOURCES = src/syslog.c
syslog_la_LDFLAGS = $(PLUGIN_LDFLAGS)
endif

if BUILD_PLUGIN_TABLE
pkglib_LTLIBRARIES += table.la
table_la_SOURCES = src/table.c
table_la_LDFLAGS = $(PLUGIN_LDFLAGS)
endif

if BUILD_PLUGIN_TAIL
pkglib_LTLIBRARIES += tail.la
tail_la_SOURCES = \
	src/tail.c \
	src/utils/match/match.c \
	src/utils/match/match.h \
	src/utils/tail/tail.c \
	src/utils/tail/tail.h \
	src/utils_tail_match.c \
	src/utils_tail_match.h
tail_la_LDFLAGS = $(PLUGIN_LDFLAGS)
tail_la_LIBADD = liblatency.la
endif

if BUILD_PLUGIN_TAIL_CSV
pkglib_LTLIBRARIES += tail_csv.la
tail_csv_la_SOURCES = \
	src/tail_csv.c \
	src/utils/tail/tail.c \
	src/utils/tail/tail.h
tail_csv_la_LDFLAGS = $(PLUGIN_LDFLAGS)
endif

if BUILD_PLUGIN_TAPE
pkglib_LTLIBRARIES += tape.la
tape_la_SOURCES = src/tape.c
tape_la_LDFLAGS = $(PLUGIN_LDFLAGS)
tape_la_LIBADD = -lkstat -ldevinfo
endif

if BUILD_PLUGIN_TARGET_NOTIFICATION
pkglib_LTLIBRARIES += target_notification.la
target_notification_la_SOURCES = src/target_notification.c
target_notification_la_LDFLAGS = $(PLUGIN_LDFLAGS)
endif

if BUILD_PLUGIN_TARGET_REPLACE
pkglib_LTLIBRARIES += target_replace.la
target_replace_la_SOURCES = src/target_replace.c
target_replace_la_LDFLAGS = $(PLUGIN_LDFLAGS)
endif

if BUILD_PLUGIN_TARGET_SCALE
pkglib_LTLIBRARIES += target_scale.la
target_scale_la_SOURCES = src/target_scale.c
target_scale_la_LDFLAGS = $(PLUGIN_LDFLAGS)
endif

if BUILD_PLUGIN_TARGET_SET
pkglib_LTLIBRARIES += target_set.la
target_set_la_SOURCES = src/target_set.c
target_set_la_LDFLAGS = $(PLUGIN_LDFLAGS)
endif

if BUILD_PLUGIN_TARGET_V5UPGRADE
pkglib_LTLIBRARIES += target_v5upgrade.la
target_v5upgrade_la_SOURCES = src/target_v5upgrade.c
target_v5upgrade_la_LDFLAGS = $(PLUGIN_LDFLAGS)
endif

if BUILD_PLUGIN_TCPCONNS
pkglib_LTLIBRARIES += tcpconns.la
tcpconns_la_SOURCES = src/tcpconns.c
tcpconns_la_LDFLAGS = $(PLUGIN_LDFLAGS)
tcpconns_la_LIBADD =
if BUILD_WITH_LIBKVM_NLIST
tcpconns_la_LIBADD += -lkvm
endif
endif

if BUILD_PLUGIN_TEAMSPEAK2
pkglib_LTLIBRARIES += teamspeak2.la
teamspeak2_la_SOURCES = src/teamspeak2.c
teamspeak2_la_LDFLAGS = $(PLUGIN_LDFLAGS)
endif

if BUILD_PLUGIN_TED
pkglib_LTLIBRARIES += ted.la
ted_la_SOURCES = src/ted.c
ted_la_LDFLAGS = $(PLUGIN_LDFLAGS)
endif

if BUILD_PLUGIN_THERMAL
pkglib_LTLIBRARIES += thermal.la
thermal_la_SOURCES = src/thermal.c
thermal_la_LDFLAGS = $(PLUGIN_LDFLAGS)
thermal_la_LIBADD = libignorelist.la
endif

if BUILD_PLUGIN_THRESHOLD
pkglib_LTLIBRARIES += threshold.la
threshold_la_SOURCES = src/threshold.c
threshold_la_LDFLAGS = $(PLUGIN_LDFLAGS)
endif

if BUILD_PLUGIN_TOKYOTYRANT
pkglib_LTLIBRARIES += tokyotyrant.la
tokyotyrant_la_SOURCES = src/tokyotyrant.c
tokyotyrant_la_CPPFLAGS  = $(AM_CPPFLAGS) $(BUILD_WITH_LIBTOKYOTYRANT_CPPFLAGS)
tokyotyrant_la_LDFLAGS = $(PLUGIN_LDFLAGS) $(BUILD_WITH_LIBTOKYOTYRANT_LDFLAGS)
tokyotyrant_la_LIBADD  = $(BUILD_WITH_LIBTOKYOTYRANT_LIBS)
if BUILD_WITH_LIBSOCKET
tokyotyrant_la_LIBADD += -lsocket
endif
endif

if BUILD_PLUGIN_TURBOSTAT
pkglib_LTLIBRARIES += turbostat.la
turbostat_la_SOURCES = \
	src/turbostat.c \
	src/msr-index.h
turbostat_la_LDFLAGS = $(PLUGIN_LDFLAGS)
endif

if BUILD_PLUGIN_UBI
pkglib_LTLIBRARIES += ubi.la
ubi_la_SOURCES = src/ubi.c
ubi_la_LDFLAGS = $(PLUGIN_LDFLAGS)
ubi_la_LIBADD = libignorelist.la
endif

if BUILD_PLUGIN_UNIXSOCK
pkglib_LTLIBRARIES += unixsock.la
unixsock_la_SOURCES = src/unixsock.c
unixsock_la_LDFLAGS = $(PLUGIN_LDFLAGS)
unixsock_la_LIBADD = libcmds.la
endif

if BUILD_PLUGIN_UPTIME
pkglib_LTLIBRARIES += uptime.la
uptime_la_SOURCES = src/uptime.c
uptime_la_CFLAGS = $(AM_CFLAGS)
uptime_la_LDFLAGS = $(PLUGIN_LDFLAGS)
uptime_la_LIBADD =
if BUILD_WITH_LIBKSTAT
uptime_la_LIBADD += -lkstat
endif
if BUILD_WITH_PERFSTAT
uptime_la_LIBADD += -lperfstat
endif
endif

if BUILD_PLUGIN_USERS
pkglib_LTLIBRARIES += users.la
users_la_SOURCES = src/users.c
users_la_CFLAGS = $(AM_CFLAGS)
users_la_LDFLAGS = $(PLUGIN_LDFLAGS)
users_la_LIBADD =
if BUILD_WITH_LIBSTATGRAB
users_la_CFLAGS += $(BUILD_WITH_LIBSTATGRAB_CFLAGS)
users_la_LIBADD += $(BUILD_WITH_LIBSTATGRAB_LDFLAGS)
endif
endif

if BUILD_PLUGIN_UUID
pkglib_LTLIBRARIES += uuid.la
uuid_la_SOURCES = src/uuid.c
uuid_la_LDFLAGS = $(PLUGIN_LDFLAGS)
endif

if BUILD_PLUGIN_VARNISH
pkglib_LTLIBRARIES += varnish.la
varnish_la_SOURCES = src/varnish.c
varnish_la_CFLAGS = $(AM_CFLAGS) $(BUILD_WITH_LIBVARNISH_CFLAGS)
varnish_la_LDFLAGS = $(PLUGIN_LDFLAGS)
varnish_la_LIBADD = $(BUILD_WITH_LIBVARNISH_LIBS)
endif

if BUILD_PLUGIN_VIRT
pkglib_LTLIBRARIES += virt.la
virt_la_SOURCES = src/virt.c
virt_la_CFLAGS = $(AM_CFLAGS) \
	$(BUILD_WITH_LIBVIRT_CFLAGS) $(BUILD_WITH_LIBXML2_CFLAGS)
virt_la_LDFLAGS = $(PLUGIN_LDFLAGS)
virt_la_LIBADD = libignorelist.la $(BUILD_WITH_LIBVIRT_LIBS) $(BUILD_WITH_LIBXML2_LIBS)

test_plugin_virt_SOURCES = src/virt_test.c
test_plugin_virt_CPPFLAGS = $(AM_CPPFLAGS) \
	$(BUILD_WITH_LIBVIRT_CPPFLAGS) $(BUILD_WITH_LIBXML2_CFLAGS)
test_plugin_virt_LDFLAGS = $(PLUGIN_LDFLAGS) \
	$(BUILD_WITH_LIBVIRT_LDFLAGS) $(BUILD_WITH_LIBXML2_LDFLAGS)
test_plugin_virt_LDADD = libplugin_mock.la \
	$(BUILD_WITH_LIBVIRT_LIBS) $(BUILD_WITH_LIBXML2_LIBS)
check_PROGRAMS += test_plugin_virt
TESTS += test_plugin_virt
endif

if BUILD_PLUGIN_VMEM
pkglib_LTLIBRARIES += vmem.la
vmem_la_SOURCES = src/vmem.c
vmem_la_LDFLAGS = $(PLUGIN_LDFLAGS)
endif

if BUILD_PLUGIN_VSERVER
pkglib_LTLIBRARIES += vserver.la
vserver_la_SOURCES = src/vserver.c
vserver_la_LDFLAGS = $(PLUGIN_LDFLAGS)
endif

if BUILD_PLUGIN_WIRELESS
pkglib_LTLIBRARIES += wireless.la
wireless_la_SOURCES = src/wireless.c
wireless_la_LDFLAGS = $(PLUGIN_LDFLAGS)
endif

if BUILD_PLUGIN_WRITE_GRAPHITE
pkglib_LTLIBRARIES += write_graphite.la
write_graphite_la_SOURCES = src/write_graphite.c
write_graphite_la_LDFLAGS = $(PLUGIN_LDFLAGS)
write_graphite_la_LIBADD = libformat_graphite.la libstrbuf.la
endif

if BUILD_PLUGIN_WRITE_HTTP
pkglib_LTLIBRARIES += write_http.la
write_http_la_SOURCES = \
	src/write_http.c \
	src/utils/curl_stats/curl_stats.c \
	src/utils/curl_stats/curl_stats.h \
	src/utils/format_kairosdb/format_kairosdb.c \
	src/utils/format_kairosdb/format_kairosdb.h
write_http_la_CFLAGS = $(AM_CFLAGS) $(BUILD_WITH_LIBCURL_CFLAGS)
write_http_la_LDFLAGS = $(PLUGIN_LDFLAGS)
write_http_la_LIBADD = libcmds.la libformat_json.la libformat_influxdb.la $(BUILD_WITH_LIBCURL_LIBS)
endif

if BUILD_PLUGIN_WRITE_INFLUXDB_UDP
pkglib_LTLIBRARIES += write_influxdb_udp.la
write_influxdb_udp_la_SOURCES = src/write_influxdb_udp.c
write_influxdb_udp_la_CPPFLAGS = $(AM_CPPFLAGS)
write_influxdb_udp_la_LDFLAGS = $(PLUGIN_LDFLAGS)
write_influxdb_udp_la_LIBADD = libformat_influxdb.la
if BUILD_WITH_LIBSOCKET
write_influxdb_udp_la_LIBADD += -lsocket
endif
endif

if BUILD_PLUGIN_WRITE_KAFKA
pkglib_LTLIBRARIES += write_kafka.la
write_kafka_la_SOURCES = src/write_kafka.c
write_kafka_la_CPPFLAGS = $(AM_CPPFLAGS) $(BUILD_WITH_LIBRDKAFKA_CPPFLAGS)
write_kafka_la_LDFLAGS = $(PLUGIN_LDFLAGS) $(BUILD_WITH_LIBRDKAFKA_LDFLAGS)
write_kafka_la_LIBADD = \
	libcmds.la \
	libformat_graphite.la \
	libformat_json.la \
	$(BUILD_WITH_LIBRDKAFKA_LIBS)
endif

if BUILD_PLUGIN_WRITE_LOG
pkglib_LTLIBRARIES += write_log.la
write_log_la_SOURCES = src/write_log.c
write_log_la_LDFLAGS = $(PLUGIN_LDFLAGS)
write_log_la_LIBADD = libformat_graphite.la libformat_json.la
endif

if BUILD_PLUGIN_WRITE_MONGODB
pkglib_LTLIBRARIES += write_mongodb.la
write_mongodb_la_SOURCES = src/write_mongodb.c
write_mongodb_la_CFLAGS = $(AM_CFLAGS) $(BUILD_WITH_LIBMONGOC_CFLAGS)
write_mongodb_la_LDFLAGS = $(PLUGIN_LDFLAGS) $(BUILD_WITH_LIBMONGOC_LDFLAGS)
write_mongodb_la_LIBADD = $(BUILD_WITH_LIBMONGOC_LIBS)
endif

if BUILD_PLUGIN_WRITE_PROMETHEUS
pkglib_LTLIBRARIES += write_prometheus.la
write_prometheus_la_SOURCES = src/write_prometheus.c
write_prometheus_la_CPPFLAGS = $(AM_CPPFLAGS) $(BUILD_WITH_LIBMICROHTTPD_CPPFLAGS)
write_prometheus_la_LDFLAGS = $(PLUGIN_LDFLAGS) $(BUILD_WITH_LIBMICROHTTPD_LDFLAGS)
write_prometheus_la_LIBADD = $(BUILD_WITH_LIBMICROHTTPD_LIBS)

test_plugin_write_prometheus_SOURCES = src/write_prometheus_test.c \
				       src/write_prometheus.c
test_plugin_write_prometheus_CPPFLAGS = $(AM_CPPFLAGS) $(BUILD_WITH_LIBMICROHTTPD_CPPFLAGS)
test_plugin_write_prometheus_LDFLAGS = $(PLUGIN_LDFLAGS) $(BUILD_WITH_LIBMICROHTTPD_LDFLAGS)
test_plugin_write_prometheus_LDADD = libplugin_mock.la libavltree.la \
				     $(BUILD_WITH_LIBMICROHTTPD_LIBS)
check_PROGRAMS += test_plugin_write_prometheus
TESTS += test_plugin_write_prometheus
endif

if BUILD_PLUGIN_WRITE_REDIS
pkglib_LTLIBRARIES += write_redis.la
write_redis_la_SOURCES = src/write_redis.c
write_redis_la_CPPFLAGS = $(AM_CPPFLAGS) $(BUILD_WITH_LIBHIREDIS_CPPFLAGS)
write_redis_la_LDFLAGS = $(PLUGIN_LDFLAGS) $(BUILD_WITH_LIBHIREDIS_LDFLAGS)
write_redis_la_LIBADD = -lhiredis
endif

if BUILD_PLUGIN_WRITE_RIEMANN
pkglib_LTLIBRARIES += write_riemann.la
write_riemann_la_SOURCES = \
	src/write_riemann.c \
	src/write_riemann_threshold.c \
	src/write_riemann_threshold.h
write_riemann_la_CFLAGS = $(AM_CFLAGS) $(LIBRIEMANN_CLIENT_CFLAGS)
write_riemann_la_LDFLAGS = $(PLUGIN_LDFLAGS) $(LIBRIEMANN_CLIENT_LIBS)
endif

if BUILD_PLUGIN_WRITE_SENSU
pkglib_LTLIBRARIES += write_sensu.la
write_sensu_la_SOURCES = src/write_sensu.c
write_sensu_la_LDFLAGS = $(PLUGIN_LDFLAGS)
endif

if BUILD_PLUGIN_WRITE_STACKDRIVER
pkglib_LTLIBRARIES += write_stackdriver.la
write_stackdriver_la_SOURCES = src/write_stackdriver.c
write_stackdriver_la_LDFLAGS = $(PLUGIN_LDFLAGS)
write_stackdriver_la_CPPFLAGS = $(AM_CPPFLAGS) $(BUILD_WITH_LIBCURL_CFLAGS)
write_stackdriver_la_LIBADD = libformat_stackdriver.la libgce.la liboauth.la \
                     $(BUILD_WITH_LIBCURL_LIBS)
endif

if BUILD_PLUGIN_WRITE_SYSLOG
pkglib_LTLIBRARIES += write_syslog.la
write_syslog_la_SOURCES = src/write_syslog.c
write_syslog_la_LDFLAGS = $(PLUGIN_LDFLAGS)
endif

if BUILD_PLUGIN_WRITE_TSDB
pkglib_LTLIBRARIES += write_tsdb.la
write_tsdb_la_SOURCES = src/write_tsdb.c
write_tsdb_la_LDFLAGS = $(PLUGIN_LDFLAGS)
endif

if BUILD_PLUGIN_XENCPU
pkglib_LTLIBRARIES += xencpu.la
xencpu_la_SOURCES = src/xencpu.c
xencpu_la_CPPFLAGS = $(AM_CPPFLAGS) $(LIBXENCTL_CPPFLAGS)
xencpu_la_LDFLAGS = $(PLUGIN_LDFLAGS) $(LIBXENCTL_LDFLAGS)
xencpu_la_LIBADD = -lxenctrl
endif

if BUILD_PLUGIN_ZFS_ARC
pkglib_LTLIBRARIES += zfs_arc.la
zfs_arc_la_SOURCES = src/zfs_arc.c
zfs_arc_la_LDFLAGS = $(PLUGIN_LDFLAGS)
if BUILD_FREEBSD
zfs_arc_la_LIBADD = -lm
endif
if BUILD_SOLARIS
zfs_arc_la_LIBADD = -lkstat
endif
endif

if BUILD_PLUGIN_ZOOKEEPER
pkglib_LTLIBRARIES += zookeeper.la
zookeeper_la_SOURCES = src/zookeeper.c
zookeeper_la_LDFLAGS = $(PLUGIN_LDFLAGS)
endif

if BUILD_PLUGIN_ZONE
pkglib_LTLIBRARIES += zone.la
zone_la_SOURCES = src/zone.c
zone_la_LDFLAGS = $(PLUGIN_LDFLAGS)
endif

AM_V_POD2MAN_C = $(am__v_POD2MAN_C_@AM_V@)
am__v_POD2MAN_C_ = $(am__v_POD2MAN_C_@AM_DEFAULT_V@)
am__v_POD2MAN_C_0 = @echo "  POD2MAN " $@;
am__v_POD2MAN_C_1 =

.pod.1:
	$(AM_V_POD2MAN_C)pod2man --release=$(VERSION) --center=$(PACKAGE) $< $@

.pod.5:
	$(AM_V_POD2MAN_C)pod2man --section=5 --release=$(VERSION) --center=$(PACKAGE) $< $@

V_PROTOC = $(v_protoc_@AM_V@)
v_protoc_ = $(v_protoc_@AM_DEFAULT_V@)
v_protoc_0 = @echo "  PROTOC  " $@;

AM_V_PROTOC_C = $(am__v_PROTOC_C_@AM_V@)
am__v_PROTOC_C_ = $(am__v_PROTOC_C_@AM_DEFAULT_V@)
am__v_PROTOC_C_0 = @echo "  PROTOC-C" $@;
am__v_PROTOC_C_1 =

# Protocol buffer for the "pinba" plugin.
if BUILD_PLUGIN_PINBA
BUILT_SOURCES += src/pinba.pb-c.c src/pinba.pb-c.h

src/pinba.pb-c.c src/pinba.pb-c.h: $(srcdir)/src/pinba.proto
	$(AM_V_PROTOC_C)$(PROTOC_C) -I$(srcdir) --c_out . $(srcdir)/src/pinba.proto
endif

if HAVE_PROTOC3
if HAVE_GRPC_CPP
BUILT_SOURCES += collectd.grpc.pb.cc types.grpc.pb.cc collectd.pb.cc types.pb.cc

collectd.grpc.pb.cc types.grpc.pb.cc: $(srcdir)/proto/collectd.proto $(srcdir)/proto/types.proto
	$(V_PROTOC)$(PROTOC) -I$(srcdir)/proto \
		--grpc_out=$(builddir) --plugin=protoc-gen-grpc=$(GRPC_CPP_PLUGIN) \
	$(srcdir)/proto/collectd.proto $(srcdir)/proto/types.proto

collectd.pb.cc: $(srcdir)/proto/collectd.proto $(srcdir)/proto/types.proto
	$(V_PROTOC)$(PROTOC) -I$(srcdir)/proto --cpp_out=$(builddir) \
	$(srcdir)/proto/collectd.proto $(srcdir)/proto/types.proto

types.pb.cc: $(srcdir)/proto/types.proto
	$(V_PROTOC)$(PROTOC) -I$(srcdir)/proto --cpp_out=$(builddir) \
	$(srcdir)/proto/types.proto
endif
endif

install-exec-hook:
	$(mkinstalldirs) $(DESTDIR)$(localstatedir)/run
	$(mkinstalldirs) $(DESTDIR)$(localstatedir)/lib/$(PACKAGE_NAME)
	$(mkinstalldirs) $(DESTDIR)$(localstatedir)/log
	$(mkinstalldirs) $(DESTDIR)$(sysconfdir)
	if test -e $(DESTDIR)$(sysconfdir)/collectd.conf; \
	then \
		$(INSTALL) -m 0640 $(builddir)/src/collectd.conf $(DESTDIR)$(sysconfdir)/collectd.conf.pkg-orig; \
	else \
		$(INSTALL) -m 0640 $(builddir)/src/collectd.conf $(DESTDIR)$(sysconfdir)/collectd.conf; \
	fi; \
	$(mkinstalldirs) $(DESTDIR)$(cpkgdatadir)
	$(INSTALL) -m 0644 $(srcdir)/src/types.db $(DESTDIR)$(cpkgdatadir)/types.db;
	$(INSTALL) -m 0644 $(srcdir)/src/postgresql_default.conf \
		$(DESTDIR)$(cpkgdatadir)/postgresql_default.conf;

uninstall-hook:
	rm -f $(DESTDIR)$(cpkgdatadir)/types.db;
	rm -f $(DESTDIR)$(sysconfdir)/collectd.conf
	rm -f $(DESTDIR)$(cpkgdatadir)/postgresql_default.conf;

all-local: @PERL_BINDINGS@

install-exec-local:
	[ ! -f buildperl/Makefile ] || ( cd buildperl && $(MAKE) install )

# Perl 'make uninstall' does not work as well as wanted.
# So we do the work here.
uninstall-local:
	@PERL@ -I$(DESTDIR)$(prefix) $(srcdir)/bindings/perl/uninstall_mod.pl Collectd
	find $(DESTDIR)$(prefix) -name "perllocal.pod" -exec rm {} \;

clean-local:
	rm -rf buildperl

perl: buildperl/Makefile
	cd buildperl && $(MAKE)

buildperl/Makefile: .perl-directory-stamp buildperl/Makefile.PL \
	$(top_builddir)/config.status
	@# beautify the output a bit
	@echo 'cd buildperl && @PERL@ Makefile.PL @PERL_BINDINGS_OPTIONS@'
	@cd buildperl && ( if ! @PERL@ Makefile.PL @PERL_BINDINGS_OPTIONS@; then \
			echo ""; \
			echo 'Check whether you have set $$PERL_MM_OPT in your environment and try using ./configure --with-perl-bindings=""'; \
			echo ""; \
		fi )

buildperl/Makefile.PL: .perl-directory-stamp $(top_builddir)/config.status

.perl-directory-stamp:
	if test ! -d buildperl; then \
	  mkdir -p buildperl/Collectd/Plugins; \
	  cp $(srcdir)/bindings/perl/lib/Collectd.pm buildperl/; \
	  cp $(srcdir)/bindings/perl/Makefile.PL buildperl/; \
	  cp $(srcdir)/bindings/perl/lib/Collectd/Unixsock.pm buildperl/Collectd/; \
	  cp $(srcdir)/bindings/perl/lib/Collectd/Plugins/OpenVZ.pm buildperl/Collectd/Plugins/; \
	fi
	touch $@

.PHONY: perl


if BUILD_WITH_JAVA
dist_noinst_JAVA = \
	bindings/java/org/collectd/api/Collectd.java \
	bindings/java/org/collectd/api/CollectdConfigInterface.java \
	bindings/java/org/collectd/api/CollectdFlushInterface.java \
	bindings/java/org/collectd/api/CollectdInitInterface.java \
	bindings/java/org/collectd/api/CollectdLogInterface.java \
	bindings/java/org/collectd/api/CollectdMatchFactoryInterface.java \
	bindings/java/org/collectd/api/CollectdMatchInterface.java \
	bindings/java/org/collectd/api/CollectdNotificationInterface.java \
	bindings/java/org/collectd/api/CollectdReadInterface.java \
	bindings/java/org/collectd/api/CollectdShutdownInterface.java \
	bindings/java/org/collectd/api/CollectdTargetFactoryInterface.java \
	bindings/java/org/collectd/api/CollectdTargetInterface.java \
	bindings/java/org/collectd/api/CollectdWriteInterface.java \
	bindings/java/org/collectd/api/DataSet.java \
	bindings/java/org/collectd/api/DataSource.java \
	bindings/java/org/collectd/api/Notification.java \
	bindings/java/org/collectd/api/OConfigItem.java \
	bindings/java/org/collectd/api/OConfigValue.java \
	bindings/java/org/collectd/api/PluginData.java \
	bindings/java/org/collectd/api/ValueList.java \
	bindings/java/org/collectd/java/GenericJMX.java \
	bindings/java/org/collectd/java/GenericJMXConfConnection.java \
	bindings/java/org/collectd/java/GenericJMXConfMBean.java \
	bindings/java/org/collectd/java/GenericJMXConfValue.java \
	bindings/java/org/collectd/java/JMXMemory.java

collectd-api.jar: $(JAVA_TIMESTAMP_FILE)
	$(JAR) cf $(JARFLAGS) $@ org/collectd/api/*.class

generic-jmx.jar: $(JAVA_TIMESTAMP_FILE)
	$(JAR) cf $(JARFLAGS) $@ org/collectd/java/*.class

jar_DATA = collectd-api.jar generic-jmx.jar
endif<|MERGE_RESOLUTION|>--- conflicted
+++ resolved
@@ -141,13 +141,9 @@
 	libmetric.la \
 	libmount.la \
 	liboconfig.la \
-<<<<<<< HEAD
-	libstrbuf.la \
+	libresource_metrics.la \
+  libstrbuf.la \
 	libutf8.la
-=======
-	libresource_metrics.la \
-	libstrbuf.la
->>>>>>> 7b50ac74
 
 
 check_LTLIBRARIES = \
