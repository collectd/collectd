#
# q: What is this ?
# a: A specfile for building RPM packages of current collectd releases, for
#    RHEL/CentOS versions 5, 6 and 7. By default all the plugins which are
#    buildable based on the libraries available in the distribution + the
#    EPEL repository, will be built. Plugins depending on external libs will
#    be packaged in separate RPMs.
#
# q: And how can I do that ?
# a: By following these instructions, using mock:
#
# - install and configure mock (https://fedoraproject.org/wiki/Projects/Mock)
#
# - enable the EPEL repository (http://dl.fedoraproject.org/pub/epel/) in the
#   configuration files for your target systems (/etc/mock/*.cfg).
#
# - fetch the desired collectd release file from https://collectd.org/files/
#   and save it in your ~/rpmbuild/SOURCES/ directory (or build your own out of
#   the git repository: ./build.sh && ./configure && make dist)
#
# - copy this file in your ~/rpmbuild/SPECS/ directory. Make sure the
#   "Version:" tag matches the version from the tarball.
#
# - build the SRPM first:
#   mock -r centos-6-x86_64 --buildsrpm --spec ~/rpmbuild/SPECS/collectd.spec \
#     --sources ~/rpmbuild/SOURCES/
#
# - then build the RPMs:
#   mock -r centos-6-x86_64 --no-clean --rebuild \
#     /var/lib/mock/centos-6-x86_64/result/collectd-X.Y.Z-NN.src.rpm
#
# - you can also optionally enable/disable plugins which are disabled/enabled
#   by default:
#   mock -r centos-6-x86_64 --no-clean --without=java --with=oracle --rebuild \
#     /var/lib/mock/centos-6-x86_64/result/collectd-X.Y.Z-NN.src.rpm
#

%global _hardened_build 1
%{?perl_default_filter}

# disable collectd debug by default
%bcond_with debug

# plugins enabled by default
%define with_aggregation 0%{!?_without_aggregation:1}
%define with_amqp 0%{!?_without_amqp:1}
%define with_amqp1 0%{!?_without_amqp1:1}
%define with_apache 0%{!?_without_apache:1}
%define with_apcups 0%{!?_without_apcups:1}
%define with_ascent 0%{!?_without_ascent:1}
%define with_battery 0%{!?_without_battery:1}
%define with_bind 0%{!?_without_bind:1}
%define with_ceph 0%{!?_without_ceph:1}
%define with_cgroups 0%{!?_without_cgroups:1}
<<<<<<< HEAD
%define with_check_presence 0%{!?_without_check_presence:1}
=======
%define with_check_uptime 0%{!?_without_check_uptime:1}
>>>>>>> d4c3c596
%define with_chrony 0%{!?_without_chrony:1}
%define with_connectivity 0%{!?_without_connectivity:1}
%define with_conntrack 0%{!?_without_conntrack:1}
%define with_contextswitch 0%{!?_without_contextswitch:1}
%define with_cpu 0%{!?_without_cpu:1}
%define with_cpufreq 0%{!?_without_cpufreq:1}
%define with_cpusleep 0%{!?_without_cpusleep:1}
%define with_csv 0%{!?_without_csv:1}
%define with_curl 0%{!?_without_curl:1}
%define with_curl_json 0%{!?_without_curl_json:1}
%define with_curl_xml 0%{!?_without_curl_xml:1}
%define with_dbi 0%{!?_without_dbi:1}
%define with_df 0%{!?_without_df:1}
%define with_disk 0%{!?_without_disk:1}
%define with_dns 0%{!?_without_dns:1}
%define with_drbd 0%{!?_without_drbd:1}
%define with_email 0%{!?_without_email:1}
%define with_entropy 0%{!?_without_entropy:1}
%define with_ethstat 0%{!?_without_ethstat:1}
%define with_exec 0%{!?_without_exec:1}
%define with_fhcount 0%{!?_without_fhcount:1}
%define with_filecount 0%{!?_without_filecount:1}
%define with_fscache 0%{!?_without_fscache:1}
%define with_ganglia 0%{!?_without_ganglia:1}
%define with_gmond 0%{!?_without_gmond:1}
%define with_gps 0%{!?_without_gps:1}
%define with_hddtemp 0%{!?_without_hddtemp:1}
%define with_hugepages 0%{!?_without_hugepages:1}
%define with_interface 0%{!?_without_interface:1}
%define with_ipc 0%{!?_without_ipc:1}
%define with_ipmi 0%{!?_without_ipmi:1}
%define with_iptables 0%{!?_without_iptables:1}
%define with_ipvs 0%{!?_without_ipvs:1}
%define with_irq 0%{!?_without_irq:1}
%define with_java 0%{!?_without_java:1}
%define with_load 0%{!?_without_load:1}
%define with_log_logstash 0%{!?_without_log_logstash:1}
%define with_logfile 0%{!?_without_logfile:1}
%define with_lua 0%{!?_without_lua:1}
%define with_madwifi 0%{!?_without_madwifi:1}
%define with_mbmon 0%{!?_without_mbmon:1}
%define with_mcelog 0%{!?_without_mcelog:1}
%define with_md 0%{!?_without_md:1}
%define with_memcachec 0%{!?_without_memcachec:1}
%define with_memcached 0%{!?_without_memcached:1}
%define with_memory 0%{!?_without_memory:1}
%define with_modbus 0%{!?_without_modbus:1}
%define with_mqtt 0%{!?_without_mqtt:1}
%define with_multimeter 0%{!?_without_multimeter:1}
%define with_mysql 0%{!?_without_mysql:1}
%define with_netlink 0%{!?_without_netlink:1}
%define with_network 0%{!?_without_network:1}
%define with_nfs 0%{!?_without_nfs:1}
%define with_nginx 0%{!?_without_nginx:1}
%define with_notify_desktop 0%{!?_without_notify_desktop:1}
%define with_notify_email 0%{!?_without_notify_email:1}
%define with_notify_nagios 0%{!?_without_notify_nagios:1}
%define with_ntpd 0%{!?_without_ntpd:1}
%define with_numa 0%{!?_without_numa:1}
%define with_nut 0%{!?_without_nut:1}
%define with_olsrd 0%{!?_without_olsrd:1}
%define with_openldap 0%{!?_without_openldap:1}
%define with_openvpn 0%{!?_without_openvpn:1}
%define with_ovs_events 0%{!?_without_ovs_events:1}
%define with_ovs_stats 0%{!?_without_ovs_stats:1}
%define with_pcie_errors 0%{!?_without_pcie_errors:1}
%define with_perl 0%{!?_without_perl:1}
%define with_pinba 0%{!?_without_pinba:1}
%define with_ping 0%{!?_without_ping:1}
%define with_postgresql 0%{!?_without_postgresql:1}
%define with_powerdns 0%{!?_without_powerdns:1}
%define with_processes 0%{!?_without_processes:1}
%define with_procevent 0%{!?_without_procevent:1}
%define with_protocols 0%{!?_without_protocols:1}
%define with_python 0%{!?_without_python:1}
%define with_redis 0%{!?_without_redis:1}
%define with_rrdcached 0%{!?_without_rrdcached:1}
%define with_rrdtool 0%{!?_without_rrdtool:1}
%define with_sensors 0%{!?_without_sensors:1}
%define with_serial 0%{!?_without_serial:1}
%define with_smart 0%{!?_without_smart:1}
%define with_snmp 0%{!?_without_snmp:1}
%define with_snmp_agent 0%{!?_without_snmp_agent:1}
%define with_statsd 0%{!?_without_statsd:1}
%define with_swap 0%{!?_without_swap:1}
%define with_synproxy 0%{!?_without_synproxy:0}
%define with_sysevent 0%{!?_without_sysevent:1}
%define with_syslog 0%{!?_without_syslog:1}
%define with_table 0%{!?_without_table:1}
%define with_tail 0%{!?_without_tail:1}
%define with_tail_csv 0%{!?_without_tail_csv:1}
%define with_tcpconns 0%{!?_without_tcpconns:1}
%define with_teamspeak2 0%{!?_without_teamspeak2:1}
%define with_ted 0%{!?_without_ted:1}
%define with_thermal 0%{!?_without_thermal:1}
%define with_threshold 0%{!?_without_threshold:1}
%define with_turbostat 0%{!?_without_turbostat:1}
%define with_unixsock 0%{!?_without_unixsock:1}
%define with_uptime 0%{!?_without_uptime:1}
%define with_users 0%{!?_without_users:1}
%define with_uuid 0%{!?_without_uuid:1}
%define with_varnish 0%{!?_without_varnish:1}
%define with_virt 0%{!?_without_virt:1}
%define with_vmem 0%{!?_without_vmem:1}
%define with_vserver 0%{!?_without_vserver:1}
%define with_wireless 0%{!?_without_wireless:1}
%define with_write_graphite 0%{!?_without_write_graphite:1}
%define with_write_http 0%{!?_without_write_http:1}
%define with_write_log 0%{!?_without_write_log:1}
%define with_write_prometheus 0%{!?_without_write_prometheus:1}
%define with_write_redis 0%{!?_without_write_redis:1}
%define with_write_riemann 0%{!?_without_write_riemann:1}
%define with_write_stackdriver 0%{!?_without_write_stackdriver:1}
%define with_write_sensu 0%{!?_without_write_sensu:1}
%define with_write_syslog 0%{!?_without_write_syslog:1}
%define with_write_tsdb 0%{!?_without_write_tsdb:1}
%define with_xmms 0%{!?_without_xmms:0%{?_has_xmms}}
%define with_zfs_arc 0%{!?_without_zfs_arc:1}
%define with_zookeeper 0%{!?_without_zookeeper:1}

# Plugins not built by default because of dependencies on libraries not
# available in RHEL or EPEL:

# plugin apple_sensors disabled, requires a Mac
%define with_apple_sensors 0%{!?_without_apple_sensors:0}
# plugin aquaero disabled, requires a libaquaero5
%define with_aquaero 0%{!?_without_aquaero:0}
# plugin barometer disabled, requires a libi2c
%define with_barometer 0%{!?_without_barometer:0}
# plugin dpdkevents disabled, requires libdpdk
%define with_dpdkevents 0%{!?_without_dpdkevents:0}
# plugin dpdkstat disabled, requires libdpdk
%define with_dpdkstat 0%{!?_without_dpdkstat:0}
# plugin dpdk_telemetry disabled, requires libdpdk
%define with_dpdk_telemetry 0%{!?_without_dpdk_telemetry:0}
# plugin grpc disabled, requires protobuf-compiler >= 3.0
%define with_grpc 0%{!?_without_grpc:0}
# plugin lpar disabled, requires AIX
%define with_lpar 0%{!?_without_lpar:0}
# plugin intel_pmu disabled, requires libjevents
%define with_intel_pmu 0%{!?_without_intel_pmu:0}
# plugin intel_rdt disabled, requires intel-cmt-cat
%define with_intel_rdt 0%{!?_without_intel_rdt:0}
# plugin mic disabled, requires Mic
%define with_mic 0%{!?_without_mic:0}
# plugin netapp disabled, requires libnetapp
%define with_netapp 0%{!?_without_netapp:0}
# plugin onewire disabled, requires libowfs
%define with_onewire 0%{!?_without_onewire:0}
# plugin oracle disabled, requires Oracle
%define with_oracle 0%{!?_without_oracle:0}
# plugin oracle disabled, requires BSD
%define with_pf 0%{!?_without_pf:0}
# plugin routeros disabled, requires librouteros
%define with_routeros 0%{!?_without_routeros:0}
# plugin sigrok disabled, requires libsigrok
%define with_sigrok 0%{!?_without_sigrok:0}
# plugin tape disabled, requires libkstat
%define with_tape 0%{!?_without_tape:0}
# plugin tokyotyrant disabled, requires tcrdb.h
%define with_tokyotyrant 0%{!?_without_tokyotyrant:0}
# plugin write_kafka disabled, requires librdkafka
%define with_write_kafka 0%{!?_without_write_kafka:0}
# plugin write_mongodb disabled, requires libmongoc
%define with_write_mongodb 0%{!?_without_write_mongodb:0}
# plugin xencpu disabled, requires xen-devel from non-default repo
%define with_xencpu 0%{!?_without_xencpu:0}
# plugin zone disabled, requires Solaris
%define with_zone 0%{!?_without_zone:0}
# plugin gpu_nvidia requires cuda-nvml-dev
# get it from https://developer.nvidia.com/cuda-downloads
# then install cuda-nvml-dev-10-1 or other version
%define with_gpu_nvidia 0%{!?_without_gpu_nvidia:0}
# not sure why this one's failing
%define with_write_stackdriver 0%{!?_without_write_stackdriver:0}
# not available in el or epel
%define with_slurm 0%{!?_without_slurm:0}
# not available in el or epel
%define with_redfish 0%{!?_without_redfish:0}
# not available in el or epel
%define with_dcpmm 0%{!?_without_dcpmm:0}
# not available in el or epel
%define with_capabilities 0%{!?_without_capabilities:0}
# not available in el or epel
%define with_ipstats 0%{!?_without_ipstats:0}

# Plugins not buildable on RHEL < 7
%if 0%{?rhel} && 0%{?rhel} < 7
%define with_connectivity 0
%define with_cpusleep 0
%define with_gps 0
%define with_mqtt 0
%define with_ovs_events 0
%define with_ovs_stats 0
%define with_procevent 0
%define with_redis 0
%define with_rrdcached 0
%define with_smart 0
%define with_sysevent 0
# missing /usr/include/varnish/vapi/vsc.h
%define with_varnish 0
%define with_write_redis 0
%define with_write_riemann 0
%define with_xmms 0
%endif

# Plugins not buildable on RHEL 8
%if 0%{?rhel} && 0%{?rhel} >= 8
%define with_smart 0
%define with_ganglia 0
%define with_gmond 0
%define with_gps 0
%define with_modbus 0
%define with_ping 0
%define with_mqtt 0
%endif

Summary:	Statistics collection and monitoring daemon
Name:		collectd
Version:	5.11.0
Release:	1%{?dist}
URL:		https://collectd.org
Source:		https://collectd.org/files/%{name}-%{version}.tar.bz2
License:	GPLv2
Group:		System Environment/Daemons
BuildRoot:	%{_tmppath}/%{name}-%{version}-root
BuildRequires:	libgcrypt-devel, kernel-headers, libcap-devel, which
Vendor:		collectd development team <collectd@verplant.org>

%if 0%{?fedora} || 0%{?rhel} >= 7
BuildRequires:		xfsprogs-devel
%{?systemd_requires}
BuildRequires:		systemd
%else
Requires(post):		chkconfig
Requires(preun):	chkconfig, initscripts
Requires(postun):	initscripts
%endif

%description
collectd is a small daemon which collects system information periodically and
provides mechanisms to monitor and store the values in a variety of ways. It
is written in C for performance. Since the daemon doesn't need to start up
every time it wants to update the values it's very fast and easy on the
system. Also, the statistics are very fine grained since the files are updated
every 10 seconds by default.

%if %{with_amqp}
%package amqp
Summary:	AMQP 0.9 plugin for collectd
Group:		System Environment/Daemons
Requires:	%{name}%{?_isa} = %{version}-%{release}
BuildRequires:	librabbitmq-devel
%description amqp
The AMQP 0.9 plugin transmits or receives values collected by collectd via the
Advanced Message Queuing Protocol v0.9 (AMQP).
%endif

%if %{with_amqp1}
%package amqp1
Summary:	AMQP 1.0 plugin for collectd
Group:		System Environment/Daemons
Requires:	%{name}%{?_isa} = %{version}-%{release}
BuildRequires:	qpid-proton-c-devel
%description amqp1
The AMQP 1.0 plugin transmits or receives values collected by collectd via the
Advanced Message Queuing Protocol v1.0 (AMQP1).
%endif

%if %{with_apache}
%package apache
Summary:	Apache plugin for collectd
Group:		System Environment/Daemons
Requires:	%{name}%{?_isa} = %{version}-%{release}
BuildRequires:	curl-devel
%description apache
This plugin collects data provided by Apache's `mod_status'.
%endif

%if %{with_aquaero}
%package aquaero
Summary:	aquaero plugin for collectd
Group:		System Environment/Daemons
Requires:	%{name}%{?_isa} = %{version}-%{release}
%description aquaero
Various sensors in the Aquaero 5 watercooling board made by Aquacomputer.
%endif

%if %{with_ascent}
%package ascent
Summary:	Ascent plugin for collectd
Group:		System Environment/Daemons
Requires:	%{name}%{?_isa} = %{version}-%{release}
BuildRequires:	libxml2-devel, curl-devel
%description ascent
The Ascent plugin reads and parses the statistics page of Ascent, a free and
open-source server software for the game World of Warcraft by Blizzard
Entertainment.
%endif

%if %{with_barometer}
%package barometer
Summary:       barometer plugin for collectd
Group:         System Environment/Daemons
Requires:      %{name}%{?_isa} = %{version}-%{release}
%description barometer
Collects pressure and temperature from digital barometers.
%endif

%if %{with_bind}
%package bind
Summary:	Bind plugin for collectd
Group:		System Environment/Daemons
Requires:	%{name}%{?_isa} = %{version}-%{release}
BuildRequires:	libxml2-devel, curl-devel
%description bind
The BIND plugin retrieves this information that's encoded in XML and provided
via HTTP and submits the values to collectd.
%endif

%if %{with_ceph}
%package ceph
Summary:       Ceph plugin for collectd
Group:         System Environment/Daemons
Requires:      %{name}%{?_isa} = %{version}-%{release}
BuildRequires: yajl-devel
%description ceph
Ceph plugin for collectd
%endif

%if %{with_chrony}
%package chrony
Summary:       Chrony plugin for collectd
Group:         System Environment/Daemons
Requires:      %{name}%{?_isa} = %{version}-%{release}
%description chrony
Chrony plugin for collectd
%endif

%if %{with_connectivity}
%package connectivity
Summary:       Connectivity plugin for collectd
Group:         System Environment/Daemons
Requires:      %{name}%{?_isa} = %{version}-%{release}
BuildRequires: libmnl-devel, yajl-devel
%description connectivity
Monitors network interface up/down status via netlink library.
%endif

%if %{with_curl}
%package curl
Summary:	Curl plugin for collectd
Group:		System Environment/Daemons
Requires:	%{name}%{?_isa} = %{version}-%{release}
BuildRequires:	curl-devel
%description curl
The cURL plugin uses libcurl to read files and then parses them according to
the configuration.
%endif

%if %{with_curl_json}
%package curl_json
Summary:	Curl_json plugin for collectd
Group:		System Environment/Daemons
Requires:	%{name}%{?_isa} = %{version}-%{release}
BuildRequires:	curl-devel, yajl-devel
%description curl_json
The cURL-JSON plugin queries JavaScript Object Notation (JSON) data using the
cURL library and parses it according to the user's configuration.
%endif

%if %{with_curl_xml}
%package curl_xml
Summary:	Curl_xml plugin for collectd
Group:		System Environment/Daemons
Requires:	%{name}%{?_isa} = %{version}-%{release}
BuildRequires:	curl-devel, libxml2-devel
%description curl_xml
The cURL-XML plugin reads files using libcurl and parses it as Extensible
Markup Language (XML).
%endif

%if %{with_dbi}
%package dbi
Summary:	DBI plugin for collectd
Group:		System Environment/Daemons
Requires:	%{name}%{?_isa} = %{version}-%{release}
BuildRequires:	libdbi-devel
%description dbi
The DBI plugin uses libdbi, a database abstraction library, to execute SQL
statements on a database and read back the result.
%endif

%if %{with_disk}
%package disk
Summary:	disk plugin for collectd
Group:		System Environment/Daemons
Requires:	%{name}%{?_isa} = %{version}-%{release}
%{?_has_libudev:BuildRequires:  libudev-devel}
%description disk
The "disk" plugin collects information about the usage of physical disks and
logical disks (partitions).
%endif

%if %{with_dns}
%package dns
Summary:	DNS plugin for collectd
Group:		System Environment/Daemons
Requires:	%{name}%{?_isa} = %{version}-%{release}, libpcap >= 1.0
BuildRequires:	libpcap-devel >= 1.0
%description dns
The DNS plugin has a similar functionality to dnstop: It uses libpcap to get a
copy of all traffic from/to port UDP/53 (that's the DNS port), interprets the
packets and collects statistics of your DNS traffic.
%endif

%if %{with_email}
%package email
Summary:	Email plugin for collectd
Group:		System Environment/Daemons
Requires:	%{name}%{?_isa} = %{version}-%{release}, spamassassin
%description email
This plugin collects data provided by spamassassin.
%endif

%if %{with_gmond}
%package gmond
Summary:	Gmond plugin for collectd
Group:		System Environment/Daemons
Requires:	%{name}%{?_isa} = %{version}-%{release}
BuildRequires:	ganglia-devel
%description gmond
The gmond plugin subscribes to a Multicast group to receive data from gmond,
the client daemon of the Ganglia project.
%endif

%if %{with_gps}
%package gps
Summary:	GPS plugin for collectd
Group:		System Environment/Daemons
Requires:	%{name}%{?_isa} = %{version}-%{release}
BuildRequires:	gpsd-devel
%description gps
This plugin monitor gps related data through gpsd.
%endif

%if %{with_grpc}
%package grpc
Summary:	GRPC plugin for collectd
Group:		System Environment/Daemons
Requires:	%{name}%{?_isa} = %{version}-%{release}
BuildRequires:	protobuf-compiler
%description grpc
This plugin embeds a gRPC server into Collectd.
%endif

%if %{with_hddtemp}
%package hddtemp
Summary:	Hddtemp plugin for collectd
Group:		System Environment/Daemons
Requires:	%{name}%{?_isa} = %{version}-%{release}, hddtemp
%description hddtemp
The HDDTemp plugin collects the temperature of hard disks. The temperatures are
provided via SMART and queried by the external hddtemp daemon.
%endif

%if %{with_check_presence}
%package check_presence
Summary:        Check presence plugin for collectd
Group:          System Environment/Daemons
Requires:       %{name}%{?_isa} = %{version}-%{release}, liblmdb
%description check_presence
The check_presence plugin sends notifications when a host is seen for the first
time, and when a host has not been seen for a configurable interval.
%endif

%if %{with_intel_pmu}
%package intel_pmu
Summary:	Intel PMU plugin for collectd
Group:		System Environment/Daemons
Requires:	%{name}%{?_isa} = %{version}-%{release}
%description intel_pmu
The intel_pmu plugin reads performance counters provided by the Linux
kernel perf interface.
%endif

%if %{with_intel_rdt}
%package intel_rdt
Summary:	Intel RDT plugin for collectd
Group:		System Environment/Daemons
Requires:	%{name}%{?_isa} = %{version}-%{release}
BuildRequires:	intel-cmt-cat
%description intel_rdt
The intel_rdt plugin collects information provided by monitoring features of
Intel Resource Director Technology (Intel(R) RDT).
%endif

%if %{with_ipmi}
%package ipmi
Summary:	IPMI plugin for collectd
Group:		System Environment/Daemons
Requires:	%{name}%{?_isa} = %{version}-%{release}
BuildRequires:	OpenIPMI-devel
%description ipmi
The IPMI plugin uses the OpenIPMI library to read hardware sensors from servers
using the Intelligent Platform Management Interface (IPMI).
%endif

%if %{with_iptables}
%package iptables
Summary:	IPtables plugin for collectd
Group:		System Environment/Daemons
Requires:	%{name}%{?_isa} = %{version}-%{release}
BuildRequires:	iptables-devel
%description iptables
The IPtables plugin can gather statistics from your ip_tables based packet
filter (aka. firewall) for both the IPv4 and the IPv6 protocol. It can collect
the byte- and packet-counters of selected rules and submit them to collectd.
%endif

%if %{with_java}
%package java
Summary:	Java plugin for collectd
Group:		System Environment/Daemons
Requires:	%{name}%{?_isa} = %{version}-%{release}
BuildRequires:	java-devel >= 1.6, jpackage-utils >= 1.6
Requires:	java >= 1.6, jpackage-utils >= 1.6
%description java
This plugin for collectd allows plugins to be written in Java and executed
in an embedded JVM.
%endif

%if %{with_log_logstash}
%package log_logstash
Summary:       log_logstash plugin for collectd
Group:         System Environment/Daemons
Requires:      %{name}%{?_isa} = %{version}-%{release}
BuildRequires: yajl-devel
%description log_logstash
This plugin logs in logstash JSON format
%endif

%if %{with_lua}
%package lua
Summary:	Lua plugin for collectd
Group:		System Environment/Daemons
Requires:	%{name}%{?_isa} = %{version}-%{release}
BuildRequires:	lua-devel
%description lua
The Lua plugin embeds a Lua interpreter into collectd and exposes the
application programming interface (API) to Lua scripts.
%endif

%if %{with_mcelog}
%package mcelog
Summary:	Mcelog plugin for collectd
Group:		System Environment/Daemons
Requires:	%{name}%{?_isa} = %{version}-%{release}
%description mcelog
This plugin monitors machine check exceptions reported by mcelog and generates
appropriate notifications when machine check exceptions are detected.
%endif

%if %{with_memcachec}
%package memcachec
Summary:	Memcachec plugin for collectd
Group:		System Environment/Daemons
Requires:	%{name}%{?_isa} = %{version}-%{release}
BuildRequires:	libmemcached-devel
%description memcachec
The Memcachec plugin uses libmemcached to read statistics from a Memcached
instance. Note that another plugin, named `memcached', exists and does a
similar job, without requiring the installation of libmemcached.
%endif

%if %{with_mic}
%package mic
Summary:	mic plugin for collectd
Group:		System Environment/Daemons
Requires:	%{name}%{?_isa} = %{version}-%{release}
%description mic
The mic plugin collects CPU usage, memory usage, temperatures and power
consumption from Intel Many Integrated Core (MIC) CPUs.
%endif

%if %{with_modbus}
%package modbus
Summary:       modbus plugin for collectd
Group:         System Environment/Daemons
Requires:      %{name}%{?_isa} = %{version}-%{release}
BuildRequires:	libmodbus-devel
%description modbus
The modbus plugin collects values from Modbus/TCP enabled devices
%endif

%if %{with_mysql}
%package mysql
Summary:	MySQL plugin for collectd
Group:		System Environment/Daemons
Requires:	%{name}%{?_isa} = %{version}-%{release}
BuildRequires:	mysql-devel
%description mysql
MySQL querying plugin. This plugin provides data of issued commands, called
handlers and database traffic.
%endif

%if %{with_mqtt}
%package mqtt
Summary:	mqtt plugin for collectd
Group:		System Environment/Daemons
Requires:	%{name}%{?_isa} = %{version}-%{release}
BuildRequires:	mosquitto-devel
%description mqtt
The MQTT plugin publishes and subscribes to MQTT topics.
%endif

%if %{with_netlink}
%package netlink
Summary:	netlink plugin for collectd
Group:		System Environment/Daemons
Requires:	%{name}%{?_isa} = %{version}-%{release}
BuildRequires:	libmnl-devel, iproute-devel
%description netlink
The netlink plugin collects detailed network interface and routing statistics.
%endif

%if %{with_nginx}
%package nginx
Summary:	Nginx plugin for collectd
Group:		System Environment/Daemons
Requires:	%{name}%{?_isa} = %{version}-%{release}
BuildRequires:	curl-devel
%description nginx
This plugin gets data provided by nginx.
%endif

%if %{with_notify_desktop}
%package notify_desktop
Summary:	Notify_desktop plugin for collectd
Group:		System Environment/Daemons
Requires:	%{name}%{?_isa} = %{version}-%{release}
BuildRequires:	libnotify-devel, gtk2-devel
%description notify_desktop
The Notify Desktop plugin uses libnotify to display notifications to the user
via the desktop notification specification, i. e. on an X display.
%endif

%if %{with_notify_email}
%package notify_email
Summary:	Notify_email plugin for collectd
Group:		System Environment/Daemons
Requires:	%{name}%{?_isa} = %{version}-%{release}
BuildRequires:	libesmtp-devel
%description notify_email
The Notify Email plugin uses libESMTP to send notifications to a configured
email address.
%endif

%if %{with_nut}
%package nut
Summary:	Nut plugin for collectd
Group:		System Environment/Daemons
Requires:	%{name}%{?_isa} = %{version}-%{release}
BuildRequires:	nut-devel
%description nut
This plugin for collectd provides Network UPS Tools support.
%endif

%if %{with_openldap}
%package openldap
Summary:       Openldap plugin for collectd
Group:         System Environment/Daemons
Requires:      %{name}%{?_isa} = %{version}-%{release}
BuildRequires: openldap-devel
%description openldap
This plugin reads monitoring information from OpenLDAP's cn=Monitor subtree.
%endif

%if %{with_ovs_events}
%package ovs_events
Summary:       Open vSwitch events plugin for collectd
Group:         System Environment/Daemons
Requires:      %{name}%{?_isa} = %{version}-%{release}
BuildRequires: yajl-devel
%description ovs_events
This plugin monitors the link status of Open vSwitch (OVS) connected
interfaces, dispatches the values to collectd and sends notifications
whenever a link state change occurs in the OVS database.
%endif

%if %{with_ovs_stats}
%package ovs_stats
Summary:       Open vSwitch statistics plugin for collectd
Group:         System Environment/Daemons
Requires:      %{name}%{?_isa} = %{version}-%{release}
BuildRequires: yajl-devel
%description ovs_stats
This plugin collects statictics of OVS connected bridges and
interfaces.
%endif

%if %{with_perl}
%package perl
Summary:	Perl plugin for collectd
Group:		System Environment/Daemons
Requires:	%{name}%{?_isa} = %{version}-%{release}
Requires:	perl(:MODULE_COMPAT_%(eval "`%{__perl} -V:version`"; echo $version))
BuildRequires:	perl-ExtUtils-Embed
%description perl
The Perl plugin embeds a Perl interpreter into collectd and exposes the
application programming interface (API) to Perl-scripts.
%endif

%if %{with_pcie_errors}
%package pcie_errors
Summary:	PCI Express errors plugin for collectd
Group:		System Environment/Daemons
Requires:	%{name}%{?_isa} = %{version}-%{release}
%description pcie_errors
The pcie_errors plugin collects PCI Express errors from Device Status in Capability
structure and from Advanced Error Reporting Extended Capability.
%endif

%if %{with_pinba}
%package pinba
Summary:	Pinba plugin for collectd
Group:		System Environment/Daemons
Requires:	%{name}%{?_isa} = %{version}-%{release}
BuildRequires:	protobuf-c-devel
%description pinba
The Pinba plugin receives and dispatches timing values from Pinba, a profiling
extension for PHP.
%endif

%if %{with_ping}
%package ping
Summary:	Ping plugin for collectd
Group:		System Environment/Daemons
Requires:	%{name}%{?_isa} = %{version}-%{release}
BuildRequires:	liboping-devel
%description ping
The Ping plugin measures network latency using ICMP “echo requests”, usually
known as “ping”.
%endif

%if %{with_postgresql}
%package postgresql
Summary:	PostgreSQL plugin for collectd
Group:		System Environment/Daemons
Requires:	%{name}%{?_isa} = %{version}-%{release}
BuildRequires:	postgresql-devel
%description postgresql
The PostgreSQL plugin connects to and executes SQL statements on a PostgreSQL
database.
%endif

%if %{with_procevent}
%package procevent
Summary:       Processes event plugin for collectd
Group:         System Environment/Daemons
Requires:      %{name}%{?_isa} = %{version}-%{release}
BuildRequires: yajl-devel
%description procevent
Monitors process starts/stops via netlink library.
%endif

%if %{with_python}
%package python
Summary:	Python plugin for collectd
Group:		System Environment/Daemons
Requires:	%{name}%{?_isa} = %{version}-%{release}
%if 0%{?rhel} && 0%{?rhel} >= 8
BuildRequires: python3-devel
%else
BuildRequires: python2-devel
%endif
%description python
The Python plugin embeds a Python interpreter into collectd and exposes the
application programming interface (API) to Python-scripts.
%endif

%if %{with_redis}
%package redis
Summary:	Redis plugin for collectd
Group:		System Environment/Daemons
Requires:	%{name}%{?_isa} = %{version}-%{release}
BuildRequires:	hiredis-devel
%description redis
The Redis plugin connects to one or more instances of Redis, a key-value store,
and collects usage information using the hiredis library.
%endif

%if %{with_rrdcached}
%package rrdcached
Summary:        RRDCached plugin for collectd
Group:          System Environment/Daemons
Requires:       %{name}%{?_isa} = %{version}-%{release}, rrdtool >= 1.4
BuildRequires:  rrdtool-devel
%description rrdcached
The RRDCacheD plugin connects to the “RRD caching daemon”, rrdcached and
submits updates for RRD files to that daemon.
%endif

%if %{with_rrdtool}
%package rrdtool
Summary:	RRDtool plugin for collectd
Group:		System Environment/Daemons
Requires:	%{name}%{?_isa} = %{version}-%{release}
BuildRequires:	rrdtool-devel
%description rrdtool
The RRDtool plugin writes values to RRD-files using librrd.
%endif

%if %{with_sensors}
%package sensors
Summary:	Sensors plugin for collectd
Group:		System Environment/Daemons
Requires:	%{name}%{?_isa} = %{version}-%{release}
BuildRequires:	lm_sensors-devel
%description sensors
This plugin for collectd provides querying of sensors supported by lm_sensors.
%endif

%if %{with_sigrok}
%package sigrok
Summary:	sigrok plugin for collectd
Group:		System Environment/Daemons
Requires:	%{name}%{?_isa} = %{version}-%{release}
%description sigrok
Uses libsigrok as a backend, allowing any sigrok-supported device to have its
measurements fed to collectd. This includes multimeters, sound level meters,
thermometers, and much more.
%endif

%if %{with_smart}
%package smart
Summary:       SMART plugin for collectd
Group:         System Environment/Daemons
Requires:      %{name}%{?_isa} = %{version}-%{release}
BuildRequires: libatasmart-devel
%description smart
Collect SMART statistics, notably load cycle count, temperature and bad
sectors.
%endif

%if %{with_snmp}
%package snmp
Summary:	SNMP plugin for collectd
Group:		System Environment/Daemons
Requires:	%{name}%{?_isa} = %{version}-%{release}
BuildRequires:	net-snmp-devel
%description snmp
This plugin for collectd allows querying of network equipment using SNMP.
%endif

%if %{with_snmp_agent}
%package snmp_agent
Summary:	SNMP AgentX plugin for collectd
Group:		System Environment/Daemons
Requires:	%{name}%{?_isa} = %{version}-%{release}
BuildRequires:	net-snmp-devel
%description snmp_agent
This plugin for collectd to support AgentX integration.
%endif

%if %{with_sysevent}
%package sysevent
Summary:       Rsyslog event plugin for collectd
Group:         System Environment/Daemons
Requires:      %{name}%{?_isa} = %{version}-%{release}
BuildRequires: yajl-devel
%description sysevent
Monitors rsyslog for system events.
%endif

%if %{with_varnish}
%package varnish
Summary:	Varnish plugin for collectd
Group:		System Environment/Daemons
Requires:	%{name}%{?_isa} = %{version}-%{release}
BuildRequires:	varnish-libs-devel
%description varnish
The Varnish plugin collects information about Varnish, an HTTP accelerator.
%endif

%if %{with_virt}
%package virt
Summary:	Virt plugin for collectd
Group:		System Environment/Daemons
Requires:	%{name}%{?_isa} = %{version}-%{release}
BuildRequires:	libvirt-devel
%description virt
This plugin collects information from virtualized guests.
%endif

%if %{with_write_http}
%package write_http
Summary:	Write-HTTP plugin for collectd
Group:		System Environment/Daemons
Requires:	%{name}%{?_isa} = %{version}-%{release}
BuildRequires:	curl-devel
%description write_http
The Write-HTTP plugin sends the values collected by collectd to a web-server
using HTTP POST requests.
%endif

%if %{with_write_kafka}
%package write_kafka
Summary:       Write-kafka plugin for collectd
Group:         System Environment/Daemons
Requires:      %{name}%{?_isa} = %{version}-%{release}
BuildRequires: librdkafka-devel
%description write_kafka
The write_kafka plugin sends values to kafka, a distributed messaging system.
%endif

%if %{with_write_prometheus}
%package write_prometheus
Summary:	Write-prometheus plugin for collectd
Group:		System Environment/Daemons
Requires:	%{name}%{?_isa} = %{version}-%{release}
BuildRequires:	libmicrohttpd-devel
%description write_prometheus
The Write Prometheus plugin exposes collected values using an embedded HTTP
server, turning the collectd daemon into a Prometheus exporter.
%endif

%if %{with_write_redis}
%package write_redis
Summary:	Write-Redis plugin for collectd
Group:		System Environment/Daemons
Requires:	%{name}%{?_isa} = %{version}-%{release}
BuildRequires:	hiredis-devel
%description write_redis
The Write Redis plugin stores values in Redis, a “data structures server”.
%endif

%if %{with_write_riemann}
%package write_riemann
Summary:	riemann plugin for collectd
Group:		System Environment/Daemons
Requires:	%{name}%{?_isa} = %{version}-%{release}
BuildRequires:	riemann-c-client-devel >= 1.6
%description write_riemann
The riemann plugin submits values to Riemann, an event stream processor.
%endif

%if %{with_write_stackdriver}
%package write_stackdriver
Summary:	stackdriver plugin for collectd
Group:		System Environment/Daemons
Requires:	%{name}%{?_isa} = %{version}-%{release}
BuildRequires:	curl-devel, yajl-devel, openssl-devel
%description write_stackdriver
The write_stackdriver collectd plugin writes metrics to the
Google Stackdriver Monitoring service.
%endif

%if %{with_write_syslog}
%package write_syslog
Summary:	write_syslog plugin for collectd
Group:		System Environment/Daemons
Requires:	%{name}%{?_isa} = %{version}-%{release}
%description write_syslog
The write_syslog collectd plugin writes metrics to syslog
using JSON or RFC5424 formatting
%endif

%if %{with_gpu_nvidia}
%package gpu_nvidia
Summary:	stackdriver plugin for collectd
Group:		System Environment/Daemons
Requires:	%{name}%{?_isa} = %{version}-%{release}
BuildRequires: cuda-nvml-dev-10-1
%description gpu_nvidia
The gpu_nvidia collectd plugin collects NVidia GPU metrics.
%endif

%if %{with_xencpu}
%package xencpu
Summary:	xencpu plugin for collectd
Group:		System Environment/Daemons
Requires:	%{name}%{?_isa} = %{version}-%{release}
BuildRequires:	xen-devel
%description xencpu
The xencpu plugin collects CPU statistics from Xen.
%endif

%if %{with_xmms}
%package xmms
Summary:	XMMS plugin for collectd
Group:		System Environment/Daemons
Requires:	%{name}%{?_isa} = %{version}-%{release}
BuildRequires:	xmms-devel
%description xmms
The xmms plugin collects information from the XMMS music player.
%endif

%package collection3
Summary:	Web-based viewer for collectd
Group:		System Environment/Daemons
Requires:	%{name}%{?_isa} = %{version}-%{release}
Requires: httpd
%description collection3
collection3 is a graphing front-end for the RRD files created by and filled
with collectd. It is written in Perl and should be run as an CGI-script.
Graphs are generated on-the-fly, so no cron job or similar is necessary.

%package php-collection
Summary:	collect php webfrontent
Group:		System Environment/Daemons
Requires:	collectd = %{version}-%{release}
Requires:	httpd
Requires:	php
Requires:	php-rrdtool
%description php-collection
PHP graphing frontend for RRD files created by and filled with collectd.

%package contrib
Summary:	Contrib files for collectd
Group:		System Environment/Daemons
Requires:	%{name}%{?_isa} = %{version}-%{release}
%description contrib
All the files found under contrib/ in the source tree are bundled in this
package.

%package -n libcollectdclient
Summary:	Collectd client library
Group:		System Environment/Daemons
%description -n libcollectdclient
Collectd client library

%package -n libcollectdclient-devel
Summary:	Development files for libcollectdclient
Group:		System Environment/Daemons
Requires:	pkgconfig
Requires:	libcollectdclient%{?_isa} = %{version}-%{release}
%description -n libcollectdclient-devel
Development files for libcollectdclient

%package -n collectd-utils
Summary:	Collectd utilities
Group:		System Environment/Daemons
Requires:	libcollectdclient%{?_isa} = %{version}-%{release}
Requires:	collectd%{?_isa} = %{version}-%{release}
%description -n collectd-utils
Collectd utilities

%prep
%setup -q

%build
%if %{with_aggregation}
%define _with_aggregation --enable-aggregation
%else
%define _with_aggregation --disable-aggregation
%endif

%if %{with_amqp}
%define _with_amqp --enable-amqp
%else
%define _with_amqp --disable-amqp
%endif

%if %{with_amqp1}
%define _with_amqp1 --enable-amqp1
%else
%define _with_amqp1 --disable-amqp1
%endif

%if %{with_apache}
%define _with_apache --enable-apache
%else
%define _with_apache --disable-apache
%endif

%if %{with_apcups}
%define _with_apcups --enable-apcups
%else
%define _with_apcups --disable-apcups
%endif

%if %{with_apple_sensors}
%define _with_apple_sensors --enable-apple_sensors
%else
%define _with_apple_sensors --disable-apple_sensors
%endif

%if %{with_aquaero}
%define _with_aquaero --enable-aquaero
%else
%define _with_aquaero --disable-aquaero
%endif

%if %{with_ascent}
%define _with_ascent --enable-ascent
%else
%define _with_ascent --disable-ascent
%endif

%if %{with_barometer}
%define _with_barometer --enable-barometer
%else
%define _with_barometer --disable-barometer
%endif

%if %{with_battery}
%define _with_battery --enable-battery
%else
%define _with_battery --disable-battery
%endif

%if %{with_bind}
%define _with_bind --enable-bind
%else
%define _with_bind --disable-bind
%endif

%if %{with_capabilities}
%define _with_capabilities --enable-capabilities
%else
%define _with_capabilities --disable-capabilities
%endif

%if %{with_cgroups}
%define _with_cgroups --enable-cgroups
%else
%define _with_cgroups --disable-cgroups
%endif

%if %{with_check_uptime}
%define _with_check_uptime --enable-check_uptime
%else
%define _with_check_uptime --disable-check_uptime
%endif

%if %{with_chrony}
%define _with_chrony --enable-chrony
%else
%define _with_chrony --disable-chrony
%endif

%if %{with_connectivity}
%define _with_connectivity --enable-connectivity
%else
%define _with_connectivity --disable-connectivity
%endif

%if %{with_conntrack}
%define _with_conntrack --enable-conntrack
%else
%define _with_conntrack --disable-conntrack
%endif

%if %{with_contextswitch}
%define _with_contextswitch --enable-contextswitch
%else
%define _with_contextswitch --disable-contextswitch
%endif

%if %{with_cpu}
%define _with_cpu --enable-cpu
%else
%define _with_cpu --disable-cpu
%endif

%if %{with_cpufreq}
%define _with_cpufreq --enable-cpufreq
%else
%define _with_cpufreq --disable-cpufreq
%endif

%if %{with_cpusleep}
%define _with_cpusleep --enable-cpusleep
%else
%define _with_cpusleep --disable-cpusleep
%endif

%if %{with_csv}
%define _with_csv --enable-csv
%else
%define _with_csv --disable-csv
%endif

%if %{with_ceph}
%define _with_ceph --enable-ceph
%else
%define _with_ceph --disable-ceph
%endif

%if %{with_check_presence}
%define _with_check_presence --enable-check_presence
%else
%define _with_check_presence --disable-check_presence
%endif

%if %{with_curl}
%define _with_curl --enable-curl
%else
%define _with_curl --disable-curl
%endif

%if %{with_curl_json}
%define _with_curl_json --enable-curl_json
%else
%define _with_curl_json --disable-curl_json
%endif

%if %{with_curl_xml}
%define _with_curl_xml --enable-curl_xml
%else
%define _with_curl_xml --disable-curl_xml
%endif

%if %{with_dbi}
%define _with_dbi --enable-dbi
%else
%define _with_dbi --disable-dbi
%endif

%if %{with_dcpmm}
%define _with_dcpmm --enable-dcpmm
%else
%define _with_dcpmm --disable-dcpmm
%endif

%if %{with_df}
%define _with_df --enable-df
%else
%define _with_df --disable-df
%endif

%if %{with_disk}
%define _with_disk --enable-disk
%else
%define _with_disk --disable-disk
%endif

%if %{with_dns}
%define _with_dns --enable-dns
%else
%define _with_dns --disable-dns
%endif

%if %{with_drbd}
%define _with_drbd --enable-drbd
%else
%define _with_drbd --disable-drbd
%endif

%if %{with_dpdkevents}
%define _with_dpdkevents --enable-dpdkevents
%else
%define _with_dpdkevents --disable-dpdkevents
%endif

%if %{with_dpdkstat}
%define _with_dpdkstat --enable-dpdkstat
%else
%define _with_dpdkstat --disable-dpdkstat
%endif

%if %{with_dpdk_telemetry}
%define _with_dpdk_telemetry --enable-dpdk_telemetry
%else
%define _with_dpdk_telemetry --disable-dpdk_telemetry
%endif

%if %{with_email}
%define _with_email --enable-email
%else
%define _with_email --disable-email
%endif

%if %{with_entropy}
%define _with_entropy --enable-entropy
%else
%define _with_entropy --disable-entropy
%endif

%if %{with_ethstat}
%define _with_ethstat --enable-ethstat
%else
%define _with_ethstat --disable-ethstat
%endif

%if %{with_exec}
%define _with_exec --enable-exec
%else
%define _with_exec --disable-exec
%endif

%if %{with_fhcount}
%define _with_fhcount --enable-fhcount
%else
%define _with_fhcount --disable-fhcount
%endif

%if %{with_filecount}
%define _with_filecount --enable-filecount
%else
%define _with_filecount --disable-filecount
%endif

%if %{with_fscache}
%define _with_fscache --enable-fscache
%else
%define _with_fscache --disable-fscache
%endif

%if %{with_ganglia}
%define _with_ganglia --enable-ganglia
%else
%define _with_ganglia --disable-ganglia
%endif

%if %{with_gmond}
%define _with_gmond --enable-gmond
%else
%define _with_gmond --disable-gmond
%endif

%if %{with_gps}
%define _with_gps --enable-gps
%else
%define _with_gps --disable-gps
%endif

%if %{with_grpc}
%define _with_grpc --enable-grpc
%else
%define _with_grpc --disable-grpc
%endif

%if %{with_hddtemp}
%define _with_hddtemp --enable-hddtemp
%else
%define _with_hddtemp --disable-hddtemp
%endif

%if %{with_hugepages}
%define _with_hugepages --enable-hugepages
%else
%define _with_hugepages --disable-hugepages
%endif

%if %{with_intel_pmu}
%define _with_intel_pmu --enable-intel_pmu
%else
%define _with_intel_pmu --disable-intel_pmu
%endif

%if %{with_intel_rdt}
%define _with_intel_rdt --enable-intel_rdt
%else
%define _with_intel_rdt --disable-intel_rdt
%endif

%if %{with_interface}
%define _with_interface --enable-interface
%else
%define _with_interface --disable-interface
%endif

%if %{with_ipc}
%define _with_ipc --enable-ipc
%else
%define _with_ipc --disable-ipc
%endif

%if %{with_ipmi}
%define _with_ipmi --enable-ipmi
%else
%define _with_ipmi --disable-ipmi
%endif

%if %{with_ipstats}
%define _with_ipstats --enable-ipstats
%else
%define _with_ipstats --disable-ipstats
%endif

%if %{with_iptables}
%define _with_iptables --enable-iptables
%else
%define _with_iptables --disable-iptables
%endif

%if %{with_ipvs}
%define _with_ipvs --enable-ipvs
%else
%define _with_ipvs --disable-ipvs
%endif

%if %{with_irq}
%define _with_irq --enable-irq
%else
%define _with_irq --disable-irq
%endif

%if %{with_java}
%define _with_java --enable-java --with-java=%{java_home}/
%else
%define _with_java --disable-java
%endif

%if %{with_virt}
%define _with_virt --enable-virt
%else
%define _with_virt --disable-virt
%endif

%if %{with_load}
%define _with_load --enable-load
%else
%define _with_load --disable-load
%endif

%if %{with_logfile}
%define _with_logfile --enable-logfile
%else
%define _with_logfile --disable-logfile
%endif

%if %{with_log_logstash}
%define _with_log_logstash --enable-log_logstash
%else
%define _with_log_logstash --disable-log_logstash
%endif

%if %{with_lpar}
%define _with_lpar --enable-lpar
%else
%define _with_lpar --disable-lpar
%endif

%if %{with_lua}
%define _with_lua --enable-lua
%else
%define _with_lua --disable-lua
%endif

%if %{with_madwifi}
%define _with_madwifi --enable-madwifi
%else
%define _with_madwifi --disable-madwifi
%endif

%if %{with_mbmon}
%define _with_mbmon --enable-mbmon
%else
%define _with_mbmon --disable-mbmon
%endif

%if %{with_mcelog}
%define _with_mcelog --enable-mcelog
%else
%define _with_mcelog --disable-mcelog
%endif

%if %{with_md}
%define _with_md --enable-md
%else
%define _with_md --disable-md
%endif

%if %{with_memcachec}
%define _with_memcachec --enable-memcachec
%else
%define _with_memcachec --disable-memcachec
%endif

%if %{with_memcached}
%define _with_memcached --enable-memcached
%else
%define _with_memcached --disable-memcached
%endif

%if %{with_memory}
%define _with_memory --enable-memory
%else
%define _with_memory --disable-memory
%endif

%if %{with_mic}
%define _with_mic --enable-mic
%else
%define _with_mic --disable-mic
%endif

%if %{with_modbus}
%define _with_modbus --enable-modbus
%else
%define _with_modbus --disable-modbus
%endif

%if %{with_multimeter}
%define _with_multimeter --enable-multimeter
%else
%define _with_multimeter --disable-multimeter
%endif

%if %{with_mqtt}
%define _with_mqtt --enable-mqtt
%else
%define _with_mqtt --disable-mqtt
%endif

%if %{with_mysql}
%define _with_mysql --enable-mysql
%else
%define _with_mysql --disable-mysql
%endif

%if %{with_netapp}
%define _with_netapp --enable-netapp
%else
%define _with_netapp --disable-netapp
%endif

%if %{with_netlink}
%define _with_netlink --enable-netlink
%else
%define _with_netlink --disable-netlink
%endif

%if %{with_network}
%define _with_network --enable-network
%else
%define _with_network --disable-network
%endif

%if %{with_nfs}
%define _with_nfs --enable-nfs
%else
%define _with_nfs --disable-nfs
%endif

%if %{with_nginx}
%define _with_nginx --enable-nginx
%else
%define _with_nginx --disable-nginx
%endif

%if %{with_notify_desktop}
%define _with_notify_desktop --enable-notify_desktop
%else
%define _with_notify_desktop --disable-notify_desktop
%endif

%if %{with_notify_email}
%define _with_notify_email --enable-notify_email
%else
%define _with_notify_email --disable-notify_email
%endif

%if %{with_notify_nagios}
%define _with_notify_nagios --enable-notify_nagios
%else
%define _with_notify_nagios --disable-notify_nagios
%endif

%if %{with_ntpd}
%define _with_ntpd --enable-ntpd
%else
%define _with_ntpd --disable-ntpd
%endif

%if %{with_numa}
%define _with_numa --enable-numa
%else
%define _with_numa --disable-numa
%endif

%if %{with_nut}
%define _with_nut --enable-nut
%else
%define _with_nut --disable-nut
%endif

%if %{with_olsrd}
%define _with_olsrd --enable-olsrd
%else
%define _with_olsrd --disable-olsrd
%endif

%if %{with_onewire}
%define _with_onewire --enable-onewire
%else
%define _with_onewire --disable-onewire
%endif

%if %{with_openldap}
%define _with_openldap --enable-openldap
%else
%define _with_openldap --disable-openldap
%endif

%if %{with_openvpn}
%define _with_openvpn --enable-openvpn
%else
%define _with_openvpn --disable-openvpn
%endif

%if %{with_oracle}
%define _with_oracle --enable-oracle
%else
%define _with_oracle --disable-oracle
%endif

%if %{with_ovs_events}
%define _with_ovs_events --enable-ovs_events
%else
%define _with_ovs_events --disable-ovs_events
%endif

%if %{with_ovs_stats}
%define _with_ovs_stats --enable-ovs_stats
%else
%define _with_ovs_stats --disable-ovs_stats
%endif

%if %{with_perl}
%define _with_perl --enable-perl --with-perl-bindings="INSTALLDIRS=vendor"
%else
%define _with_perl --disable-perl
%endif

%if %{with_pcie_errors}
%define _with_pcie_errors --enable-pcie_errors
%else
%define _with_pcie_errors --disable-pcie_errors
%endif

%if %{with_pf}
%define _with_pf --enable-pf
%else
%define _with_pf --disable-pf
%endif

%if %{with_pinba}
%define _with_pinba --enable-pinba
%else
%define _with_pinba --disable-pinba
%endif

%if %{with_ping}
%define _with_ping --enable-ping
%else
%define _with_ping --disable-ping
%endif

%if %{with_postgresql}
%define _with_postgresql --enable-postgresql
%else
%define _with_postgresql --disable-postgresql
%endif

%if %{with_powerdns}
%define _with_powerdns --enable-powerdns
%else
%define _with_powerdns --disable-powerdns
%endif

%if %{with_processes}
%define _with_processes --enable-processes
%else
%define _with_processes --disable-processes
%endif

%if %{with_procevent}
%define _with_procevent --enable-procevent
%else
%define _with_procevent --disable-procevent
%endif

%if %{with_protocols}
%define _with_protocols --enable-protocols
%else
%define _with_protocols --disable-protocols
%endif

%if %{with_python}
%define _with_python --enable-python
%else
%define _with_python --disable-python
%endif

%if %{with_redfish}
%define _with_redfish --enable-redfish
%else
%define _with_redfish --disable-redfish
%endif

%if %{with_redis}
%define _with_redis --enable-redis
%else
%define _with_redis --disable-redis
%endif

%if %{with_routeros}
%define _with_routeros --enable-routeros
%else
%define _with_routeros --disable-routeros
%endif

%if %{with_rrdcached}
%define _with_rrdcached --enable-rrdcached
%else
%define _with_rrdcached --disable-rrdcached
%endif

%if %{with_rrdtool}
%define _with_rrdtool --enable-rrdtool
%else
%define _with_rrdtool --disable-rrdtool
%endif

%if %{with_sensors}
%define _with_sensors --enable-sensors
%else
%define _with_sensors --disable-sensors
%endif

%if %{with_serial}
%define _with_serial --enable-serial
%else
%define _with_serial --disable-serial
%endif

%if %{with_sigrok}
%define _with_sigrok --enable-sigrok
%else
%define _with_sigrok --disable-sigrok
%endif

%if %{with_slurm}
%define _with_slurm --enable-slurm
%else
%define _with_slurm --disable-slurm
%endif

%if %{with_smart}
%define _with_smart --enable-smart
%else
%define _with_smart --disable-smart
%endif

%if %{with_snmp}
%define _with_snmp --enable-snmp
%else
%define _with_snmp --disable-snmp
%endif

%if %{with_snmp_agent}
%define _with_snmp_agent --enable-snmp_agent
%else
%define _with_snmp_agent --disable-snmp_agent
%endif

%if %{with_statsd}
%define _with_statsd --enable-statsd
%else
%define _with_statsd --disable-statsd
%endif

%if %{with_swap}
%define _with_swap --enable-swap
%else
%define _with_swap --disable-swap
%endif

%if %{with_synproxy}
%define _with_synproxy --enable-synproxy
%else
%define _with_synproxy --disable-synproxy
%endif

%if %{with_sysevent}
%define _with_sysevent --enable-sysevent
%else
%define _with_sysevent --disable-sysevent
%endif

%if %{with_syslog}
%define _with_syslog --enable-syslog
%else
%define _with_syslog --disable-syslog
%endif

%if %{with_table}
%define _with_table --enable-table
%else
%define _with_table --disable-table
%endif

%if %{with_tail}
%define _with_tail --enable-tail
%else
%define _with_tail --disable-tail
%endif

%if %{with_tail_csv}
%define _with_tail_csv --enable-tail_csv
%else
%define _with_tail_csv --disable-tail_csv
%endif

%if %{with_tape}
%define _with_tape --enable-tape
%else
%define _with_tape --disable-tape
%endif

%if %{with_tcpconns}
%define _with_tcpconns --enable-tcpconns
%else
%define _with_tcpconns --disable-tcpconns
%endif

%if %{with_teamspeak2}
%define _with_teamspeak2 --enable-teamspeak2
%else
%define _with_teamspeak2 --disable-teamspeak2
%endif

%if %{with_ted}
%define _with_ted --enable-ted
%else
%define _with_ted --disable-ted
%endif

%if %{with_thermal}
%define _with_thermal --enable-thermal
%else
%define _with_thermal --disable-thermal
%endif

%if %{with_threshold}
%define _with_threshold --enable-threshold
%else
%define _with_threshold --disable-threshold
%endif

%if %{with_tokyotyrant}
%define _with_tokyotyrant --enable-tokyotyrant
%else
%define _with_tokyotyrant --disable-tokyotyrant
%endif

%if %{with_turbostat}
%define _with_turbostat --enable-turbostat
%else
%define _with_turbostat --disable-turbostat
%endif

%if %{with_unixsock}
%define _with_unixsock --enable-unixsock
%else
%define _with_unixsock --disable-unixsock
%endif

%if %{with_uptime}
%define _with_uptime --enable-uptime
%else
%define _with_uptime --disable-uptime
%endif

%if %{with_users}
%define _with_users --enable-users
%else
%define _with_users --disable-users
%endif

%if %{with_uuid}
%define _with_uuid --enable-uuid
%else
%define _with_uuid --disable-uuid
%endif

%if %{with_varnish}
%define _with_varnish --enable-varnish
%else
%define _with_varnish --disable-varnish
%endif

%if %{with_vmem}
%define _with_vmem --enable-vmem
%else
%define _with_vmem --disable-vmem
%endif

%if %{with_vserver}
%define _with_vserver --enable-vserver
%else
%define _with_vserver --disable-vserver
%endif

%if %{with_wireless}
%define _with_wireless --enable-wireless
%else
%define _with_wireless --disable-wireless
%endif

%if %{with_write_graphite}
%define _with_write_graphite --enable-write_graphite
%else
%define _with_write_graphite --disable-write_graphite
%endif

%if %{with_write_http}
%define _with_write_http --enable-write_http
%else
%define _with_write_http --disable-write_http
%endif

%if %{with_write_kafka}
%define _with_write_kafka --enable-write_kafka
%else
%define _with_write_kafka --disable-write_kafka
%endif

%if %{with_write_log}
%define _with_write_log --enable-write_log
%else
%define _with_write_log --disable-write_log
%endif

%if %{with_write_mongodb}
%define _with_write_mongodb --enable-write_mongodb
%else
%define _with_write_mongodb --disable-write_mongodb
%endif

%if %{with_write_prometheus}
%define _with_write_prometheus --enable-write_prometheus
%else
%define _with_write_prometheus --disable-write_prometheus
%endif

%if %{with_write_redis}
%define _with_write_redis --enable-write_redis
%else
%define _with_write_redis --disable-write_redis
%endif

%if %{with_write_riemann}
%define _with_write_riemann --enable-write_riemann
%else
%define _with_write_riemann --disable-write_riemann
%endif

%if %{with_write_stackdriver}
%define _with_write_stackdriver --enable-write_stackdriver
%else
%define _with_write_stackdriver --disable-write_stackdriver
%endif

%if %{with_gpu_nvidia}
%define _with_gpu_nvidia --enable-gpu_nvidia
%else
%define _with_gpu_nvidia --disable-gpu_nvidia
%endif

%if %{with_write_sensu}
%define _with_write_sensu --enable-write_sensu
%else
%define _with_write_sensu --disable-write_sensu
%endif

%if %{with_write_syslog}
%define _with_write_syslog --enable-write_syslog
%else
%define _with_write_syslog --disable-write_syslog
%endif

%if %{with_write_tsdb}
%define _with_write_tsdb --enable-write_tsdb
%else
%define _with_write_tsdb --disable-write_tsdb
%endif

%if %{with_xencpu}
%define _with_xencpu --enable-xencpu
%else
%define _with_xencpu --disable-xencpu
%endif

%if %{with_xmms}
%define _with_xmms --enable-xmms
%else
%define _with_xmms --disable-xmms
%endif

%if %{with_zfs_arc}
%define _with_zfs_arc --enable-zfs_arc
%else
%define _with_zfs_arc --disable-zfs_arc
%endif

%if %{with_zone}
%define _with_zone --enable-zone
%else
%define _with_zone --disable-zone
%endif

%if %{with_zookeeper}
%define _with_zookeeper --enable-zookeeper
%else
%define _with_zookeeper --disable-zookeeper
%endif

%if %{with debug}
%define _feature_debug --enable-debug
%else
%define _feature_debug --disable-debug
%endif

%configure CFLAGS="%{optflags} -DLT_LAZY_OR_NOW=\"RTLD_LAZY|RTLD_GLOBAL\"" \
	%{?_python_config} \
	%{?_feature_debug} \
	--disable-static \
	--enable-all-plugins=yes \
	--enable-match_empty_counter \
	--enable-match_hashed \
	--enable-match_regex \
	--enable-match_timediff \
	--enable-match_value \
	--enable-target_notification \
	--enable-target_replace \
	--enable-target_scale \
	--enable-target_set \
	--enable-target_v5upgrade \
	%{?_with_aggregation} \
	%{?_with_amqp} \
	%{?_with_amqp1} \
	%{?_with_apache} \
	%{?_with_apcups} \
	%{?_with_apple_sensors} \
	%{?_with_aquaero} \
	%{?_with_ascent} \
	%{?_with_barometer} \
	%{?_with_battery} \
	%{?_with_bind} \
	%{?_with_capabilities} \
	%{?_with_ceph} \
	%{?_with_cgroups} \
<<<<<<< HEAD
    %{?_with_check_presence} \
=======
	%{?_with_check_uptime} \
>>>>>>> d4c3c596
	%{?_with_chrony} \
	%{?_with_connectivity} \
	%{?_with_conntrack} \
	%{?_with_contextswitch} \
	%{?_with_cpufreq} \
	%{?_with_cpusleep} \
	%{?_with_cpu} \
	%{?_with_csv} \
	%{?_with_curl_json} \
	%{?_with_curl_xml} \
	%{?_with_curl} \
	%{?_with_dbi} \
	%{?_with_dcpmm} \
	%{?_with_df} \
	%{?_with_disk} \
	%{?_with_dns} \
	%{?_with_drbd} \
	%{?_with_dpdkevents} \
	%{?_with_dpdkstat} \
	%{?_with_dpdk_telemetry} \
	%{?_with_email} \
	%{?_with_entropy} \
	%{?_with_ethstat} \
	%{?_with_exec} \
	%{?_with_fhcount} \
	%{?_with_filecount} \
	%{?_with_fscache} \
	%{?_with_gmond} \
	%{?_with_gps} \
	%{?_with_grpc} \
	%{?_with_hddtemp} \
	%{?_with_hugepages} \
	%{?_with_intel_pmu} \
	%{?_with_intel_rdt} \
	%{?_with_interface} \
	%{?_with_ipc} \
	%{?_with_ipmi} \
	%{?_with_ipstats} \
	%{?_with_iptables} \
	%{?_with_ipvs} \
	%{?_with_irq} \
	%{?_with_java} \
	%{?_with_load} \
	%{?_with_log_logstash} \
	%{?_with_logfile} \
	%{?_with_lpar} \
	%{?_with_lua} \
	--disable-lvm \
	%{?_with_madwifi} \
	%{?_with_mbmon} \
	%{?_with_mcelog} \
	%{?_with_md} \
	%{?_with_memcachec} \
	%{?_with_memcached} \
	%{?_with_memory} \
	%{?_with_mic} \
	%{?_with_modbus} \
	%{?_with_mqtt} \
	%{?_with_multimeter} \
	%{?_with_mysql} \
	%{?_with_netapp} \
	%{?_with_netlink} \
	%{?_with_network} \
	%{?_with_nfs} \
	%{?_with_nginx} \
	%{?_with_notify_desktop} \
	%{?_with_notify_email} \
	%{?_with_notify_nagios} \
	%{?_with_ntpd} \
	%{?_with_numa} \
	%{?_with_nut} \
	%{?_with_olsrd} \
	%{?_with_onewire} \
	%{?_with_openldap} \
	%{?_with_openvpn} \
	%{?_with_oracle} \
	%{?_with_ovs_events} \
	%{?_with_ovs_stats} \
	%{?_with_perl} \
	%{?_with_pcie_errors} \
	%{?_with_pf} \
	%{?_with_pinba} \
	%{?_with_ping} \
	%{?_with_postgresql} \
	%{?_with_powerdns} \
	%{?_with_processes} \
	%{?_with_procevent} \
	%{?_with_protocols} \
	%{?_with_python} \
	%{?_with_redfish} \
	%{?_with_redis} \
	%{?_with_routeros} \
	%{?_with_rrdcached} \
	%{?_with_rrdtool} \
	%{?_with_sensors} \
	%{?_with_serial} \
	%{?_with_sigrok} \
	%{?_with_slurm} \
	%{?_with_smart} \
	%{?_with_snmp} \
	%{?_with_snmp_agent} \
	%{?_with_statsd} \
	%{?_with_swap} \
	%{?_with_synproxy} \
	%{?_with_sysevent} \
	%{?_with_syslog} \
	%{?_with_table} \
	%{?_with_tail_csv} \
	%{?_with_tail} \
	%{?_with_tape} \
	%{?_with_tcpconns} \
	%{?_with_teamspeak2} \
	%{?_with_ted} \
	%{?_with_thermal} \
	%{?_with_threshold} \
	%{?_with_tokyotyrant} \
	%{?_with_turbostat} \
	%{?_with_unixsock} \
	%{?_with_uptime} \
	%{?_with_users} \
	%{?_with_uuid} \
	%{?_with_varnish} \
	%{?_with_virt} \
	%{?_with_vmem} \
	%{?_with_vserver} \
	%{?_with_wireless}\
	%{?_with_write_graphite} \
	%{?_with_write_http} \
	%{?_with_write_http} \
	%{?_with_write_kafka} \
	%{?_with_write_log} \
	%{?_with_write_mongodb} \
	%{?_with_write_prometheus} \
	%{?_with_write_redis} \
	%{?_with_write_riemann} \
	%{?_with_write_stackdriver} \
	%{?_with_gpu_nvidia} \
	%{?_with_write_sensu} \
	%{?_with_write_syslog} \
	%{?_with_write_tsdb} \
	%{?_with_xencpu} \
	%{?_with_xmms} \
	%{?_with_zfs_arc} \
	%{?_with_zone} \
	%{?_with_zookeeper}


%{__make} %{?_smp_mflags}


%install
rm -rf %{buildroot}
%{__make} install DESTDIR=%{buildroot}
%if 0%{?fedora} || 0%{?rhel} >= 7
%{__install} -Dp -m0644 contrib/systemd.collectd.service %{buildroot}%{_unitdir}/collectd.service
%else
%{__install} -Dp -m0755 contrib/redhat/init.d-collectd %{buildroot}%{_initrddir}/collectd
%endif
%{__install} -Dp -m0644 src/collectd.conf %{buildroot}%{_sysconfdir}/collectd.conf
%{__install} -d %{buildroot}%{_sharedstatedir}/collectd/
%{__install} -d %{buildroot}%{_sysconfdir}/collectd.d/

%{__mkdir} -p %{buildroot}%{_localstatedir}/www
%{__mkdir} -p %{buildroot}/%{_sysconfdir}/httpd/conf.d

%{__mv} contrib/collection3 %{buildroot}%{_localstatedir}/www
%{__mv} contrib/redhat/collection3.conf %{buildroot}/%{_sysconfdir}/httpd/conf.d/

%{__mv} contrib/php-collection %{buildroot}%{_localstatedir}/www
%{__mv} contrib/redhat/php-collection.conf %{buildroot}/%{_sysconfdir}/httpd/conf.d/

### Clean up docs
find contrib/ -type f -exec %{__chmod} a-x {} \;
# *.la files shouldn't be distributed.
rm -f %{buildroot}/%{_libdir}/{collectd/,}*.la

# Remove Perl hidden .packlist files.
find %{buildroot} -type f -name .packlist -delete
# Remove Perl temporary file perllocal.pod
find %{buildroot} -type f -name perllocal.pod -delete

%if ! %{with_java}
rm -f %{buildroot}%{_datadir}/collectd/java/collectd-api.jar
rm -f %{buildroot}%{_datadir}/collectd/java/generic-jmx.jar
rm -f %{buildroot}%{_mandir}/man5/collectd-java.5*
%endif

%if ! %{with_lua}
rm -f %{buildroot}%{_mandir}/man5/collectd-lua.5*
%endif

%if ! %{with_perl}
rm -f %{buildroot}%{_mandir}/man5/collectd-perl.5*
rm -f %{buildroot}%{_mandir}/man3/Collectd::Unixsock.3pm*
rm -fr %{buildroot}/usr/lib/perl5/
%endif

%if ! %{with_postgresql}
rm -f %{buildroot}%{_datadir}/collectd/postgresql_default.conf
%endif

%if ! %{with_python}
rm -f %{buildroot}%{_mandir}/man5/collectd-python.5*
%endif

%if ! %{with_snmp}
rm -f %{buildroot}%{_mandir}/man5/collectd-snmp.5*
%endif


%clean
rm -rf %{buildroot}

%post
%if 0%{?fedora} || 0%{?rhel} >= 7
%systemd_post collectd.service
%else
/sbin/chkconfig --add collectd || :
%endif

%preun
%if 0%{?fedora} || 0%{?rhel} >= 7
%systemd_preun collectd.service
%else
# stop collectd only when uninstalling
if [ $1 -eq 0 ]; then
	/sbin/service collectd stop >/dev/null 2>&1 || :
	/sbin/chkconfig --del collectd || :
fi
%endif

%postun
%if 0%{?fedora} || 0%{?rhel} >= 7
%systemd_postun_with_restart collectd.service
%else
# restart collectd only when upgrading
if [ $1 -eq 1 ]; then
	/sbin/service collectd condrestart >/dev/null 2>&1 || :
fi
%endif

%post -n libcollectdclient -p /sbin/ldconfig
%postun -n libcollectdclient -p /sbin/ldconfig


%files
%doc AUTHORS COPYING ChangeLog README
%config(noreplace) %{_sysconfdir}/collectd.conf
%if 0%{?fedora} || 0%{?rhel} >= 7
%{_unitdir}/collectd.service
%else
%{_initrddir}/collectd
%endif
%{_sbindir}/collectd
%{_sbindir}/collectdmon
%{_datadir}/collectd/types.db
%{_sharedstatedir}/collectd
%{_mandir}/man1/collectd.1*
%{_mandir}/man1/collectdmon.1*
%{_mandir}/man5/collectd-email.5*
%{_mandir}/man5/collectd-exec.5*
%{_mandir}/man5/collectd-threshold.5*
%{_mandir}/man5/collectd-unixsock.5*
%{_mandir}/man5/collectd.conf.5*
%{_mandir}/man5/types.db.5*

# all plugins bundled with the main collectd package
%{_libdir}/%{name}/match_empty_counter.so
%{_libdir}/%{name}/match_hashed.so
%{_libdir}/%{name}/match_regex.so
%{_libdir}/%{name}/match_timediff.so
%{_libdir}/%{name}/match_value.so
%{_libdir}/%{name}/target_notification.so
%{_libdir}/%{name}/target_replace.so
%{_libdir}/%{name}/target_scale.so
%{_libdir}/%{name}/target_set.so
%{_libdir}/%{name}/target_v5upgrade.so

%if %{with_aggregation}
%{_libdir}/%{name}/aggregation.so
%endif
%if %{with_apcups}
%{_libdir}/%{name}/apcups.so
%endif
%if %{with_battery}
%{_libdir}/%{name}/battery.so
%endif
%if %{with_cgroups}
%{_libdir}/%{name}/cgroups.so
%endif
%if %{with_check_uptime}
%{_libdir}/%{name}/check_uptime.so
%endif
%if %{with_conntrack}
%{_libdir}/%{name}/conntrack.so
%endif
%if %{with_contextswitch}
%{_libdir}/%{name}/contextswitch.so
%endif
%if %{with_cpu}
%{_libdir}/%{name}/cpu.so
%endif
%if %{with_cpufreq}
%{_libdir}/%{name}/cpufreq.so
%endif
%if %{with_cpusleep}
%{_libdir}/%{name}/cpusleep.so
%endif
%if %{with_csv}
%{_libdir}/%{name}/csv.so
%endif
%if %{with_df}
%{_libdir}/%{name}/df.so
%endif
%if %{with_drbd}
%{_libdir}/%{name}/drbd.so
%endif
%if %{with_ethstat}
%{_libdir}/%{name}/ethstat.so
%endif
%if %{with_entropy}
%{_libdir}/%{name}/entropy.so
%endif
%if %{with_exec}
%{_libdir}/%{name}/exec.so
%endif
%if %{with_fhcount}
%{_libdir}/%{name}/fhcount.so
%endif
%if %{with_filecount}
%{_libdir}/%{name}/filecount.so
%endif
%if %{with_fscache}
%{_libdir}/%{name}/fscache.so
%endif
%if %{with_hugepages}
%{_libdir}/%{name}/hugepages.so
%endif
%if %{with_interface}
%{_libdir}/%{name}/interface.so
%endif
%if %{with_ipc}
%{_libdir}/%{name}/ipc.so
%endif
%if %{with_ipvs}
%{_libdir}/%{name}/ipvs.so
%endif
%if %{with_irq}
%{_libdir}/%{name}/irq.so
%endif
%if %{with_load}
%{_libdir}/%{name}/load.so
%endif
%if %{with_logfile}
%{_libdir}/%{name}/logfile.so
%endif
%if %{with_madwifi}
%{_libdir}/%{name}/madwifi.so
%endif
%if %{with_mbmon}
%{_libdir}/%{name}/mbmon.so
%endif
%if %{with_mcelog}
%{_libdir}/%{name}/mcelog.so
%endif
%if %{with_md}
%{_libdir}/%{name}/md.so
%endif
%if %{with_memcached}
%{_libdir}/%{name}/memcached.so
%endif
%if %{with_memory}
%{_libdir}/%{name}/memory.so
%endif
%if %{with_multimeter}
%{_libdir}/%{name}/multimeter.so
%endif
%if %{with_network}
%{_libdir}/%{name}/network.so
%endif
%if %{with_nfs}
%{_libdir}/%{name}/nfs.so
%endif
%if %{with_notify_nagios}
%{_libdir}/%{name}/notify_nagios.so
%endif
%if %{with_ntpd}
%{_libdir}/%{name}/ntpd.so
%endif
%if %{with_numa}
%{_libdir}/%{name}/numa.so
%endif
%if %{with_openvpn}
%{_libdir}/%{name}/openvpn.so
%endif
%if %{with_olsrd}
%{_libdir}/%{name}/olsrd.so
%endif
%if %{with_powerdns}
%{_libdir}/%{name}/powerdns.so
%endif
%if %{with_processes}
%{_libdir}/%{name}/processes.so
%endif
%if %{with_protocols}
%{_libdir}/%{name}/protocols.so
%endif
%if %{with_serial}
%{_libdir}/%{name}/serial.so
%endif
%if %{with_statsd}
%{_libdir}/%{name}/statsd.so
%endif
%if %{with_swap}
%{_libdir}/%{name}/swap.so
%endif
%if %{with_synproxy}
%{_libdir}/%{name}/synproxy.so
%endif
%if %{with_syslog}
%{_libdir}/%{name}/syslog.so
%endif
%if %{with_table}
%{_libdir}/%{name}/table.so
%endif
%if %{with_tail}
%{_libdir}/%{name}/tail.so
%endif
%if %{with_tail_csv}
%{_libdir}/%{name}/tail_csv.so
%endif
%if %{with_tcpconns}
%{_libdir}/%{name}/tcpconns.so
%endif
%if %{with_teamspeak2}
%{_libdir}/%{name}/teamspeak2.so
%endif
%if %{with_ted}
%{_libdir}/%{name}/ted.so
%endif
%if %{with_thermal}
%{_libdir}/%{name}/thermal.so
%endif
%if %{with_threshold}
%{_libdir}/%{name}/threshold.so
%endif
%if %{with_turbostat}
%{_libdir}/%{name}/turbostat.so
%endif
%if %{with_unixsock}
%{_libdir}/%{name}/unixsock.so
%endif
%if %{with_uptime}
%{_libdir}/%{name}/uptime.so
%endif
%if %{with_users}
%{_libdir}/%{name}/users.so
%endif
%if %{with_uuid}
%{_libdir}/%{name}/uuid.so
%endif
%if %{with_vmem}
%{_libdir}/%{name}/vmem.so
%endif
%if %{with_vserver}
%{_libdir}/%{name}/vserver.so
%endif
%if %{with_wireless}
%{_libdir}/%{name}/wireless.so
%endif
%if %{with_write_graphite}
%{_libdir}/%{name}/write_graphite.so
%endif
%if %{with_write_log}
%{_libdir}/%{name}/write_log.so
%endif
%if %{with_write_syslog}
%{_libdir}/%{name}/write_syslog.so
%endif
%if %{with_write_sensu}
%{_libdir}/%{name}/write_sensu.so
%endif
%if %{with_write_tsdb}
%{_libdir}/%{name}/write_tsdb.so
%endif
%if %{with_zfs_arc}
%{_libdir}/%{name}/zfs_arc.so
%endif
%if %{with_zookeeper}
%{_libdir}/%{name}/zookeeper.so
%endif
#TODO put those in separate packages
%{_libdir}/%{name}/buddyinfo.so
%{_libdir}/%{name}/logparser.so
%{_libdir}/%{name}/ubi.so
%{_libdir}/%{name}/write_influxdb_udp.so

%files -n libcollectdclient-devel
%{_includedir}/collectd/client.h
%{_includedir}/collectd/network.h
%{_includedir}/collectd/network_buffer.h
%{_includedir}/collectd/lcc_features.h
%{_libdir}/pkgconfig/libcollectdclient.pc
%{_includedir}/collectd/network_parse.h
%{_includedir}/collectd/server.h
%{_includedir}/collectd/types.h
%{_libdir}/libcollectdclient.so

%files -n libcollectdclient
%{_libdir}/libcollectdclient.so.*

%files -n collectd-utils
%{_bindir}/collectd-nagios
%{_bindir}/collectd-tg
%{_bindir}/collectdctl
%{_mandir}/man1/collectdctl.1*
%{_mandir}/man1/collectd-nagios.1*
%{_mandir}/man1/collectd-tg.1*

%if %{with_amqp}
%files amqp
%{_libdir}/%{name}/amqp.so
%endif

%if %{with_amqp1}
%files amqp1
%{_libdir}/%{name}/amqp1.so
%endif

%if %{with_apache}
%files apache
%{_libdir}/%{name}/apache.so
%endif

%if %{with_aquaero}
%files aquaero
%{_libdir}/%{name}/aquaero.so
%endif

%if %{with_ascent}
%files ascent
%{_libdir}/%{name}/ascent.so
%endif

%if %{with_barometer}
%files barometer
%{_libdir}/%{name}/barometer.so
%endif

%if %{with_bind}
%files bind
%{_libdir}/%{name}/bind.so
%endif

%if %{with_ceph}
%files ceph
%{_libdir}/%{name}/ceph.so
%endif

%if %{with_check_presence}
%files check_presence
%{_libdir}/%{name}/check_presence.so
%endif

%if %{with_chrony}
%files chrony
%{_libdir}/%{name}/chrony.so
%endif

%if %{with_connectivity}
%files connectivity
%{_libdir}/%{name}/connectivity.so
%endif

%if %{with_curl}
%files curl
%{_libdir}/%{name}/curl.so
%endif

%if %{with_curl_json}
%files curl_json
%{_libdir}/%{name}/curl_json.so
%endif

%if %{with_curl_xml}
%files curl_xml
%{_libdir}/%{name}/curl_xml.so
%endif

%if %{with_disk}
%files disk
%{_libdir}/%{name}/disk.so
%endif

%if %{with_dns}
%files dns
%{_libdir}/%{name}/dns.so
%endif

%if %{with_dbi}
%files dbi
%{_libdir}/%{name}/dbi.so
%endif

%if %{with_dpdkevents}
%files dpdkevents
%{_libdir}/%{name}/dpdkevents.so
%endif

%if %{with_dpdkstat}
%files dpdkstat
%{_libdir}/%{name}/dpdkstat.so
%endif

%if %{with_email}
%files email
%{_libdir}/%{name}/email.so
%endif

%if %{with_gmond}
%files gmond
%{_libdir}/%{name}/gmond.so
%endif

%if %{with_gps}
%files gps
%{_libdir}/%{name}/gps.so
%endif

%if %{with_grpc}
%files grpc
%{_libdir}/%{name}/grpc.so
%endif

%if %{with_hddtemp}
%files hddtemp
%{_libdir}/%{name}/hddtemp.so
%endif

%if %{with_intel_pmu}
%files intel_pmu
%{_libdir}/%{name}/intel_pmu.so
%endif

%if %{with_intel_rdt}
%files intel_rdt
%{_libdir}/%{name}/intel_rdt.so
%endif

%if %{with_ipmi}
%files ipmi
%{_libdir}/%{name}/ipmi.so
%endif

%if %{with_iptables}
%files iptables
%{_libdir}/%{name}/iptables.so
%endif

%if %{with_java}
%files java
%{_datadir}/collectd/java/collectd-api.jar
%{_datadir}/collectd/java/generic-jmx.jar
%{_libdir}/%{name}/java.so
%{_mandir}/man5/collectd-java.5*
%endif

%if %{with_virt}
%files virt
%{_libdir}/%{name}/virt.so
%endif

%if %{with_log_logstash}
%files log_logstash
%{_libdir}/%{name}/log_logstash.so
%endif

%if %{with_lua}
%files lua
%{_mandir}/man5/collectd-lua*
%{_libdir}/%{name}/lua.so
%endif

%if %{with_memcachec}
%files memcachec
%{_libdir}/%{name}/memcachec.so
%endif

%if %{with_mic}
%files mic
%{_libdir}/%{name}/mic.so
%endif

%if %{with_modbus}
%files modbus
%{_libdir}/%{name}/modbus.so
%endif

%if %{with_mqtt}
%files mqtt
%{_libdir}/%{name}/mqtt.so
%endif

%if %{with_mysql}
%files mysql
%{_libdir}/%{name}/mysql.so
%endif

%if %{with_netlink}
%files netlink
%{_libdir}/%{name}/netlink.so
%endif

%if %{with_nginx}
%files nginx
%{_libdir}/%{name}/nginx.so
%endif

%if %{with_notify_desktop}
%files notify_desktop
%{_libdir}/%{name}/notify_desktop.so
%endif

%if %{with_notify_email}
%files notify_email
%{_libdir}/%{name}/notify_email.so
%endif

%if %{with_nut}
%files nut
%{_libdir}/%{name}/nut.so
%endif

%if %{with_openldap}
%files openldap
%{_libdir}/%{name}/openldap.so
%endif

%if %{with_ovs_events}
%files ovs_events
%{_libdir}/%{name}/ovs_events.so
%endif

%if %{with_ovs_stats}
%files ovs_stats
%{_libdir}/%{name}/ovs_stats.so
%endif

%if %{with_perl}
%files perl
%{perl_vendorlib}/Collectd.pm
%{perl_vendorlib}/Collectd/
%{_mandir}/man3/Collectd::Unixsock.3pm*
%{_mandir}/man5/collectd-perl.5*
%{_libdir}/%{name}/perl.so
%endif

%if %{with_pcie_errors}
%files pcie_errors
%{_libdir}/%{name}/pcie_errors.so
%endif

%if %{with_pinba}
%files pinba
%{_libdir}/%{name}/pinba.so
%endif

%if %{with_ping}
%files ping
%{_libdir}/%{name}/ping.so
%endif

%if %{with_postgresql}
%files postgresql
%{_datadir}/collectd/postgresql_default.conf
%{_libdir}/%{name}/postgresql.so
%endif

%if %{with_procevent}
%files procevent
%{_libdir}/%{name}/procevent.so
%endif

%if %{with_python}
%files python
%{_mandir}/man5/collectd-python*
%{_libdir}/%{name}/python.so
%endif

%if %{with_redis}
%files redis
%{_libdir}/%{name}/redis.so
%endif

%if %{with_rrdcached}
%files rrdcached
%{_libdir}/%{name}/rrdcached.so
%endif

%if %{with_rrdtool}
%files rrdtool
%{_libdir}/%{name}/rrdtool.so
%endif

%if %{with_sensors}
%files sensors
%{_libdir}/%{name}/sensors.so
%endif

%if %{with_sigrok}
%files sigrok
%{_libdir}/%{name}/sigrok.so
%endif

%if %{with_smart}
%files smart
%{_libdir}/%{name}/smart.so
%endif

%if %{with_snmp}
%files snmp
%{_mandir}/man5/collectd-snmp.5*
%{_libdir}/%{name}/snmp.so
%endif

%if %{with_snmp_agent}
%files snmp_agent
%{_libdir}/%{name}/snmp_agent.so
%endif

%if %{with_sysevent}
%files sysevent
%{_libdir}/%{name}/sysevent.so
%endif

%if %{with_varnish}
%files varnish
%{_libdir}/%{name}/varnish.so
%endif

%if %{with_write_http}
%files write_http
%{_libdir}/%{name}/write_http.so
%endif

%if %{with_write_kafka}
%files write_kafka
%{_libdir}/%{name}/write_kafka.so
%endif

%if %{with_write_prometheus}
%files write_prometheus
%{_libdir}/%{name}/write_prometheus.so
%endif

%if %{with_write_redis}
%files write_redis
%{_libdir}/%{name}/write_redis.so
%endif

%if %{with_write_riemann}
%files write_riemann
%{_libdir}/%{name}/write_riemann.so
%endif

%if %{with_write_stackdriver}
%files write_stackdriver
%{_libdir}/%{name}/write_stackdriver.so
%endif

%if %{with_write_syslog}
%files write_syslog
%{_libdir}/%{name}/write_syslog.so
%endif

%if %{with_gpu_nvidia}
%files write_gpu_nvidia
%{_libdir}/%{name}/write_gpu_nvidia.so
%endif

%if %{with_xencpu}
%files xencpu
%{_libdir}/%{name}/xencpu.so
%endif

%if %{with_xmms}
%files xmms
%{_libdir}/%{name}/xmms.so
%endif

%files collection3
%{_localstatedir}/www/collection3
%{_sysconfdir}/httpd/conf.d/collection3.conf

%files php-collection
%{_localstatedir}/www/php-collection
%{_sysconfdir}/httpd/conf.d/php-collection.conf

%files contrib
%doc contrib/

%changelog
<<<<<<< HEAD
* Thu Dec 19 2019 Graham Leggett <minfrin@sharp.fm> - 5.9.2-2
- Add new check_presence plugin
=======
* Mon Mar 16 2020 Matthias Runge <mrunge@redhat.com> - 5.11.0-1
- update to 5.11.0

* Fri Oct 18 2019 Matthias Runge <mrunge@redhat.com> - 5.10.0-1
- update to 5.10.0
>>>>>>> d4c3c596

* Mon Oct 14 2019 Ruben Kerkhof <ruben@rubenkerkhof.com> - 5.9.2-2
- Remove lvm plugin, liblvmapp has been deprecated upstream

* Fri Jun 14 2019 Fabien Wernli <rpmbuild@faxmodem.org> - 5.9.0-1
- add code for write_stackdriver (disabled for now)
- add code for gpu_nvidia (disabled for now)
- add pcie_errors

* Thu Sep 28 2017 Jakub Jankowski <shasta@toxcorp.com> - 5.7.1-9
- Fix mbmon/mcelog build options

* Thu Sep 28 2017 xakru <calvinxakru@gmail.com> - 5.7.1-8
- Add new libcollectdclient/network_parse
- Add new libcollectdclient/server
- Add new libcollectdclient/types
- Add new synproxy plugin

* Fri Aug 18 2017 Ruben Kerkhof <ruben@rubenkerkhof.com> - 5.7.1-7
- Add new intel_pmu plugin

* Sun Mar 05 2017 Ruben Kerkhof <ruben@rubenkerkhof.com> - 5.7.1-6
- Move recently added plugins to subpackages

* Sun Mar 05 2017 Ruben Kerkhof <ruben@rubenkerkhof.com> - 5.7.1-5
- Add new ovs_stats plugin

* Sun Mar 05 2017 Ruben Kerkhof <ruben@rubenkerkhof.com> - 5.7.1-4
- Don't enable XFS support on RHEL6, it is missing for i386

* Sun Mar 05 2017 Ruben Kerkhof <ruben@rubenkerkhof.com> - 5.7.1-3
- Add dpdkevents plugin, disabled by default

* Wed Feb 22 2017 Ruben Kerkhof <ruben@rubenkerkhof.com> - 5.7.1-2
- Enable XFS support in df plugin
- Fix bogus date in changelog

* Sun Jan 01 2017 Marc Fournier <marc.fournier@camptocamp.com> - 5.7.1-1
- New upstream version

* Sat Dec 31 2016 Ruben Kerkhof <ruben@rubenkerkhof.com> - 5.7.0-4
- Add new ovs_events plugin

* Sat Dec 31 2016 Ruben Kerkhof <ruben@rubenkerkhof.com> - 5.7.0-3
- Add new mcelog plugin

* Tue Nov 29 2016 Ruben Kerkhof <ruben@rubenkerkhof.com> - 5.7.0-2
- Disable redis plugin on RHEL 6, hiredis has been retired from EPEL6

* Mon Oct 10 2016 Marc Fournier <marc.fournier@camptocamp.com> - 5.7.0-1
- New PRE-RELEASE version
- New plugins enabled by default: hugepages, write_prometheus
- New plugins disabled by default: dpdkstat, intel_rdt

* Mon Oct 10 2016 Victor Demonchy <v.demonchy@criteo.com> - 5.6.1-1
- New upstream version

* Sun Aug 14 2016 Ruben Kerkhof <ruben@rubenkerkhof.com> - 5.6.0-1
- New upstream version
- New plugins enabled by default: chrony, cpusleep, gps, lua, mqtt, notify_nagios
- New plugins disabled by default: grpc, xencpu, zone

* Tue Jul 26 2016 Ruben Kerkhof <ruben@rubenkerkhof.com> - 5.5.2-1
- New upstream version
- Contains fix for CVE-2016-6254
- Change collectd.org url to https

* Sat Jun 04 2016 Ruben Kerkhof <ruben@rubenkerkhof.com> 5.5.1-1
- New upstream version

* Wed May 27 2015 Marc Fournier <marc.fournier@camptocamp.com> 5.5.0-1
- New upstream version
- New plugins enabled by default: ceph, drbd, log_logstash, write_tsdb, smart,
  openldap, redis, write_redis, zookeeper, write_log, write_sensu, ipc,
  turbostat, fhcount
- New plugins disabled by default: barometer, write_kafka
- Enable zfs_arc, now supported on Linux
- Install disk plugin in a dedicated package, as it depends on libudev
- use systemd on EL7, sysvinit on EL6 & EL5
- Install collectdctl, collectd-tg and collectd-nagios in collectd-utils.rpm
- Add build-dependency on libcap-devel

* Mon Aug 19 2013 Marc Fournier <marc.fournier@camptocamp.com> 5.4.2-1
- New upstream version
- Build netlink plugin by default
- Enable cgroups, lvm and statsd plugins
- Enable (but don't build by default) mic, aquaero and sigrok plugins
- Enable modbus, memcachec and xmms plugins on RHEL7

* Tue Aug 06 2013 Marc Fournier <marc.fournier@camptocamp.com> 5.3.1-1
- New upstream version
- Added RHEL5 support:
  * conditionally disable plugins not building on this platform
  * add/specify some build dependencies and options
  * replace some RPM macros not available on this platform
- Removed duplicate --enable-aggregation
- Added some comments & usage examples
- Replaced a couple of "Buildrequires" by "BuildRequires"
- Enabled modbus plugin on RHEL6
- Enabled netlink plugin on RHEL6 and RHEL7
- Allow perl plugin to build on RHEL5
- Add support for RHEL7
- Misc perl-related improvements:
  * prevent rpmbuild from extracting dependencies from files in /usr/share/doc
  * don't package collection3 and php-collection twice
  * keep perl scripts from contrib/ in collectd-contrib

* Wed Apr 10 2013 Marc Fournier <marc.fournier@camptocamp.com> 5.3.0-1
- New upstream version
- Enabled write_riemann plugin
- Enabled tail_csv plugin
- Installed collectd-tc manpage

* Fri Jan 11 2013 Marc Fournier <marc.fournier@camptocamp.com> 5.2.0-3
- remove dependency on libstatgrab, which isn't required on linux

* Thu Jan 03 2013 Marc Fournier <marc.fournier@camptocamp.com> 5.2.0-2
- collection3 and php-collection viewers are now in separate packages

* Fri Dec 21 2012 Marc Fournier <marc.fournier@camptocamp.com> 5.2.0-1
- New upstream version
- Enabled aggregation plugin
- Installed collectd-tc
- Added network.h and network_buffer.h to libcollectdclient-devel
- Moved libxml2-devel and libcurl-devel BRs to relevant plugins sections
- Moved libcollectdclient.so from libcollectdclient-devel to libcollectdclient
- Added rrdcached and redis plugin descriptions
- Mentioned new pf plugin in disabled plugins list

* Sun Nov 18 2012 Ruben Kerkhof <ruben@tilaa.nl> 5.1.0-3
- Follow Fedora Packaging Guidelines in java subpackage

* Sat Nov 17 2012 Ruben Kerkhof <ruben@tilaa.nl> 5.1.0-2
- Move perl stuff to perl_vendorlib
- Replace hardcoded paths with macros
- Remove unnecessary Requires
- Removed .a and .la files
- Some other small cleanups

* Fri Nov 16 2012 Marc Fournier <marc.fournier@camptocamp.com> 5.1.0-1
- New upstream version
- Changes to support 5.1.0
- Enabled all buildable plugins based on libraries available on EL6 + EPEL
- All plugins requiring external libraries are now shipped in separate
  packages.
- No longer treat Java plugin as an exception, correctly set $JAVA_HOME during
  the build process + ensure build deps are installed.
- Dropped per-plugin configuration files, as they tend to diverge from upstream
  defaults.
- Moved perl stuff to /usr/share/perl5/
- Don't alter Interval and ReadThreads by default, let the user change this
  himself.
- Initscript improvements:
  * checks configuration before (re)starting, based on debian's initscript
  * use /etc/sysconfig instdead of /etc/default
  * include optional $ARGS in arguments passed to collectd.
- Drop collection.cgi from main package, as it's been obsoleted by collection3
- Moved contrib/ to its own package, to avoid cluttering the main package with
  non-essential stuff.
- Replaced BuildPrereq by BuildRequires

* Mon Jan 03 2011 Monetate <jason.stelzer@monetate.com> 5.0.1
- New upstream version
- Changes to support 5.0.1

* Mon Jan 04 2010 Rackspace <stu.hood@rackspace.com> 4.9.0
- New upstream version
- Changes to support 4.9.0
- Added support for Java/GenericJMX plugin

* Mon Mar 17 2008 RightScale <support@rightscale.com> 4.3.1
- New upstream version
- Changes to support 4.3.1
- Added More Prereqs to support more plugins
- Added support for perl plugin

* Mon Aug 06 2007 Kjell Randa <Kjell.Randa@broadpark.no> 4.0.6
- New upstream version

* Wed Jul 25 2007 Kjell Randa <Kjell.Randa@broadpark.no> 4.0.5
- New major releas
- Changes to support 4.0.5

* Thu Jan 11 2007 Iain Lea <iain@bricbrac.de> 3.11.0-0
- fixed spec file to build correctly on fedora core
- added improved init.d script to work with chkconfig
- added %%post and %%postun to call chkconfig automatically

* Sun Jul 09 2006 Florian octo Forster <octo@verplant.org> 3.10.0-1
- New upstream version

* Sun Jun 25 2006 Florian octo Forster <octo@verplant.org> 3.9.4-1
- New upstream version

* Thu Jun 01 2006 Florian octo Forster <octo@verplant.org> 3.9.3-1
- New upstream version

* Tue May 09 2006 Florian octo Forster <octo@verplant.org> 3.9.2-1
- New upstream version

* Tue May 09 2006 Florian octo Forster <octo@verplant.org> 3.8.5-1
- New upstream version

* Fri Apr 21 2006 Florian octo Forster <octo@verplant.org> 3.9.1-1
- New upstream version

* Fri Apr 14 2006 Florian octo Forster <octo@verplant.org> 3.9.0-1
- New upstream version
- Added the `apache' package.

* Tue Mar 14 2006 Florian octo Forster <octo@verplant.org> 3.8.2-1
- New upstream version

* Mon Mar 13 2006 Florian octo Forster <octo@verplant.org> 3.8.1-1
- New upstream version

* Thu Mar 09 2006 Florian octo Forster <octo@verplant.org> 3.8.0-1
- New upstream version

* Sat Feb 18 2006 Florian octo Forster <octo@verplant.org> 3.7.2-1
- Include `tape.so' so the build doesn't terminate because of missing files..
- New upstream version

* Sat Feb 04 2006 Florian octo Forster <octo@verplant.org> 3.7.1-1
- New upstream version

* Mon Jan 30 2006 Florian octo Forster <octo@verplant.org> 3.7.0-1
- New upstream version
- Removed the extra `hddtemp' package

* Tue Jan 24 2006 Florian octo Forster <octo@verplant.org> 3.6.2-1
- New upstream version

* Fri Jan 20 2006 Florian octo Forster <octo@verplant.org> 3.6.1-1
- New upstream version

* Fri Jan 20 2006 Florian octo Forster <octo@verplant.org> 3.6.0-1
- New upstream version
- Added config file, `collectd.conf(5)', `df.so'
- Added package `collectd-mysql', dependency on `mysqlclient10 | mysql'

* Wed Dec 07 2005 Florian octo Forster <octo@verplant.org> 3.5.0-1
- New upstream version

* Sat Nov 26 2005 Florian octo Forster <octo@verplant.org> 3.4.0-1
- New upstream version

* Sat Nov 05 2005 Florian octo Forster <octo@verplant.org> 3.3.0-1
- New upstream version

* Wed Oct 26 2005 Florian octo Forster <octo@verplant.org> 3.2.0-1
- New upstream version
- Added statement to remove the `*.la' files. This fixes a problem when
  `Unpackaged files terminate build' is in effect.
- Added `processes.so*' to the main package

* Fri Oct 14 2005 Florian octo Forster <octo@verplant.org> 3.1.0-1
- New upstream version
- Added package `collectd-hddtemp'

* Fri Sep 30 2005 Florian octo Forster <octo@verplant.org> 3.0.0-1
- New upstream version
- Split the package into `collectd' and `collectd-sensors'

* Fri Sep 16 2005 Florian octo Forster <octo@verplant.org> 2.1.0-1
- New upstream version

* Sat Sep 10 2005 Florian octo Forster <octo@verplant.org> 2.0.0-1
- New upstream version

* Mon Aug 29 2005 Florian octo Forster <octo@verplant.org> 1.8.0-1
- New upstream version

* Thu Aug 25 2005 Florian octo Forster <octo@verplant.org> 1.7.0-1
- New upstream version

* Sun Aug 21 2005 Florian octo Forster <octo@verplant.org> 1.6.0-1
- New upstream version

* Sun Jul 17 2005 Florian octo Forster <octo@verplant.org> 1.5.1-1
- New upstream version

* Sun Jul 17 2005 Florian octo Forster <octo@verplant.org> 1.5-1
- New upstream version

* Mon Jul 11 2005 Florian octo Forster <octo@verplant.org> 1.4.2-1
- New upstream version

* Sat Jul 09 2005 Florian octo Forster <octo@verplant.org> 1.4-1
- Built on RedHat 7.3<|MERGE_RESOLUTION|>--- conflicted
+++ resolved
@@ -52,11 +52,7 @@
 %define with_bind 0%{!?_without_bind:1}
 %define with_ceph 0%{!?_without_ceph:1}
 %define with_cgroups 0%{!?_without_cgroups:1}
-<<<<<<< HEAD
 %define with_check_presence 0%{!?_without_check_presence:1}
-=======
-%define with_check_uptime 0%{!?_without_check_uptime:1}
->>>>>>> d4c3c596
 %define with_chrony 0%{!?_without_chrony:1}
 %define with_connectivity 0%{!?_without_connectivity:1}
 %define with_conntrack 0%{!?_without_conntrack:1}
@@ -2104,11 +2100,7 @@
 	%{?_with_capabilities} \
 	%{?_with_ceph} \
 	%{?_with_cgroups} \
-<<<<<<< HEAD
-    %{?_with_check_presence} \
-=======
-	%{?_with_check_uptime} \
->>>>>>> d4c3c596
+  %{?_with_check_presence} \
 	%{?_with_chrony} \
 	%{?_with_connectivity} \
 	%{?_with_conntrack} \
@@ -3011,16 +3003,14 @@
 %doc contrib/
 
 %changelog
-<<<<<<< HEAD
 * Thu Dec 19 2019 Graham Leggett <minfrin@sharp.fm> - 5.9.2-2
 - Add new check_presence plugin
-=======
+
 * Mon Mar 16 2020 Matthias Runge <mrunge@redhat.com> - 5.11.0-1
 - update to 5.11.0
 
 * Fri Oct 18 2019 Matthias Runge <mrunge@redhat.com> - 5.10.0-1
 - update to 5.10.0
->>>>>>> d4c3c596
 
 * Mon Oct 14 2019 Ruben Kerkhof <ruben@rubenkerkhof.com> - 5.9.2-2
 - Remove lvm plugin, liblvmapp has been deprecated upstream
