--- conflicted
+++ resolved
@@ -10,12 +10,8 @@
 
 VERSION="`echo \"$VERSION\" | sed -e 's/-/./g'`"
 
-<<<<<<< HEAD
 
-if test "x`uname -s`" = "xAIX"; then
-=======
 if test "x`uname -s`" = "xAIX" ; then
->>>>>>> dc627533
 	echo "$VERSION\c"
 else
 	echo -n "$VERSION"
