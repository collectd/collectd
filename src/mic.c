--- conflicted
+++ resolved
@@ -16,11 +16,7 @@
  * 51 Franklin St, Fifth Floor, Boston, MA  02110-1301 USA
  *
  * Authors:
-<<<<<<< HEAD
- *   Evan Felix <evan.felix@pnnl.gov>
-=======
  *   Evan Felix <evan.felix at pnnl.gov>
->>>>>>> 6f66468e
  **/
 
 #include "collectd.h"
@@ -40,23 +36,6 @@
 static MicDeviceOnSystem mics[MAX_MICS];
 static U32 num_mics = 0;
 static HANDLE mic_handle = NULL;
-<<<<<<< HEAD
-#define NUM_THERMS 7
-static const int therms[NUM_THERMS] = {eMicThermalDie,eMicThermalDevMem,eMicThermalFin,eMicThermalFout,eMicThermalVccp,eMicThermalVddg,eMicThermalVddq};
-static const char *therm_names[NUM_THERMS] = {"die","devmem","fin","fout","vccp","vddg","vddq"};
-
-static const char *config_keys[] =
-{
-	"ShowTotalCPU",
-	"ShowPerCPU",
-	"ShowTemps",
-	"ShowMemory",
-	"ShowPower",
-	"TempSensor",
-	"IgnoreTempSelected",
-	"PowerSensor",
-	"IgnorePowerSelected"
-=======
 
 static int const therm_ids[] = {
 	eMicThermalDie, eMicThermalDevMem, eMicThermalFin, eMicThermalFout,
@@ -71,23 +50,21 @@
 	"ShowCPUCores",
 	"ShowMemory",
 	"ShowTemperatures",
+	"ShowPower",
 	"Temperature",
 	"IgnoreSelectedTemperature",
->>>>>>> 6f66468e
+	"Power",
+	"IgnoreSelectedPower"
 };
 static int config_keys_num = STATIC_ARRAY_SIZE (config_keys);
 
 static _Bool show_cpu = 1;
 static _Bool show_cpu_cores = 1;
 static _Bool show_memory = 1;
-<<<<<<< HEAD
 static _Bool show_power = 1;
+static _Bool show_temps = 1;
 static ignorelist_t *temp_ignore = NULL;
 static ignorelist_t *power_ignore = NULL;
-=======
-static _Bool show_temps = 1;
-static ignorelist_t *temp_ignore = NULL;
->>>>>>> 6f66468e
 
 static int mic_init (void)
 {
@@ -100,12 +77,8 @@
 	mic_count = (U32) STATIC_ARRAY_SIZE(mics);
 	ret = MicInitAPI(&mic_handle,  eTARGET_SCIF_DRIVER, mics, &mic_count);
 	if (ret != MIC_ACCESS_API_SUCCESS) {
-<<<<<<< HEAD
-		ERROR("mic plugin: Problem initializing MicAccessAPI: %s",MicGetErrorString(ret));
-=======
 		ERROR("mic plugin: Problem initializing MicAccessAPI: %s",
 				MicGetErrorString(ret));
->>>>>>> 6f66468e
 	}
 	DEBUG("mic plugin: found: %"PRIu32" MIC(s)",mic_count);
 	
@@ -122,25 +95,11 @@
 static int mic_config (const char *key, const char *value) {
 	if (temp_ignore == NULL)
 		temp_ignore = ignorelist_create(1);
-<<<<<<< HEAD
 	if (power_ignore == NULL)
 		power_ignore = ignorelist_create(1);
 	if (temp_ignore == NULL || power_ignore == NULL)
 		return (1);
 
-	if (strcasecmp("ShowTotalCPU",key) == 0)
-	{
-		show_total_cpu = IS_TRUE(value);
-	}
-	else if (strcasecmp("ShowPerCPU",key) == 0)
-	{
-		show_per_cpu = IS_TRUE(value);
-	}
-	else if (strcasecmp("ShowTemps",key) == 0)
-=======
-	if (temp_ignore == NULL)
-		return (1);
-
 	if (strcasecmp("ShowCPU",key) == 0)
 	{
 		show_cpu = IS_TRUE(value);
@@ -150,7 +109,6 @@
 		show_cpu_cores = IS_TRUE(value);
 	}
 	else if (strcasecmp("ShowTemperatures",key) == 0)
->>>>>>> 6f66468e
 	{
 		show_temps = IS_TRUE(value);
 	}
@@ -158,43 +116,32 @@
 	{
 		show_memory = IS_TRUE(value);
 	}
-<<<<<<< HEAD
 	else if (strcasecmp("ShowPower",key) == 0)
 	{
 		show_power = IS_TRUE(value);
 	}
-	else if (strcasecmp("TempSensor",key) == 0)
+	else if (strcasecmp("Temperature",key) == 0)
 	{
 		ignorelist_add(temp_ignore,value);
 	}
-	else if (strcasecmp("IgnoreTempSelected",key) == 0)
-=======
-	else if (strcasecmp("Temperature",key) == 0)
-	{
-		ignorelist_add(temp_ignore,value);
-	}
 	else if (strcasecmp("IgnoreSelectedTemperature",key) == 0)
->>>>>>> 6f66468e
 	{
 		int invert = 1;
 		if (IS_TRUE(value))
 			invert = 0;
 		ignorelist_set_invert(temp_ignore,invert);
 	}
-<<<<<<< HEAD
-	else if (strcasecmp("PowerSensor",key) == 0)
+	else if (strcasecmp("Power",key) == 0)
 	{
 		ignorelist_add(power_ignore,value);
 	}
-	else if (strcasecmp("IgnorePowerSelected",key) == 0)
+	else if (strcasecmp("IgnoreSelectedPower",key) == 0)
 	{
 		int invert = 1;
 		if (IS_TRUE(value))
 			invert = 0;
 		ignorelist_set_invert(power_ignore,invert);
 	}
-=======
->>>>>>> 6f66468e
 	else
 	{
 		return (-1);
@@ -231,12 +178,8 @@
 	
 	ret = MicGetMemoryUtilization(mic_handle,&mem_total,&mem_free,&mem_bufs);
 	if (ret != MIC_ACCESS_API_SUCCESS) {
-<<<<<<< HEAD
-		ERROR("mic plugin: Problem getting Memory Utilization: %s",MicGetErrorString(ret));
-=======
 		ERROR("mic plugin: Problem getting Memory Utilization: %s",
 				MicGetErrorString(ret));
->>>>>>> 6f66468e
 		return (1);
 	}
 	mic_submit_memory_use(mic,"free",mem_free);
@@ -258,12 +201,8 @@
 
 	strncpy (vl.host, hostname_g, sizeof (vl.host));
 	strncpy (vl.plugin, "mic", sizeof (vl.plugin));
-<<<<<<< HEAD
-	ssnprintf (vl.plugin_instance, sizeof (vl.plugin_instance), "%i", micnumber);
-=======
 	ssnprintf (vl.plugin_instance, sizeof (vl.plugin_instance),
 			"%i", micnumber);
->>>>>>> 6f66468e
 	strncpy (vl.type, "temperature", sizeof (vl.type));
 	strncpy (vl.type_instance, type, sizeof (vl.type_instance));
 
@@ -273,22 +212,6 @@
 /* Gather Temperature Information */
 static int mic_read_temps(int mic)
 {
-<<<<<<< HEAD
-	int j;
-	U32 ret;
-	U32 temp_buffer;
-	U32 buffer_size = (U32)sizeof(temp_buffer);
-	
-	for (j=0;j<NUM_THERMS;j++) {
-		if (ignorelist_match(temp_ignore,therm_names[j])!=0)
-			continue;
-		ret = MicGetTemperature(mic_handle,therms[j],&temp_buffer,&buffer_size);
-		if (ret != MIC_ACCESS_API_SUCCESS) {
-			ERROR("mic plugin: Problem getting Temperature(%d) %s",j,MicGetErrorString(ret));
-			return (1);
-		}
-		mic_submit_temp(mic,therm_names[j],temp_buffer);
-=======
 	size_t num_therms = STATIC_ARRAY_SIZE(therm_ids);
 	size_t j;
 	
@@ -309,17 +232,12 @@
 			return (1);
 		}
 		mic_submit_temp(mic, name, temp_buffer);
->>>>>>> 6f66468e
-	}
-	return (0);
-}
-
-<<<<<<< HEAD
-static void mic_submit_cpu(int micnumber, const char *type_instance, int core, derive_t val)
-=======
+	}
+	return (0);
+}
+
 static void mic_submit_cpu(int micnumber, const char *type_instance,
 		int core, derive_t val)
->>>>>>> 6f66468e
 {
 	value_t values[1];
 	value_list_t vl = VALUE_LIST_INIT;
@@ -331,14 +249,6 @@
 
 	strncpy (vl.host, hostname_g, sizeof (vl.host));
 	strncpy (vl.plugin, "mic", sizeof (vl.plugin));
-<<<<<<< HEAD
-	ssnprintf (vl.plugin_instance, sizeof (vl.plugin_instance), "%i", micnumber);
-	strncpy (vl.type, "cpu", sizeof (vl.type));
-	if (core < 0)
-		strncpy (vl.type_instance, type_instance, sizeof (vl.type_instance));
-	else
-		ssnprintf (vl.type_instance, sizeof (vl.type_instance), "%i-%s", core, type_instance);
-=======
 	if (core < 0) /* global aggregation */
 		ssnprintf (vl.plugin_instance, sizeof (vl.plugin_instance),
 				"%i", micnumber);
@@ -347,7 +257,6 @@
 				"%i-cpu-%i", micnumber, core);
 	strncpy (vl.type, "cpu", sizeof (vl.type));
 	strncpy (vl.type_instance, type_instance, sizeof (vl.type_instance));
->>>>>>> 6f66468e
 
 	plugin_dispatch_values (&vl);
 } 
@@ -355,31 +264,34 @@
 /*Gather CPU Utilization Information */
 static int mic_read_cpu(int mic)
 {
-<<<<<<< HEAD
-	U32 ret;
-	U32 buffer_size;
-	int j;
 	MicCoreUtil core_util;
 	MicCoreJiff core_jiffs[MAX_CORES];
-
-	buffer_size=MAX_CORES*sizeof(MicCoreJiff);
-	ret = MicGetCoreUtilization(mic_handle,&core_util,core_jiffs,&buffer_size);
-	if (ret != MIC_ACCESS_API_SUCCESS) {
-		ERROR("mic plugin: Problem getting CPU utilization: %s",MicGetErrorString(ret));
-		return(0);
-	}
-	if (show_total_cpu) {
-		mic_submit_cpu(mic,"user",-1,core_util.sum.user);
-		mic_submit_cpu(mic,"sys",-1,core_util.sum.sys);
-		mic_submit_cpu(mic,"nice",-1,core_util.sum.nice);
-		mic_submit_cpu(mic,"idle",-1,core_util.sum.idle);
-	}
-	if (show_per_cpu) {
-		for (j=0;j<core_util.core;j++) {
-			mic_submit_cpu(mic,"user",j,core_jiffs[j].user);
-			mic_submit_cpu(mic,"sys",j,core_jiffs[j].sys);
-			mic_submit_cpu(mic,"nice",j,core_jiffs[j].nice);
-			mic_submit_cpu(mic,"idle",j,core_jiffs[j].idle);
+	U32 core_jiffs_size;
+	U32 status;
+
+	core_jiffs_size = MAX_CORES * sizeof(MicCoreJiff);
+	status = MicGetCoreUtilization(mic_handle, &core_util,
+			core_jiffs, &core_jiffs_size);
+	if (status != MIC_ACCESS_API_SUCCESS) {
+		ERROR("mic plugin: Problem getting CPU utilization: %s",
+				MicGetErrorString(status));
+		return(-1);
+	}
+
+	if (show_cpu) {
+		mic_submit_cpu(mic, "user", -1, core_util.sum.user);
+		mic_submit_cpu(mic, "sys", -1, core_util.sum.sys);
+		mic_submit_cpu(mic, "nice", -1, core_util.sum.nice);
+		mic_submit_cpu(mic, "idle", -1, core_util.sum.idle);
+	}
+
+	if (show_cpu_cores) {
+		int j;
+		for (j = 0; j < core_util.core; j++) {
+			mic_submit_cpu(mic, "user", j, core_jiffs[j].user);
+			mic_submit_cpu(mic, "sys", j, core_jiffs[j].sys);
+			mic_submit_cpu(mic, "nice", j, core_jiffs[j].nice);
+			mic_submit_cpu(mic, "idle", j, core_jiffs[j].idle);
 		}
 	}
 	return (0);
@@ -450,73 +362,6 @@
 	for (i=0;i<num_mics;i++) {
 		ret = MicInitAdapter(&mic_handle,&mics[i]);
 		if (ret != MIC_ACCESS_API_SUCCESS) {
-			ERROR("mic plugin: Problem initializing MicAdapter: %s",MicGetErrorString(ret));
-			error=1;
-		}
-
-		if (error == 0 && show_memory)
-			error = mic_read_memory(i);
-
-		if (error == 0 && show_temps)
-			error = mic_read_temps(i);
-
-		if (error == 0 && (show_total_cpu || show_per_cpu))
-			error = mic_read_cpu(i);
-
-		if (error == 0 && (show_power))
-			error = mic_read_power(i);
-
-		ret = MicCloseAdapter(mic_handle);
-		if (ret != MIC_ACCESS_API_SUCCESS) {
-			ERROR("mic plugin: Problem closing MicAdapter: %s",MicGetErrorString(ret));
-			error=2;
-			break;
-		}
-	}
-=======
-	MicCoreUtil core_util;
-	MicCoreJiff core_jiffs[MAX_CORES];
-	U32 core_jiffs_size;
-	U32 status;
-
-	core_jiffs_size = MAX_CORES * sizeof(MicCoreJiff);
-	status = MicGetCoreUtilization(mic_handle, &core_util,
-			core_jiffs, &core_jiffs_size);
-	if (status != MIC_ACCESS_API_SUCCESS) {
-		ERROR("mic plugin: Problem getting CPU utilization: %s",
-				MicGetErrorString(status));
-		return(-1);
-	}
-
-	if (show_cpu) {
-		mic_submit_cpu(mic, "user", -1, core_util.sum.user);
-		mic_submit_cpu(mic, "sys", -1, core_util.sum.sys);
-		mic_submit_cpu(mic, "nice", -1, core_util.sum.nice);
-		mic_submit_cpu(mic, "idle", -1, core_util.sum.idle);
-	}
-
-	if (show_cpu_cores) {
-		int j;
-		for (j = 0; j < core_util.core; j++) {
-			mic_submit_cpu(mic, "user", j, core_jiffs[j].user);
-			mic_submit_cpu(mic, "sys", j, core_jiffs[j].sys);
-			mic_submit_cpu(mic, "nice", j, core_jiffs[j].nice);
-			mic_submit_cpu(mic, "idle", j, core_jiffs[j].idle);
-		}
-	}
-	return (0);
-}
-
-static int mic_read (void)
-{
-	int i;
-	U32 ret;
-	int error;
-
-	error=0;
-	for (i=0;i<num_mics;i++) {
-		ret = MicInitAdapter(&mic_handle,&mics[i]);
-		if (ret != MIC_ACCESS_API_SUCCESS) {
 			ERROR("mic plugin: Problem initializing MicAdapter: %s",
 					MicGetErrorString(ret));
 			error=1;
@@ -530,6 +375,9 @@
 
 		if (error == 0 && (show_cpu || show_cpu_cores))
 			error = mic_read_cpu(i);
+
+		if (error == 0 && (show_power))
+			error = mic_read_power(i);
 
 		ret = MicCloseAdapter(mic_handle);
 		if (ret != MIC_ACCESS_API_SUCCESS) {
@@ -539,7 +387,6 @@
 			break;
 		}
 	}
->>>>>>> 6f66468e
 	if (num_mics==0)
 		error=3;
 	return error;
