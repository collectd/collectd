--- conflicted
+++ resolved
@@ -31,303 +31,14 @@
 #include "common.h"
 #include "plugin.h"
 
-<<<<<<< HEAD
+#include "utils_cmd_putval.h"
+#include "utils_cmd_putval.h"
 #include "utils_cmds.h"
-#include "utils_cmd_putval.h"
 #include "utils_parse_option.h"
-=======
->>>>>>> 79963d13
-#include "utils_cmd_putval.h"
-#include "utils_parse_option.h"
-
-<<<<<<< HEAD
+
 /*
  * private helper functions
  */
-
-static int set_option (value_list_t *vl, const char *key, const char *value)
-{
-	if ((vl == NULL) || (key == NULL) || (value == NULL))
-		return (-1);
-
-	if (strcasecmp ("interval", key) == 0)
-	{
-		double tmp;
-		char *endptr;
-
-		endptr = NULL;
-		errno = 0;
-		tmp = strtod (value, &endptr);
-
-		if ((errno == 0) && (endptr != NULL)
-				&& (endptr != value) && (tmp > 0.0))
-			vl->interval = DOUBLE_TO_CDTIME_T (tmp);
-	}
-	else
-		return (1);
-
-	return (0);
-} /* int set_option */
-
-/*
- * public API
- */
-
-cmd_status_t cmd_parse_putval (size_t argc, char **argv,
-		cmd_putval_t *ret_putval, const cmd_options_t *opts,
-		cmd_error_handler_t *err)
-{
-	cmd_status_t result;
-
-	char *identifier;
-	char *hostname;
-	char *plugin;
-	char *plugin_instance;
-	char *type;
-	char *type_instance;
-	int   status;
-
-	char *identifier_copy;
-
-	const data_set_t *ds;
-	value_list_t vl = VALUE_LIST_INIT;
-
-	if ((ret_putval == NULL) || (opts == NULL))
-	{
-		errno = EINVAL;
-		cmd_error (CMD_ERROR, err, "Invalid arguments to cmd_parse_putval.");
-		return (CMD_ERROR);
-	}
-
-	if (argc < 2)
-	{
-		cmd_error (CMD_PARSE_ERROR, err,
-				"Missing identifier and/or value-list.");
-		return (CMD_PARSE_ERROR);
-	}
-
-	identifier = argv[0];
-
-	/* parse_identifier() modifies its first argument, returning pointers into
-	 * it; retain the old value for later. */
-	identifier_copy = sstrdup (identifier);
-
-	status = parse_identifier (identifier, &hostname,
-			&plugin, &plugin_instance,
-			&type, &type_instance,
-			opts->identifier_default_host);
-	if (status != 0)
-	{
-		DEBUG ("cmd_handle_putval: Cannot parse identifier `%s'.",
-				identifier_copy);
-		cmd_error (CMD_PARSE_ERROR, err, "Cannot parse identifier `%s'.",
-				identifier_copy);
-		sfree (identifier_copy);
-		return (CMD_PARSE_ERROR);
-	}
-
-	if ((strlen (hostname) >= sizeof (vl.host))
-			|| (strlen (plugin) >= sizeof (vl.plugin))
-			|| ((plugin_instance != NULL)
-				&& (strlen (plugin_instance) >= sizeof (vl.plugin_instance)))
-			|| ((type_instance != NULL)
-				&& (strlen (type_instance) >= sizeof (vl.type_instance))))
-	{
-		cmd_error (CMD_PARSE_ERROR, err, "Identifier too long.");
-		sfree (identifier_copy);
-		return (CMD_PARSE_ERROR);
-	}
-
-	sstrncpy (vl.host, hostname, sizeof (vl.host));
-	sstrncpy (vl.plugin, plugin, sizeof (vl.plugin));
-	sstrncpy (vl.type, type, sizeof (vl.type));
-	if (plugin_instance != NULL)
-		sstrncpy (vl.plugin_instance, plugin_instance, sizeof (vl.plugin_instance));
-	if (type_instance != NULL)
-		sstrncpy (vl.type_instance, type_instance, sizeof (vl.type_instance));
-
-	ds = plugin_get_ds (type);
-	if (ds == NULL)
-	{
-		cmd_error (CMD_PARSE_ERROR, err, "1 Type `%s' isn't defined.", type);
-		sfree (identifier_copy);
-		return (CMD_PARSE_ERROR);
-	}
-
-	hostname = NULL;
-	plugin = NULL; plugin_instance = NULL;
-	type = NULL;   type_instance = NULL;
-
-	vl.values_len = ds->ds_num;
-	vl.values = malloc (vl.values_len * sizeof (*vl.values));
-	if (vl.values == NULL)
-	{
-		cmd_error (CMD_ERROR, err, "malloc failed.");
-		sfree (identifier_copy);
-		return (CMD_ERROR);
-	}
-
-	ret_putval->raw_identifier = identifier_copy;
-	if (ret_putval->raw_identifier == NULL)
-	{
-		cmd_error (CMD_ERROR, err, "malloc failed.");
-		cmd_destroy_putval (ret_putval);
-		sfree (vl.values);
-		return (CMD_ERROR);
-	}
-
-	/* All the remaining fields are part of the option list. */
-	result = CMD_OK;
-	for (size_t i = 1; i < argc; ++i)
-	{
-		value_list_t *tmp;
-
-		char *key   = NULL;
-		char *value = NULL;
-
-		status = cmd_parse_option (argv[i], &key, &value, err);
-		if (status == CMD_OK)
-		{
-			assert (key != NULL);
-			assert (value != NULL);
-			set_option (&vl, key, value);
-			continue;
-		}
-		else if (status != CMD_NO_OPTION)
-		{
-			/* parse_option failed, buffer has been modified.
-			 * => we need to abort */
-			result = status;
-			break;
-		}
-		/* else: cmd_parse_option did not find an option; treat this as a
-		 * value list. */
-
-		status = parse_values (argv[i], &vl, ds);
-		if (status != 0)
-		{
-			cmd_error (CMD_PARSE_ERROR, err, "Parsing the values string failed.");
-			result = CMD_PARSE_ERROR;
-			break;
-		}
-
-		tmp = (value_list_t *) realloc (ret_putval->vl,
-				(ret_putval->vl_num + 1) * sizeof(*ret_putval->vl));
-		if (tmp == NULL)
-		{
-			cmd_error (CMD_ERROR, err, "realloc failed.");
-			cmd_destroy_putval (ret_putval);
-			result = CMD_ERROR;
-			break;
-		}
-
-		ret_putval->vl = tmp;
-		ret_putval->vl_num++;
-		memcpy (&ret_putval->vl[ret_putval->vl_num - 1], &vl, sizeof (vl));
-	} /* while (*buffer != 0) */
-	/* Done parsing the options. */
-
-	if (result != CMD_OK)
-	{
-		if (ret_putval->vl_num == 0)
-			sfree (vl.values);
-		cmd_destroy_putval (ret_putval);
-	}
-
-	return (result);
-} /* cmd_status_t cmd_parse_putval */
-
-void cmd_destroy_putval (cmd_putval_t *putval)
-{
-	if (putval == NULL)
-		return;
-
-	sfree (putval->raw_identifier);
-
-	for (size_t i = 0; i < putval->vl_num; ++i)
-	{
-		if (i == 0) /* values is shared between all entries */
-			sfree (putval->vl[i].values);
-		meta_data_destroy (putval->vl[i].meta);
-		putval->vl[i].meta = NULL;
-	}
-	sfree (putval->vl);
-	putval->vl = NULL;
-	putval->vl_num = 0;
-} /* void cmd_destroy_putval */
-
-cmd_status_t cmd_handle_putval (FILE *fh, char *buffer)
-{
-	cmd_error_handler_t err = { cmd_error_fh, fh };
-	cmd_t cmd;
-
-	int status;
-
-	DEBUG ("utils_cmd_putval: cmd_handle_putval (fh = %p, buffer = %s);",
-			(void *) fh, buffer);
-
-	if ((status = cmd_parse (buffer, &cmd, NULL, &err)) != CMD_OK)
-		return (status);
-	if (cmd.type != CMD_PUTVAL)
-	{
-		cmd_error (CMD_UNKNOWN_COMMAND, &err, "Unexpected command: `%s'.",
-				CMD_TO_STRING (cmd.type));
-		cmd_destroy (&cmd);
-		return (CMD_UNKNOWN_COMMAND);
-	}
-
-	for (size_t i = 0; i < cmd.cmd.putval.vl_num; ++i)
-		plugin_dispatch_values (&cmd.cmd.putval.vl[i]);
-
-	if (fh != stdout)
-		cmd_error (CMD_OK, &err, "Success: %i %s been dispatched.",
-				(int)cmd.cmd.putval.vl_num,
-				(cmd.cmd.putval.vl_num == 1) ? "value has" : "values have");
-
-	cmd_destroy (&cmd);
-	return (CMD_OK);
-} /* int cmd_handle_putval */
-
-int cmd_create_putval (char *ret, size_t ret_len, /* {{{ */
-	const data_set_t *ds, const value_list_t *vl)
-{
-	char buffer_ident[6 * DATA_MAX_NAME_LEN];
-	char buffer_values[1024];
-	int status;
-
-	status = FORMAT_VL (buffer_ident, sizeof (buffer_ident), vl);
-	if (status != 0)
-		return (status);
-	escape_string (buffer_ident, sizeof (buffer_ident));
-
-	status = format_values (buffer_values, sizeof (buffer_values),
-			ds, vl, /* store rates = */ 0);
-	if (status != 0)
-		return (status);
-	escape_string (buffer_values, sizeof (buffer_values));
-
-	ssnprintf (ret, ret_len,
-			"PUTVAL %s interval=%.3f %s",
-			buffer_ident,
-			(vl->interval > 0)
-			? CDTIME_T_TO_DOUBLE (vl->interval)
-			: CDTIME_T_TO_DOUBLE (plugin_get_interval ()),
-			buffer_values);
-
-	return (0);
-} /* }}} int cmd_create_putval */
-=======
-#define print_to_socket(fh, ...)                                               \
-  do {                                                                         \
-    if (fprintf(fh, __VA_ARGS__) < 0) {                                        \
-      char errbuf[1024];                                                       \
-      WARNING("handle_putval: failed to write to socket #%i: %s", fileno(fh),  \
-              sstrerror(errno, errbuf, sizeof(errbuf)));                       \
-      sfree(vl.values);                                                        \
-      return -1;                                                               \
-    }                                                                          \
-    fflush(fh);                                                                \
-  } while (0)
 
 static int set_option(value_list_t *vl, const char *key, const char *value) {
   if ((vl == NULL) || (key == NULL) || (value == NULL))
@@ -347,10 +58,18 @@
     return (1);
 
   return (0);
-} /* int parse_option */
-
-int handle_putval(FILE *fh, char *buffer) {
-  char *command;
+} /* int set_option */
+
+/*
+ * public API
+ */
+
+cmd_status_t cmd_parse_putval(size_t argc, char **argv,
+                              cmd_putval_t *ret_putval,
+                              const cmd_options_t *opts,
+                              cmd_error_handler_t *err) {
+  cmd_status_t result;
+
   char *identifier;
   char *hostname;
   char *plugin;
@@ -358,49 +77,38 @@
   char *type;
   char *type_instance;
   int status;
-  int values_submitted;
 
   char *identifier_copy;
 
   const data_set_t *ds;
   value_list_t vl = VALUE_LIST_INIT;
-  vl.values = NULL;
-
-  DEBUG("utils_cmd_putval: handle_putval (fh = %p, buffer = %s);", (void *)fh,
-        buffer);
-
-  command = NULL;
-  status = parse_string(&buffer, &command);
+
+  if ((ret_putval == NULL) || (opts == NULL)) {
+    errno = EINVAL;
+    cmd_error(CMD_ERROR, err, "Invalid arguments to cmd_parse_putval.");
+    return (CMD_ERROR);
+  }
+
+  if (argc < 2) {
+    cmd_error(CMD_PARSE_ERROR, err, "Missing identifier and/or value-list.");
+    return (CMD_PARSE_ERROR);
+  }
+
+  identifier = argv[0];
+
+  /* parse_identifier() modifies its first argument, returning pointers into
+   * it; retain the old value for later. */
+  identifier_copy = sstrdup(identifier);
+
+  status =
+      parse_identifier(identifier, &hostname, &plugin, &plugin_instance, &type,
+                       &type_instance, opts->identifier_default_host);
   if (status != 0) {
-    print_to_socket(fh, "-1 Cannot parse command.\n");
-    return (-1);
-  }
-  assert(command != NULL);
-
-  if (strcasecmp("PUTVAL", command) != 0) {
-    print_to_socket(fh, "-1 Unexpected command: `%s'.\n", command);
-    return (-1);
-  }
-
-  identifier = NULL;
-  status = parse_string(&buffer, &identifier);
-  if (status != 0) {
-    print_to_socket(fh, "-1 Cannot parse identifier.\n");
-    return (-1);
-  }
-  assert(identifier != NULL);
-
-  /* parse_identifier() modifies its first argument,
-   * returning pointers into it */
-  identifier_copy = sstrdup(identifier);
-
-  status = parse_identifier(identifier_copy, &hostname, &plugin,
-                            &plugin_instance, &type, &type_instance);
-  if (status != 0) {
-    DEBUG("handle_putval: Cannot parse identifier `%s'.", identifier);
-    print_to_socket(fh, "-1 Cannot parse identifier `%s'.\n", identifier);
-    sfree(identifier_copy);
-    return (-1);
+    DEBUG("cmd_handle_putval: Cannot parse identifier `%s'.", identifier_copy);
+    cmd_error(CMD_PARSE_ERROR, err, "Cannot parse identifier `%s'.",
+              identifier_copy);
+    sfree(identifier_copy);
+    return (CMD_PARSE_ERROR);
   }
 
   if ((strlen(hostname) >= sizeof(vl.host)) ||
@@ -409,9 +117,9 @@
        (strlen(plugin_instance) >= sizeof(vl.plugin_instance))) ||
       ((type_instance != NULL) &&
        (strlen(type_instance) >= sizeof(vl.type_instance)))) {
-    print_to_socket(fh, "-1 Identifier too long.\n");
-    sfree(identifier_copy);
-    return (-1);
+    cmd_error(CMD_PARSE_ERROR, err, "Identifier too long.");
+    sfree(identifier_copy);
+    return (CMD_PARSE_ERROR);
   }
 
   sstrncpy(vl.host, hostname, sizeof(vl.host));
@@ -424,78 +132,136 @@
 
   ds = plugin_get_ds(type);
   if (ds == NULL) {
-    print_to_socket(fh, "-1 Type `%s' isn't defined.\n", type);
-    sfree(identifier_copy);
-    return (-1);
-  }
-
-  /* Free identifier_copy */
+    cmd_error(CMD_PARSE_ERROR, err, "1 Type `%s' isn't defined.", type);
+    sfree(identifier_copy);
+    return (CMD_PARSE_ERROR);
+  }
+
   hostname = NULL;
   plugin = NULL;
   plugin_instance = NULL;
   type = NULL;
   type_instance = NULL;
-  sfree(identifier_copy);
 
   vl.values_len = ds->ds_num;
   vl.values = malloc(vl.values_len * sizeof(*vl.values));
   if (vl.values == NULL) {
-    print_to_socket(fh, "-1 malloc failed.\n");
-    return (-1);
-  }
-
-  /* All the remaining fields are part of the optionlist. */
-  values_submitted = 0;
-  while (*buffer != 0) {
-    char *string = NULL;
+    cmd_error(CMD_ERROR, err, "malloc failed.");
+    sfree(identifier_copy);
+    return (CMD_ERROR);
+  }
+
+  ret_putval->raw_identifier = identifier_copy;
+  if (ret_putval->raw_identifier == NULL) {
+    cmd_error(CMD_ERROR, err, "malloc failed.");
+    cmd_destroy_putval(ret_putval);
+    sfree(vl.values);
+    return (CMD_ERROR);
+  }
+
+  /* All the remaining fields are part of the option list. */
+  result = CMD_OK;
+  for (size_t i = 1; i < argc; ++i) {
+    value_list_t *tmp;
+
+    char *key = NULL;
     char *value = NULL;
 
-    status = parse_option(&buffer, &string, &value);
-    if (status < 0) {
+    status = cmd_parse_option(argv[i], &key, &value, err);
+    if (status == CMD_OK) {
+      assert(key != NULL);
+      assert(value != NULL);
+      set_option(&vl, key, value);
+      continue;
+    } else if (status != CMD_NO_OPTION) {
       /* parse_option failed, buffer has been modified.
        * => we need to abort */
-      print_to_socket(fh, "-1 Misformatted option.\n");
-      sfree(vl.values);
-      return (-1);
-    } else if (status == 0) {
-      assert(string != NULL);
-      assert(value != NULL);
-      set_option(&vl, string, value);
-      continue;
+      result = status;
+      break;
     }
-    /* else: parse_option but buffer has not been modified. This is
-     * the default if no `=' is found.. */
-
-    status = parse_string(&buffer, &string);
+    /* else: cmd_parse_option did not find an option; treat this as a
+     * value list. */
+
+    status = parse_values(argv[i], &vl, ds);
     if (status != 0) {
-      print_to_socket(fh, "-1 Misformatted value.\n");
-      sfree(vl.values);
-      return (-1);
+      cmd_error(CMD_PARSE_ERROR, err, "Parsing the values string failed.");
+      result = CMD_PARSE_ERROR;
+      break;
     }
-    assert(string != NULL);
-
-    status = parse_values(string, &vl, ds);
-    if (status != 0) {
-      print_to_socket(fh, "-1 Parsing the values string failed.\n");
-      sfree(vl.values);
-      return (-1);
+
+    tmp = (value_list_t *)realloc(ret_putval->vl, (ret_putval->vl_num + 1) *
+                                                      sizeof(*ret_putval->vl));
+    if (tmp == NULL) {
+      cmd_error(CMD_ERROR, err, "realloc failed.");
+      cmd_destroy_putval(ret_putval);
+      result = CMD_ERROR;
+      break;
     }
 
-    plugin_dispatch_values(&vl);
-    values_submitted++;
+    ret_putval->vl = tmp;
+    ret_putval->vl_num++;
+    memcpy(&ret_putval->vl[ret_putval->vl_num - 1], &vl, sizeof(vl));
   } /* while (*buffer != 0) */
   /* Done parsing the options. */
 
+  if (result != CMD_OK) {
+    if (ret_putval->vl_num == 0)
+      sfree(vl.values);
+    cmd_destroy_putval(ret_putval);
+  }
+
+  return (result);
+} /* cmd_status_t cmd_parse_putval */
+
+void cmd_destroy_putval(cmd_putval_t *putval) {
+  if (putval == NULL)
+    return;
+
+  sfree(putval->raw_identifier);
+
+  for (size_t i = 0; i < putval->vl_num; ++i) {
+    if (i == 0) /* values is shared between all entries */
+      sfree(putval->vl[i].values);
+    meta_data_destroy(putval->vl[i].meta);
+    putval->vl[i].meta = NULL;
+  }
+  sfree(putval->vl);
+  putval->vl = NULL;
+  putval->vl_num = 0;
+} /* void cmd_destroy_putval */
+
+cmd_status_t cmd_handle_putval(FILE *fh, char *buffer) {
+  cmd_error_handler_t err = {cmd_error_fh, fh};
+  cmd_t cmd;
+
+  int status;
+
+  DEBUG("utils_cmd_putval: cmd_handle_putval (fh = %p, buffer = %s);",
+        (void *)fh, buffer);
+
+  if ((status = cmd_parse(buffer, &cmd, NULL, &err)) != CMD_OK)
+    return (status);
+  if (cmd.type != CMD_PUTVAL) {
+    cmd_error(CMD_UNKNOWN_COMMAND, &err, "Unexpected command: `%s'.",
+              CMD_TO_STRING(cmd.type));
+    cmd_destroy(&cmd);
+    return (CMD_UNKNOWN_COMMAND);
+  }
+
+  for (size_t i = 0; i < cmd.cmd.putval.vl_num; ++i)
+    plugin_dispatch_values(&cmd.cmd.putval.vl[i]);
+
   if (fh != stdout)
-    print_to_socket(fh, "0 Success: %i %s been dispatched.\n", values_submitted,
-                    (values_submitted == 1) ? "value has" : "values have");
-
-  sfree(vl.values);
-  return (0);
-} /* int handle_putval */
-
-int create_putval(char *ret, size_t ret_len, /* {{{ */
-                  const data_set_t *ds, const value_list_t *vl) {
+    cmd_error(CMD_OK, &err, "Success: %i %s been dispatched.",
+              (int)cmd.cmd.putval.vl_num,
+              (cmd.cmd.putval.vl_num == 1) ? "value has" : "values have");
+
+  cmd_destroy(&cmd);
+  return (CMD_OK);
+} /* int cmd_handle_putval */
+
+int cmd_create_putval(char *ret, size_t ret_len, /* {{{ */
+                      const data_set_t *ds, const value_list_t *vl) {
   char buffer_ident[6 * DATA_MAX_NAME_LEN];
   char buffer_values[1024];
   int status;
@@ -517,5 +283,4 @@
             buffer_values);
 
   return (0);
-} /* }}} int create_putval */
->>>>>>> 79963d13
+} /* }}} int cmd_create_putval */