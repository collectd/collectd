/**
 * collectd - src/zfs_arc.c
 * Copyright (C) 2009  Anthony Dewhurst
 * Copyright (C) 2012  Aurelien Rougemont
 * Copyright (C) 2013  Xin Li
 * Copyright (C) 2014  Marc Fournier
 * Copyright (C) 2014  Wilfried Goesgens
 *
 * This program is free software; you can redistribute it and/or modify it
 * under the terms of the GNU General Public License as published by the
 * Free Software Foundation; only version 2 of the License is applicable.
 *
 * This program is distributed in the hope that it will be useful, but
 * WITHOUT ANY WARRANTY; without even the implied warranty of
 * MERCHANTABILITY or FITNESS FOR A PARTICULAR PURPOSE.  See the GNU
 * General Public License for more details.
 *
 * You should have received a copy of the GNU General Public License along
 * with this program; if not, write to the Free Software Foundation, Inc.,
 * 51 Franklin St, Fifth Floor, Boston, MA  02110-1301 USA
 *
 * Authors:
 *   Anthony Dewhurst <dewhurst at gmail>
 *   Aurelien Rougemont <beorn at gandi.net>
 *   Xin Li <delphij at FreeBSD.org>
 *   Marc Fournier <marc.fournier at camptocamp.com>
 *   Wilfried Goesgens <dothebart at citadel.org>
 **/

#include "collectd.h"

#include "common.h"
#include "plugin.h"

/*
 * Global variables
 */

#if defined(KERNEL_LINUX)
#include "utils_llist.h"
#define ZOL_ARCSTATS_FILE "/proc/spl/kstat/zfs/arcstats"

typedef llist_t kstat_t;

static int put_zfs_value(kstat_t *ksp, char const *k, value_t v) {
  llentry_t *e;
  char *k_copy;
  value_t *v_copy;

  k_copy = strdup(k);
  if (k_copy == NULL)
    return ENOMEM;

  v_copy = malloc(sizeof(*v_copy));
  if (v_copy == NULL) {
    sfree(k_copy);
    return ENOMEM;
  }
  *v_copy = v;

  e = llentry_create(k_copy, v_copy);
  if (e == NULL) {
    sfree(v_copy);
    sfree(k_copy);
    return ENOMEM;
  }

  llist_append(ksp, e);
  return 0;
}

static long long get_zfs_value(kstat_t *ksp, const char *key) {
  llentry_t *e;
  value_t *v;

  e = llist_search(ksp, key);
  if (e == NULL) {
    return -1;
  }

  v = e->value;
  return (long long)v->derive;
}

static void free_zfs_values(kstat_t *ksp) {
  if (ksp == NULL)
    return;

  for (llentry_t *e = llist_head(ksp); e != NULL; e = e->next) {
    sfree(e->key);
    sfree(e->value);
  }

  llist_destroy(ksp);
}

#elif defined(KERNEL_SOLARIS)
extern kstat_ctl_t *kc;

static long long get_zfs_value(kstat_t *ksp, char *name) {

  return get_kstat_value(ksp, name);
}
#elif defined(KERNEL_FREEBSD)
#include <sys/sysctl.h>
#include <sys/types.h>

const char zfs_arcstat[] = "kstat.zfs.misc.arcstats.";

#if !defined(kstat_t)
typedef void kstat_t;
#endif

static long long get_zfs_value(kstat_t *dummy __attribute__((unused)),
                               char const *name) {
  char buffer[256];
  long long value;
  size_t valuelen = sizeof(value);
  int rv;

  snprintf(buffer, sizeof(buffer), "%s%s", zfs_arcstat, name);
  rv = sysctlbyname(buffer, (void *)&value, &valuelen,
                    /* new value = */ NULL, /* new length = */ (size_t)0);
  if (rv == 0)
    return value;

  return -1;
}
#endif

static void za_submit(const char *type, const char *type_instance,
                      value_t *values, size_t values_len) {
  value_list_t vl = VALUE_LIST_INIT;

  vl.values = values;
  vl.values_len = values_len;

  sstrncpy(vl.plugin, "zfs_arc", sizeof(vl.plugin));
  sstrncpy(vl.type, type, sizeof(vl.type));
  sstrncpy(vl.type_instance, type_instance, sizeof(vl.type_instance));

  plugin_dispatch_values(&vl);
}

static void za_submit_gauge(const char *type, const char *type_instance,
                            gauge_t value) {
  za_submit(type, type_instance, &(value_t){.gauge = value}, 1);
}

static int za_read_derive(kstat_t *ksp, const char *kstat_value,
                          const char *type, const char *type_instance) {
  long long tmp = get_zfs_value(ksp, (char *)kstat_value);
  if (tmp == -1LL) {
    DEBUG("zfs_arc plugin: Reading kstat value \"%s\" failed.", kstat_value);
    return -1;
  }

  za_submit(type, type_instance, &(value_t){.derive = (derive_t)tmp},
            /* values_num = */ 1);
  return 0;
}

static int za_read_gauge(kstat_t *ksp, const char *kstat_value,
                         const char *type, const char *type_instance) {
  long long tmp = get_zfs_value(ksp, (char *)kstat_value);
  if (tmp == -1LL) {
    DEBUG("zfs_arc plugin: Reading kstat value \"%s\" failed.", kstat_value);
    return -1;
  }

  za_submit(type, type_instance, &(value_t){.gauge = (gauge_t)tmp},
            /* values_num = */ 1);
  return 0;
}

static void za_submit_ratio(const char *type_instance, gauge_t hits,
                            gauge_t misses) {
  gauge_t ratio = NAN;

  if (!isfinite(hits) || (hits < 0.0))
    hits = 0.0;
  if (!isfinite(misses) || (misses < 0.0))
    misses = 0.0;

  if ((hits != 0.0) || (misses != 0.0))
    ratio = hits / (hits + misses);

  za_submit_gauge("cache_ratio", type_instance, ratio);
}

static value_to_rate_state_t arc_hits_state, arc_misses_state, l2_hits_state, l2_misses_state;

static int za_read(void) {
  gauge_t arc_hits, arc_misses, l2_hits, l2_misses;
  kstat_t *ksp = NULL;

#if defined(KERNEL_LINUX)
  FILE *fh;
  char buffer[1024];

  fh = fopen(ZOL_ARCSTATS_FILE, "r");
  if (fh == NULL) {
    char errbuf[1024];
    ERROR("zfs_arc plugin: Opening \"%s\" failed: %s", ZOL_ARCSTATS_FILE,
          sstrerror(errno, errbuf, sizeof(errbuf)));
    return -1;
  }

  ksp = llist_create();
  if (ksp == NULL) {
    ERROR("zfs_arc plugin: `llist_create' failed.");
    fclose(fh);
    return -1;
  }

  // Ignore the first two lines because they contain information about
  // the rest of the file.
  // See kstat_seq_show_headers module/spl/spl-kstat.c of the spl kernel
  // module.
  if (fgets(buffer, sizeof(buffer), fh) == NULL) {
    ERROR("zfs_arc plugin: \"%s\" does not contain a single line.",
          ZOL_ARCSTATS_FILE);
    fclose(fh);
    return -1;
  }
  if (fgets(buffer, sizeof(buffer), fh) == NULL) {
    ERROR("zfs_arc plugin: \"%s\" does not contain at least two lines.",
          ZOL_ARCSTATS_FILE);
    fclose(fh);
    return -1;
  }

  while (fgets(buffer, sizeof(buffer), fh) != NULL) {
    char *fields[3];
    value_t v;
    int status;

    status = strsplit(buffer, fields, STATIC_ARRAY_SIZE(fields));
    if (status != 3)
      continue;

    status = parse_value(fields[2], &v, DS_TYPE_DERIVE);
    if (status != 0)
      continue;

    put_zfs_value(ksp, fields[0], v);
  }

  fclose(fh);

#elif defined(KERNEL_SOLARIS)
  get_kstat(&ksp, "zfs", 0, "arcstats");
  if (ksp == NULL) {
    ERROR("zfs_arc plugin: Cannot find zfs:0:arcstats kstat.");
    return -1;
  }
#endif

  /* Sizes */
  za_read_gauge(ksp, "anon_size", "cache_size", "anon_size");
  za_read_gauge(ksp, "c", "cache_size", "c");
  za_read_gauge(ksp, "c_max", "cache_size", "c_max");
  za_read_gauge(ksp, "c_min", "cache_size", "c_min");
  za_read_gauge(ksp, "hdr_size", "cache_size", "hdr_size");
  za_read_gauge(ksp, "metadata_size", "cache_size", "metadata_size");
  za_read_gauge(ksp, "mfu_ghost_size", "cache_size", "mfu_ghost_size");
  za_read_gauge(ksp, "mfu_size", "cache_size", "mfu_size");
  za_read_gauge(ksp, "mru_ghost_size", "cache_size", "mru_ghost_size");
  za_read_gauge(ksp, "mru_size", "cache_size", "mru_size");
  za_read_gauge(ksp, "other_size", "cache_size", "other_size");
  za_read_gauge(ksp, "p", "cache_size", "p");
  za_read_gauge(ksp, "size", "cache_size", "arc");

  /* The "l2_size" value has disappeared from Solaris some time in
   * early 2013, and has only reappeared recently in Solaris 11.2.
   * Stop trying if we ever fail to read it, so we don't spam the log.
   */
  static int l2_size_avail = 1;
  if (l2_size_avail && za_read_gauge(ksp, "l2_size", "cache_size", "L2") != 0)
    l2_size_avail = 0;

  /* Operations */
  za_read_derive(ksp, "deleted", "cache_operation", "deleted");
#if defined(KERNEL_FREEBSD)
  za_read_derive(ksp, "allocated", "cache_operation", "allocated");
#endif

  /* Issue indicators */
  za_read_derive(ksp, "mutex_miss", "mutex_operations", "miss");
  za_read_derive(ksp, "hash_collisions", "hash_collisions", "");
  za_read_derive(ksp, "memory_throttle_count", "memory_throttle_count", "");

  /* Evictions */
  za_read_derive(ksp, "evict_l2_cached", "cache_eviction", "cached");
  za_read_derive(ksp, "evict_l2_eligible", "cache_eviction", "eligible");
  za_read_derive(ksp, "evict_l2_ineligible", "cache_eviction", "ineligible");

  /* Hits / misses */
  za_read_derive(ksp, "demand_data_hits", "cache_result", "demand_data-hit");
  za_read_derive(ksp, "demand_metadata_hits", "cache_result",
                 "demand_metadata-hit");
  za_read_derive(ksp, "prefetch_data_hits", "cache_result",
                 "prefetch_data-hit");
  za_read_derive(ksp, "prefetch_metadata_hits", "cache_result",
                 "prefetch_metadata-hit");
  za_read_derive(ksp, "demand_data_misses", "cache_result", "demand_data-miss");
  za_read_derive(ksp, "demand_metadata_misses", "cache_result",
                 "demand_metadata-miss");
  za_read_derive(ksp, "prefetch_data_misses", "cache_result",
                 "prefetch_data-miss");
  za_read_derive(ksp, "prefetch_metadata_misses", "cache_result",
                 "prefetch_metadata-miss");
  za_read_derive(ksp, "mfu_hits", "cache_result", "mfu-hit");
  za_read_derive(ksp, "mfu_ghost_hits", "cache_result", "mfu_ghost-hit");
  za_read_derive(ksp, "mru_hits", "cache_result", "mru-hit");
  za_read_derive(ksp, "mru_ghost_hits", "cache_result", "mru_ghost-hit");

  cdtime_t now = cdtime();

  /* Ratios */
  if ((value_to_rate(&arc_hits, (value_t){.derive = get_zfs_value(ksp, "hits")}, DS_TYPE_DERIVE, now, &arc_hits_state) == 0) &&
      (value_to_rate(&arc_misses, (value_t){.derive = get_zfs_value(ksp, "misses")}, DS_TYPE_DERIVE, now, &arc_misses_state) == 0)) {
    za_submit_ratio ("arc", arc_hits, arc_misses);
  }

  if ((value_to_rate(&l2_hits, (value_t){.derive = get_zfs_value(ksp, "l2_hits")}, DS_TYPE_DERIVE, now, &l2_hits_state) == 0) &&
      (value_to_rate(&l2_misses, (value_t){.derive = get_zfs_value(ksp, "l2_misses")}, DS_TYPE_DERIVE, now, &l2_misses_state) == 0)) {
    za_submit_ratio ("L2", l2_hits, l2_misses);
  }

  /* I/O */
  value_t l2_io[] = {
      {.derive = (derive_t)get_zfs_value(ksp, "l2_read_bytes")},
      {.derive = (derive_t)get_zfs_value(ksp, "l2_write_bytes")},
  };
  za_submit("io_octets", "L2", l2_io, STATIC_ARRAY_SIZE(l2_io));

#if defined(KERNEL_LINUX)
  free_zfs_values(ksp);
#endif

  return 0;
} /* int za_read */

static int za_init(void) /* {{{ */
{
#if defined(KERNEL_SOLARIS)
  /* kstats chain already opened by update_kstat (using *kc), verify everything
   * went fine. */
  if (kc == NULL) {
    ERROR("zfs_arc plugin: kstat chain control structure not available.");
    return -1;
  }
#endif

<<<<<<< HEAD
  memset(&arc_hits_state, 0, sizeof(arc_hits_state));
  memset(&arc_misses_state, 0, sizeof(arc_misses_state));
  memset(&l2_hits_state, 0, sizeof(l2_hits_state));
  memset(&l2_misses_state, 0, sizeof(l2_misses_state));

  return (0);
=======
  return 0;
>>>>>>> 4161e323
} /* }}} int za_init */

void module_register(void) {
  plugin_register_init("zfs_arc", za_init);
  plugin_register_read("zfs_arc", za_read);
} /* void module_register */

/* vmi: set sw=8 noexpandtab fdm=marker : */<|MERGE_RESOLUTION|>--- conflicted
+++ resolved
@@ -353,16 +353,12 @@
   }
 #endif
 
-<<<<<<< HEAD
   memset(&arc_hits_state, 0, sizeof(arc_hits_state));
   memset(&arc_misses_state, 0, sizeof(arc_misses_state));
   memset(&l2_hits_state, 0, sizeof(l2_hits_state));
   memset(&l2_misses_state, 0, sizeof(l2_misses_state));
 
-  return (0);
-=======
-  return 0;
->>>>>>> 4161e323
+  return 0;
 } /* }}} int za_init */
 
 void module_register(void) {
