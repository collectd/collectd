--- conflicted
+++ resolved
@@ -137,7 +137,6 @@
   return (0);
 } /* }}} int clua_load_callback */
 
-<<<<<<< HEAD
 static lua_Number ctol_value(int ds_type, const value_t *value, lua_Number *lua_num)
 {
   switch(ds_type){
@@ -151,14 +150,9 @@
   return 0;
 }
 
-static int ltoc_values (lua_State *l, /* {{{ */
-    const data_set_t *ds,
-    value_t *ret_values)
-=======
 /* Store the threads in a global variable so they are not cleaned up by the
  * garbage collector. */
 static int clua_store_thread (lua_State *l, int idx, int callback_id) /* {{{ */
->>>>>>> 104a74ff
 {
   if (idx < 0)
     idx += lua_gettop (l) + 1;
@@ -532,7 +526,6 @@
   RETURN_LUA (l, 0);
 } /* }}} int lua_cb_register_read */
 
-<<<<<<< HEAD
 static int lua_read_cb()
 {
   /* loop through all the loaded scripts and call the cb_read function
@@ -627,7 +620,7 @@
   
   return 0;
 }
-=======
+
 static int lua_cb_register_write (lua_State *l) /* {{{ */
 {
   int nargs = lua_gettop (l); /* number of arguments */
@@ -694,19 +687,14 @@
 
   RETURN_LUA (l, 0);
 } /* }}} int lua_cb_register_write */
->>>>>>> 104a74ff
 
 static lua_c_functions_t lua_c_functions[] =
 {
   { "collectd_log", lua_cb_log },
   { "collectd_dispatch_values", lua_cb_dispatch_values },
-<<<<<<< HEAD
   { "collectd_dispatch_notification", dispatch_notification },
-  { "collectd_register_read", lua_cb_register_read }
-=======
   { "collectd_register_read", lua_cb_register_read },
   { "collectd_register_write", lua_cb_register_write }
->>>>>>> 104a74ff
 };
 
 static void lua_script_free (lua_script_t *script) /* {{{ */
