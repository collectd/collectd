/**
 * collectd - src/rrdcached.c
 * Copyright (C) 2008  Florian octo Forster
 *
 * This program is free software; you can redistribute it and/or modify it
 * under the terms of the GNU General Public License as published by the
 * Free Software Foundation; only version 2 of the License is applicable.
 *
 * This program is distributed in the hope that it will be useful, but
 * WITHOUT ANY WARRANTY; without even the implied warranty of
 * MERCHANTABILITY or FITNESS FOR A PARTICULAR PURPOSE.  See the GNU
 * General Public License for more details.
 *
 * You should have received a copy of the GNU General Public License along
 * with this program; if not, write to the Free Software Foundation, Inc.,
 * 51 Franklin St, Fifth Floor, Boston, MA  02110-1301 USA
 *
 * Authors:
 *   Florian octo Forster <octo at verplant.org>
 **/

#include "collectd.h"
#include "plugin.h"
#include "common.h"
#include "utils_rrdcreate.h"

#undef HAVE_CONFIG_H
#include <rrd.h>
#include <rrd_client.h>

/*
 * Private variables
 */
<<<<<<< HEAD
=======
static const char *config_keys[] =
{
  "DaemonAddress",
  "DataDir",
  "CreateFiles",
  "CollectStatistics",
  "StepSize",
  "HeartBeat",
  "RRARows",
  "RRATimespan",
  "XFF",
};
static int config_keys_num = STATIC_ARRAY_SIZE (config_keys);

>>>>>>> 333f5db1
static char *datadir = NULL;
static char *daemon_address = NULL;
static int config_create_files = 1;
static int config_collect_stats = 1;
static rrdcreate_config_t rrdcreate_config =
{
	/* stepsize = */ 0,
	/* heartbeat = */ 0,
	/* rrarows = */ 1200,
	/* xff = */ 0.1,

	/* timespans = */ NULL,
	/* timespans_num = */ 0,

	/* consolidation_functions = */ NULL,
	/* consolidation_functions_num = */ 0
};

/*
 * Prototypes.
 */
static int rc_write (const data_set_t *ds, const value_list_t *vl,
    user_data_t __attribute__((unused)) *user_data);
static int rc_flush (__attribute__((unused)) cdtime_t timeout,
    const char *identifier, __attribute__((unused)) user_data_t *ud);

static int value_list_to_string (char *buffer, int buffer_len,
    const data_set_t *ds, const value_list_t *vl)
{
  int offset;
  int status;
  int i;
  time_t t;

  assert (0 == strcmp (ds->type, vl->type));

  memset (buffer, '\0', buffer_len);

  t = CDTIME_T_TO_TIME_T (vl->time);
  status = ssnprintf (buffer, buffer_len, "%lu", (unsigned long) t);
  if ((status < 1) || (status >= buffer_len))
    return (-1);
  offset = status;

  for (i = 0; i < ds->ds_num; i++)
  {
    if ((ds->ds[i].type != DS_TYPE_COUNTER)
        && (ds->ds[i].type != DS_TYPE_GAUGE)
	&& (ds->ds[i].type != DS_TYPE_DERIVE)
	&& (ds->ds[i].type != DS_TYPE_ABSOLUTE))
      return (-1);

    if (ds->ds[i].type == DS_TYPE_COUNTER)
    {
      status = ssnprintf (buffer + offset, buffer_len - offset,
          ":%llu", vl->values[i].counter);
    }
    else if (ds->ds[i].type == DS_TYPE_GAUGE) 
    {
      status = ssnprintf (buffer + offset, buffer_len - offset,
          ":%f", vl->values[i].gauge);
    }
    else if (ds->ds[i].type == DS_TYPE_DERIVE) {
      status = ssnprintf (buffer + offset, buffer_len - offset,
	  ":%"PRIi64, vl->values[i].derive);
    }
    else /* if (ds->ds[i].type == DS_TYPE_ABSOLUTE) */ {
      status = ssnprintf (buffer + offset, buffer_len - offset,
	  ":%"PRIu64, vl->values[i].absolute);
 
    }

    if ((status < 1) || (status >= (buffer_len - offset)))
      return (-1);

    offset += status;
  } /* for ds->ds_num */

  return (0);
} /* int value_list_to_string */

static int value_list_to_filename (char *buffer, int buffer_len,
    const data_set_t *ds, const value_list_t *vl)
{
  int offset = 0;
  int status;

  assert (0 == strcmp (ds->type, vl->type));

  if (datadir != NULL)
  {
    status = ssnprintf (buffer + offset, buffer_len - offset,
        "%s/", datadir);
    if ((status < 1) || (status >= buffer_len - offset))
      return (-1);
    offset += status;
  }

  status = ssnprintf (buffer + offset, buffer_len - offset,
      "%s/", vl->host);
  if ((status < 1) || (status >= buffer_len - offset))
    return (-1);
  offset += status;

  if (strlen (vl->plugin_instance) > 0)
    status = ssnprintf (buffer + offset, buffer_len - offset,
        "%s-%s/", vl->plugin, vl->plugin_instance);
  else
    status = ssnprintf (buffer + offset, buffer_len - offset,
        "%s/", vl->plugin);
  if ((status < 1) || (status >= buffer_len - offset))
    return (-1);
  offset += status;

  if (strlen (vl->type_instance) > 0)
    status = ssnprintf (buffer + offset, buffer_len - offset,
        "%s-%s", vl->type, vl->type_instance);
  else
    status = ssnprintf (buffer + offset, buffer_len - offset,
        "%s", vl->type);
  if ((status < 1) || (status >= buffer_len - offset))
    return (-1);
  offset += status;

  strncpy (buffer + offset, ".rrd", buffer_len - offset);
  buffer[buffer_len - 1] = 0;

  return (0);
} /* int value_list_to_filename */

<<<<<<< HEAD
static const char *config_get_string (oconfig_item_t *ci)
=======
static int rrd_compare_numeric (const void *a_ptr, const void *b_ptr)
{
	int a = *((int *) a_ptr);
	int b = *((int *) b_ptr);

	if (a < b)
		return (-1);
	else if (a > b)
		return (1);
	else
		return (0);
} /* int rrd_compare_numeric */

static int rc_config (const char *key, const char *value)
>>>>>>> 333f5db1
{
  if ((ci->children_num != 0) || (ci->values_num != 1)
      || ((ci->values[0].type != OCONFIG_TYPE_STRING)
        && (ci->values[0].type != OCONFIG_TYPE_BOOLEAN)))
  {
    ERROR ("rrdcached plugin: %s expects a single string argument.",
        ci->key);
    return (NULL);
  }

  if (ci->values[0].type == OCONFIG_TYPE_BOOLEAN) {
    if (ci->values[0].value.boolean)
      return "true";
    else
      return "false";
  }
  return (ci->values[0].value.string);
} /* const char *config_get_string */

static int rc_config (oconfig_item_t *ci)
{
  int i;

  for (i = 0; i < ci->children_num; ++i) {
    const char *key = ci->children[i].key;
    const char *value = config_get_string (ci->children + i);

    if (value == NULL) /* config_get_strings prints error message */
      continue;

    if (strcasecmp ("DataDir", key) == 0)
    {
      if (datadir != NULL)
        free (datadir);
      datadir = strdup (value);
      if (datadir != NULL)
      {
        int len = strlen (datadir);
        while ((len > 0) && (datadir[len - 1] == '/'))
        {
          len--;
          datadir[len] = '\0';
        }
        if (len <= 0)
        {
          free (datadir);
          datadir = NULL;
        }
      }
    }
    else if (strcasecmp ("DaemonAddress", key) == 0)
    {
      sfree (daemon_address);
      daemon_address = strdup (value);
      if (daemon_address == NULL)
      {
        ERROR ("rrdcached plugin: strdup failed.");
        continue;
      }
    }
    else if (strcasecmp ("CreateFiles", key) == 0)
    {
      if (IS_FALSE (value))
        config_create_files = 0;
      else
        config_create_files = 1;
    }
    else if (strcasecmp ("CollectStatistics", key) == 0)
    {
      if (IS_FALSE (value))
        config_collect_stats = 0;
      else
        config_collect_stats = 1;
    }
    else
    {
      WARNING ("rrdcached plugin: Ignoring invalid option %s.", key);
      continue;
    }
  }
<<<<<<< HEAD

  if (daemon_address != NULL) {
    plugin_register_write ("rrdcached", rc_write, /* user_data = */ NULL);
    plugin_register_flush ("rrdcached", rc_flush, /* user_data = */ NULL);
=======
	else if (strcasecmp ("StepSize", key) == 0)
	{
		int temp = atoi (value);
		if (temp > 0)
			rrdcreate_config.stepsize = temp;
	}
	else if (strcasecmp ("HeartBeat", key) == 0)
	{
		int temp = atoi (value);
		if (temp > 0)
			rrdcreate_config.heartbeat = temp;
	}
	else if (strcasecmp ("RRARows", key) == 0)
	{
		int tmp = atoi (value);
		if (tmp <= 0)
		{
			fprintf (stderr, "rrdtool: `RRARows' must "
					"be greater than 0.\n");
			ERROR ("rrdtool: `RRARows' must "
					"be greater than 0.\n");
			return (1);
		}
		rrdcreate_config.rrarows = tmp;
	}
	else if (strcasecmp ("RRATimespan", key) == 0)
	{
		char *saveptr = NULL;
		char *dummy;
		char *ptr;
		char *value_copy;
		int *tmp_alloc;

		value_copy = strdup (value);
		if (value_copy == NULL)
			return (1);

		dummy = value_copy;
		while ((ptr = strtok_r (dummy, ", \t", &saveptr)) != NULL)
		{
			dummy = NULL;
			
			tmp_alloc = realloc (rrdcreate_config.timespans,
					sizeof (int) * (rrdcreate_config.timespans_num + 1));
			if (tmp_alloc == NULL)
			{
				fprintf (stderr, "rrdtool: realloc failed.\n");
				ERROR ("rrdtool: realloc failed.\n");
				free (value_copy);
				return (1);
			}
			rrdcreate_config.timespans = tmp_alloc;
			rrdcreate_config.timespans[rrdcreate_config.timespans_num] = atoi (ptr);
			if (rrdcreate_config.timespans[rrdcreate_config.timespans_num] != 0)
				rrdcreate_config.timespans_num++;
		} /* while (strtok_r) */

		qsort (/* base = */ rrdcreate_config.timespans,
				/* nmemb  = */ rrdcreate_config.timespans_num,
				/* size   = */ sizeof (rrdcreate_config.timespans[0]),
				/* compar = */ rrd_compare_numeric);

		free (value_copy);
	}
	else if (strcasecmp ("XFF", key) == 0)
	{
		double tmp = atof (value);
		if ((tmp < 0.0) || (tmp >= 1.0))
		{
			fprintf (stderr, "rrdtool: `XFF' must "
					"be in the range 0 to 1 (exclusive).");
			ERROR ("rrdtool: `XFF' must "
					"be in the range 0 to 1 (exclusive).");
			return (1);
		}
		rrdcreate_config.xff = tmp;
	}
  else
  {
    return (-1);
>>>>>>> 333f5db1
  }
  return (0);
} /* int rc_config */

static int rc_read (void)
{
  int status;
  rrdc_stats_t *head;
  rrdc_stats_t *ptr;

  value_t values[1];
  value_list_t vl = VALUE_LIST_INIT;

  if (daemon_address == NULL)
    return (-1);

  if (config_collect_stats == 0)
    return (-1);

  vl.values = values;
  vl.values_len = 1;

  if ((strncmp ("unix:", daemon_address, strlen ("unix:")) == 0)
      || (daemon_address[0] == '/'))
    sstrncpy (vl.host, hostname_g, sizeof (vl.host));
  else
    sstrncpy (vl.host, daemon_address, sizeof (vl.host));
  sstrncpy (vl.plugin, "rrdcached", sizeof (vl.plugin));

  head = NULL;
  status = rrdc_stats_get (&head);
  if (status != 0)
  {
    ERROR ("rrdcached plugin: rrdc_stats_get failed with status %i.", status);
    return (-1);
  }

  for (ptr = head; ptr != NULL; ptr = ptr->next)
  {
    if (ptr->type == RRDC_STATS_TYPE_GAUGE)
      values[0].gauge = (gauge_t) ptr->value.gauge;
    else if (ptr->type == RRDC_STATS_TYPE_COUNTER)
      values[0].counter = (counter_t) ptr->value.counter;
    else
      continue;

    if (strcasecmp ("QueueLength", ptr->name) == 0)
    {
      sstrncpy (vl.type, "queue_length", sizeof (vl.type));
      sstrncpy (vl.type_instance, "", sizeof (vl.type_instance));
    }
    else if (strcasecmp ("UpdatesWritten", ptr->name) == 0)
    {
      sstrncpy (vl.type, "operations", sizeof (vl.type));
      sstrncpy (vl.type_instance, "write-updates", sizeof (vl.type_instance));
    }
    else if (strcasecmp ("DataSetsWritten", ptr->name) == 0)
    {
      sstrncpy (vl.type, "operations", sizeof (vl.type));
      sstrncpy (vl.type_instance, "write-data_sets",
          sizeof (vl.type_instance));
    }
    else if (strcasecmp ("TreeNodesNumber", ptr->name) == 0)
    {
      sstrncpy (vl.type, "gauge", sizeof (vl.type));
      sstrncpy (vl.type_instance, "tree_nodes", sizeof (vl.type_instance));
    }
    else if (strcasecmp ("TreeDepth", ptr->name) == 0)
    {
      sstrncpy (vl.type, "gauge", sizeof (vl.type));
      sstrncpy (vl.type_instance, "tree_depth", sizeof (vl.type_instance));
    }
    else if (strcasecmp ("FlushesReceived", ptr->name) == 0)
    {
      sstrncpy (vl.type, "operations", sizeof (vl.type));
      sstrncpy (vl.type_instance, "receive-flush", sizeof (vl.type_instance));
    }
    else if (strcasecmp ("JournalBytes", ptr->name) == 0)
    {
      sstrncpy (vl.type, "counter", sizeof (vl.type));
      sstrncpy (vl.type_instance, "journal-bytes", sizeof (vl.type_instance));
    }
    else if (strcasecmp ("JournalRotate", ptr->name) == 0)
    {
      sstrncpy (vl.type, "counter", sizeof (vl.type));
      sstrncpy (vl.type_instance, "journal-rotates", sizeof (vl.type_instance));
    }
    else if (strcasecmp ("UpdatesReceived", ptr->name) == 0)
    {
      sstrncpy (vl.type, "operations", sizeof (vl.type));
      sstrncpy (vl.type_instance, "receive-update", sizeof (vl.type_instance));
    }
    else
    {
      DEBUG ("rrdcached plugin: rc_read: Unknown statistic `%s'.", ptr->name);
      continue;
    }

    plugin_dispatch_values (&vl);
  } /* for (ptr = head; ptr != NULL; ptr = ptr->next) */

  rrdc_stats_free (head);

  return (0);
} /* int rc_read */

static int rc_init (void)
{
  if (config_collect_stats != 0)
    plugin_register_read ("rrdcached", rc_read);

  return (0);
} /* int rc_init */

static int rc_write (const data_set_t *ds, const value_list_t *vl,
    user_data_t __attribute__((unused)) *user_data)
{
  char filename[PATH_MAX];
  char values[512];
  char *values_array[2];
  int status;

  if (daemon_address == NULL)
  {
    ERROR ("rrdcached plugin: daemon_address == NULL.");
    plugin_unregister_write ("rrdcached");
    return (-1);
  }

  if (strcmp (ds->type, vl->type) != 0)
  {
    ERROR ("rrdcached plugin: DS type does not match value list type");
    return (-1);
  }

  if (value_list_to_filename (filename, sizeof (filename), ds, vl) != 0)
  {
    ERROR ("rrdcached plugin: value_list_to_filename failed.");
    return (-1);
  }

  if (value_list_to_string (values, sizeof (values), ds, vl) != 0)
  {
    ERROR ("rrdcached plugin: value_list_to_string failed.");
    return (-1);
  }

  values_array[0] = values;
  values_array[1] = NULL;

  if (config_create_files != 0)
  {
    struct stat statbuf;

    status = stat (filename, &statbuf);
    if (status != 0)
    {
      if (errno != ENOENT)
      {
        char errbuf[1024];
        ERROR ("rrdcached plugin: stat (%s) failed: %s",
            filename, sstrerror (errno, errbuf, sizeof (errbuf)));
        return (-1);
      }

      status = cu_rrd_create_file (filename, ds, vl, &rrdcreate_config);
      if (status != 0)
      {
        ERROR ("rrdcached plugin: cu_rrd_create_file (%s) failed.",
            filename);
        return (-1);
      }
    }
  }

  status = rrdc_connect (daemon_address);
  if (status != 0)
  {
    ERROR ("rrdcached plugin: rrdc_connect (%s) failed with status %i.",
        daemon_address, status);
    return (-1);
  }

  status = rrdc_update (filename, /* values_num = */ 1, (void *) values_array);
  if (status != 0)
  {
    ERROR ("rrdcached plugin: rrdc_update (%s, [%s], 1) failed with "
        "status %i.",
        filename, values_array[0], status);
    return (-1);
  }

  return (0);
} /* int rc_write */

static int rc_flush (__attribute__((unused)) cdtime_t timeout, /* {{{ */
    const char *identifier,
    __attribute__((unused)) user_data_t *ud)
{
  char filename[PATH_MAX + 1];
  int status;

  if (identifier == NULL)
    return (EINVAL);

  if (datadir != NULL)
    ssnprintf (filename, sizeof (filename), "%s/%s.rrd", datadir, identifier);
  else
    ssnprintf (filename, sizeof (filename), "%s.rrd", identifier);

  status = rrdc_connect (daemon_address);
  if (status != 0)
  {
    ERROR ("rrdcached plugin: rrdc_connect (%s) failed with status %i.",
        daemon_address, status);
    return (-1);
  }

  status = rrdc_flush (filename);
  if (status != 0)
  {
    ERROR ("rrdcached plugin: rrdc_flush (%s) failed with status %i.",
        filename, status);
    return (-1);
  }
  DEBUG ("rrdcached plugin: rrdc_flush (%s): Success.", filename);

  return (0);
} /* }}} int rc_flush */

static int rc_shutdown (void)
{
  rrdc_disconnect ();
  return (0);
} /* int rc_shutdown */

void module_register (void)
{
  plugin_register_complex_config ("rrdcached", rc_config);
  plugin_register_init ("rrdcached", rc_init);
  plugin_register_shutdown ("rrdcached", rc_shutdown);
} /* void module_register */

/*
 * vim: set sw=2 sts=2 et :
 */<|MERGE_RESOLUTION|>--- conflicted
+++ resolved
@@ -1,6 +1,6 @@
 /**
  * collectd - src/rrdcached.c
- * Copyright (C) 2008  Florian octo Forster
+ * Copyright (C) 2008 Florian octo Forster
  *
  * This program is free software; you can redistribute it and/or modify it
  * under the terms of the GNU General Public License as published by the
@@ -8,15 +8,15 @@
  *
  * This program is distributed in the hope that it will be useful, but
  * WITHOUT ANY WARRANTY; without even the implied warranty of
- * MERCHANTABILITY or FITNESS FOR A PARTICULAR PURPOSE.  See the GNU
+ * MERCHANTABILITY or FITNESS FOR A PARTICULAR PURPOSE. See the GNU
  * General Public License for more details.
  *
  * You should have received a copy of the GNU General Public License along
  * with this program; if not, write to the Free Software Foundation, Inc.,
- * 51 Franklin St, Fifth Floor, Boston, MA  02110-1301 USA
+ * 51 Franklin St, Fifth Floor, Boston, MA 02110-1301 USA
  *
  * Authors:
- *   Florian octo Forster <octo at verplant.org>
+ * Florian octo Forster <octo at verplant.org>
  **/
 
 #include "collectd.h"
@@ -31,29 +31,24 @@
 /*
  * Private variables
  */
-<<<<<<< HEAD
-=======
-static const char *config_keys[] =
-{
-  "DaemonAddress",
-  "DataDir",
-  "CreateFiles",
-  "CollectStatistics",
-  "StepSize",
-  "HeartBeat",
-  "RRARows",
-  "RRATimespan",
-  "XFF",
+static const char *config_keys[] ={
+	"DaemonAddress",
+	"DataDir",
+	"CreateFiles",
+	"CollectStatistics",
+	"StepSize",
+	"HeartBeat",
+	"RRARows",
+	"RRATimespan",
+	"XFF",
 };
-static int config_keys_num = STATIC_ARRAY_SIZE (config_keys);
-
->>>>>>> 333f5db1
+static int config_keys_num = STATIC_ARRAY_SIZE(config_keys);
+
 static char *datadir = NULL;
 static char *daemon_address = NULL;
 static int config_create_files = 1;
 static int config_collect_stats = 1;
-static rrdcreate_config_t rrdcreate_config =
-{
+static rrdcreate_config_t rrdcreate_config ={
 	/* stepsize = */ 0,
 	/* heartbeat = */ 0,
 	/* rrarows = */ 1200,
@@ -66,122 +61,104 @@
 	/* consolidation_functions_num = */ 0
 };
 
-/*
- * Prototypes.
- */
-static int rc_write (const data_set_t *ds, const value_list_t *vl,
-    user_data_t __attribute__((unused)) *user_data);
-static int rc_flush (__attribute__((unused)) cdtime_t timeout,
-    const char *identifier, __attribute__((unused)) user_data_t *ud);
-
-static int value_list_to_string (char *buffer, int buffer_len,
-    const data_set_t *ds, const value_list_t *vl)
-{
-  int offset;
-  int status;
-  int i;
-  time_t t;
-
-  assert (0 == strcmp (ds->type, vl->type));
-
-  memset (buffer, '\0', buffer_len);
-
-  t = CDTIME_T_TO_TIME_T (vl->time);
-  status = ssnprintf (buffer, buffer_len, "%lu", (unsigned long) t);
-  if ((status < 1) || (status >= buffer_len))
-    return (-1);
-  offset = status;
-
-  for (i = 0; i < ds->ds_num; i++)
-  {
-    if ((ds->ds[i].type != DS_TYPE_COUNTER)
-        && (ds->ds[i].type != DS_TYPE_GAUGE)
-	&& (ds->ds[i].type != DS_TYPE_DERIVE)
-	&& (ds->ds[i].type != DS_TYPE_ABSOLUTE))
-      return (-1);
-
-    if (ds->ds[i].type == DS_TYPE_COUNTER)
-    {
-      status = ssnprintf (buffer + offset, buffer_len - offset,
-          ":%llu", vl->values[i].counter);
-    }
-    else if (ds->ds[i].type == DS_TYPE_GAUGE) 
-    {
-      status = ssnprintf (buffer + offset, buffer_len - offset,
-          ":%f", vl->values[i].gauge);
-    }
-    else if (ds->ds[i].type == DS_TYPE_DERIVE) {
-      status = ssnprintf (buffer + offset, buffer_len - offset,
-	  ":%"PRIi64, vl->values[i].derive);
-    }
-    else /* if (ds->ds[i].type == DS_TYPE_ABSOLUTE) */ {
-      status = ssnprintf (buffer + offset, buffer_len - offset,
-	  ":%"PRIu64, vl->values[i].absolute);
- 
-    }
-
-    if ((status < 1) || (status >= (buffer_len - offset)))
-      return (-1);
-
-    offset += status;
-  } /* for ds->ds_num */
-
-  return (0);
+static int value_list_to_string(char *buffer, int buffer_len,
+				const data_set_t *ds, const value_list_t *vl)
+{
+	int offset;
+	int status;
+	int i;
+	time_t t;
+
+	assert(0 == strcmp(ds->type, vl->type));
+
+	memset(buffer, '\0', buffer_len);
+
+	t = CDTIME_T_TO_TIME_T(vl->time);
+	status = ssnprintf(buffer, buffer_len, "%lu", (unsigned long) t);
+	if ((status < 1) || (status >= buffer_len))
+		return (-1);
+	offset = status;
+
+	for (i = 0; i < ds->ds_num; i++) {
+		if ((ds->ds[i].type != DS_TYPE_COUNTER)
+		    && (ds->ds[i].type != DS_TYPE_GAUGE)
+		    && (ds->ds[i].type != DS_TYPE_DERIVE)
+		    && (ds->ds[i].type != DS_TYPE_ABSOLUTE))
+			return (-1);
+
+		if (ds->ds[i].type == DS_TYPE_COUNTER) {
+			status = ssnprintf(buffer + offset, buffer_len - offset,
+					   ":%llu", vl->values[i].counter);
+		} else if (ds->ds[i].type == DS_TYPE_GAUGE) {
+			status = ssnprintf(buffer + offset, buffer_len - offset,
+					   ":%f", vl->values[i].gauge);
+		} else if (ds->ds[i].type == DS_TYPE_DERIVE) {
+			status = ssnprintf(buffer + offset, buffer_len - offset,
+					   ":%"PRIi64, vl->values[i].derive);
+		} else /* if (ds->ds[i].type == DS_TYPE_ABSOLUTE) */ {
+			status = ssnprintf(buffer + offset, buffer_len - offset,
+					   ":%"PRIu64, vl->values[i].absolute);
+
+		}
+
+		if ((status < 1) || (status >= (buffer_len - offset)))
+			return (-1);
+
+		offset += status;
+	} /* for ds->ds_num */
+
+	return (0);
 } /* int value_list_to_string */
 
-static int value_list_to_filename (char *buffer, int buffer_len,
-    const data_set_t *ds, const value_list_t *vl)
-{
-  int offset = 0;
-  int status;
-
-  assert (0 == strcmp (ds->type, vl->type));
-
-  if (datadir != NULL)
-  {
-    status = ssnprintf (buffer + offset, buffer_len - offset,
-        "%s/", datadir);
-    if ((status < 1) || (status >= buffer_len - offset))
-      return (-1);
-    offset += status;
-  }
-
-  status = ssnprintf (buffer + offset, buffer_len - offset,
-      "%s/", vl->host);
-  if ((status < 1) || (status >= buffer_len - offset))
-    return (-1);
-  offset += status;
-
-  if (strlen (vl->plugin_instance) > 0)
-    status = ssnprintf (buffer + offset, buffer_len - offset,
-        "%s-%s/", vl->plugin, vl->plugin_instance);
-  else
-    status = ssnprintf (buffer + offset, buffer_len - offset,
-        "%s/", vl->plugin);
-  if ((status < 1) || (status >= buffer_len - offset))
-    return (-1);
-  offset += status;
-
-  if (strlen (vl->type_instance) > 0)
-    status = ssnprintf (buffer + offset, buffer_len - offset,
-        "%s-%s", vl->type, vl->type_instance);
-  else
-    status = ssnprintf (buffer + offset, buffer_len - offset,
-        "%s", vl->type);
-  if ((status < 1) || (status >= buffer_len - offset))
-    return (-1);
-  offset += status;
-
-  strncpy (buffer + offset, ".rrd", buffer_len - offset);
-  buffer[buffer_len - 1] = 0;
-
-  return (0);
+static int value_list_to_filename(char *buffer, int buffer_len,
+				  const data_set_t *ds, const value_list_t *vl)
+{
+	int offset = 0;
+	int status;
+
+	assert(0 == strcmp(ds->type, vl->type));
+
+	if (datadir != NULL) {
+		status = ssnprintf(buffer + offset, buffer_len - offset,
+				   "%s/", datadir);
+		if ((status < 1) || (status >= buffer_len - offset))
+			return (-1);
+		offset += status;
+	}
+
+	status = ssnprintf(buffer + offset, buffer_len - offset,
+			   "%s/", vl->host);
+	if ((status < 1) || (status >= buffer_len - offset))
+		return (-1);
+	offset += status;
+
+	if (strlen(vl->plugin_instance) > 0)
+		status = ssnprintf(buffer + offset, buffer_len - offset,
+				   "%s-%s/", vl->plugin, vl->plugin_instance);
+	else
+		status = ssnprintf(buffer + offset, buffer_len - offset,
+				   "%s/", vl->plugin);
+	if ((status < 1) || (status >= buffer_len - offset))
+		return (-1);
+	offset += status;
+
+	if (strlen(vl->type_instance) > 0)
+		status = ssnprintf(buffer + offset, buffer_len - offset,
+				   "%s-%s", vl->type, vl->type_instance);
+	else
+		status = ssnprintf(buffer + offset, buffer_len - offset,
+				   "%s", vl->type);
+	if ((status < 1) || (status >= buffer_len - offset))
+		return (-1);
+	offset += status;
+
+	strncpy(buffer + offset, ".rrd", buffer_len - offset);
+	buffer[buffer_len - 1] = 0;
+
+	return (0);
 } /* int value_list_to_filename */
 
-<<<<<<< HEAD
-static const char *config_get_string (oconfig_item_t *ci)
-=======
-static int rrd_compare_numeric (const void *a_ptr, const void *b_ptr)
+static int rrd_compare_numeric(const void *a_ptr, const void *b_ptr)
 {
 	int a = *((int *) a_ptr);
 	int b = *((int *) b_ptr);
@@ -194,416 +171,282 @@
 		return (0);
 } /* int rrd_compare_numeric */
 
-static int rc_config (const char *key, const char *value)
->>>>>>> 333f5db1
-{
-  if ((ci->children_num != 0) || (ci->values_num != 1)
-      || ((ci->values[0].type != OCONFIG_TYPE_STRING)
-        && (ci->values[0].type != OCONFIG_TYPE_BOOLEAN)))
-  {
-    ERROR ("rrdcached plugin: %s expects a single string argument.",
-        ci->key);
-    return (NULL);
-  }
-
-  if (ci->values[0].type == OCONFIG_TYPE_BOOLEAN) {
-    if (ci->values[0].value.boolean)
-      return "true";
-    else
-      return "false";
-  }
-  return (ci->values[0].value.string);
-} /* const char *config_get_string */
-
-static int rc_config (oconfig_item_t *ci)
-{
-  int i;
-
-  for (i = 0; i < ci->children_num; ++i) {
-    const char *key = ci->children[i].key;
-    const char *value = config_get_string (ci->children + i);
-
-    if (value == NULL) /* config_get_strings prints error message */
-      continue;
-
-    if (strcasecmp ("DataDir", key) == 0)
-    {
-      if (datadir != NULL)
-        free (datadir);
-      datadir = strdup (value);
-      if (datadir != NULL)
-      {
-        int len = strlen (datadir);
-        while ((len > 0) && (datadir[len - 1] == '/'))
-        {
-          len--;
-          datadir[len] = '\0';
-        }
-        if (len <= 0)
-        {
-          free (datadir);
-          datadir = NULL;
-        }
-      }
-    }
-    else if (strcasecmp ("DaemonAddress", key) == 0)
-    {
-      sfree (daemon_address);
-      daemon_address = strdup (value);
-      if (daemon_address == NULL)
-      {
-        ERROR ("rrdcached plugin: strdup failed.");
-        continue;
-      }
-    }
-    else if (strcasecmp ("CreateFiles", key) == 0)
-    {
-      if (IS_FALSE (value))
-        config_create_files = 0;
-      else
-        config_create_files = 1;
-    }
-    else if (strcasecmp ("CollectStatistics", key) == 0)
-    {
-      if (IS_FALSE (value))
-        config_collect_stats = 0;
-      else
-        config_collect_stats = 1;
-    }
-    else
-    {
-      WARNING ("rrdcached plugin: Ignoring invalid option %s.", key);
-      continue;
-    }
-  }
-<<<<<<< HEAD
-
-  if (daemon_address != NULL) {
-    plugin_register_write ("rrdcached", rc_write, /* user_data = */ NULL);
-    plugin_register_flush ("rrdcached", rc_flush, /* user_data = */ NULL);
-=======
-	else if (strcasecmp ("StepSize", key) == 0)
-	{
-		int temp = atoi (value);
+static int rc_config(const char *key, const char *value)
+{
+	if (strcasecmp("DataDir", key) == 0) {
+		if (datadir != NULL)
+			free(datadir);
+		datadir = strdup(value);
+		if (datadir != NULL) {
+			int len = strlen(datadir);
+			while ((len > 0) && (datadir[len - 1] == '/')) {
+				len--;
+				datadir[len] = '\0';
+			}
+			if (len <= 0) {
+				free(datadir);
+				datadir = NULL;
+			}
+		}
+	} else if (strcasecmp("DaemonAddress", key) == 0) {
+		sfree(daemon_address);
+		daemon_address = strdup(value);
+		if (daemon_address == NULL) {
+			ERROR("rrdcached plugin: strdup failed.");
+			return (1);
+		}
+	} else if (strcasecmp("CreateFiles", key) == 0) {
+		if (IS_FALSE(value))
+			config_create_files = 0;
+		else
+			config_create_files = 1;
+	} else if (strcasecmp("CollectStatistics", key) == 0) {
+		if (IS_FALSE(value))
+			config_collect_stats = 0;
+		else
+			config_collect_stats = 1;
+	} else if (strcasecmp("StepSize", key) == 0) {
+		int temp = atoi(value);
 		if (temp > 0)
 			rrdcreate_config.stepsize = temp;
-	}
-	else if (strcasecmp ("HeartBeat", key) == 0)
-	{
-		int temp = atoi (value);
+	} else if (strcasecmp("HeartBeat", key) == 0) {
+		int temp = atoi(value);
 		if (temp > 0)
 			rrdcreate_config.heartbeat = temp;
-	}
-	else if (strcasecmp ("RRARows", key) == 0)
-	{
-		int tmp = atoi (value);
-		if (tmp <= 0)
-		{
-			fprintf (stderr, "rrdtool: `RRARows' must "
-					"be greater than 0.\n");
-			ERROR ("rrdtool: `RRARows' must "
-					"be greater than 0.\n");
+	} else if (strcasecmp("RRARows", key) == 0) {
+		int tmp = atoi(value);
+		if (tmp <= 0) {
+			fprintf(stderr, "rrdtool: `RRARows' must "
+				"be greater than 0.\n");
+			ERROR("rrdtool: `RRARows' must "
+			      "be greater than 0.\n");
 			return (1);
 		}
 		rrdcreate_config.rrarows = tmp;
-	}
-	else if (strcasecmp ("RRATimespan", key) == 0)
-	{
+	} else if (strcasecmp("RRATimespan", key) == 0) {
 		char *saveptr = NULL;
 		char *dummy;
 		char *ptr;
 		char *value_copy;
 		int *tmp_alloc;
 
-		value_copy = strdup (value);
+		value_copy = strdup(value);
 		if (value_copy == NULL)
 			return (1);
 
 		dummy = value_copy;
-		while ((ptr = strtok_r (dummy, ", \t", &saveptr)) != NULL)
-		{
+		while ((ptr = strtok_r(dummy, ", \t", &saveptr)) != NULL) {
 			dummy = NULL;
-			
-			tmp_alloc = realloc (rrdcreate_config.timespans,
-					sizeof (int) * (rrdcreate_config.timespans_num + 1));
-			if (tmp_alloc == NULL)
-			{
-				fprintf (stderr, "rrdtool: realloc failed.\n");
-				ERROR ("rrdtool: realloc failed.\n");
-				free (value_copy);
+
+			tmp_alloc = realloc(rrdcreate_config.timespans,
+					    sizeof (int) * (rrdcreate_config.timespans_num + 1));
+			if (tmp_alloc == NULL) {
+				fprintf(stderr, "rrdtool: realloc failed.\n");
+				ERROR("rrdtool: realloc failed.\n");
+				free(value_copy);
 				return (1);
 			}
 			rrdcreate_config.timespans = tmp_alloc;
-			rrdcreate_config.timespans[rrdcreate_config.timespans_num] = atoi (ptr);
+			rrdcreate_config.timespans[rrdcreate_config.timespans_num] = atoi(ptr);
 			if (rrdcreate_config.timespans[rrdcreate_config.timespans_num] != 0)
 				rrdcreate_config.timespans_num++;
 		} /* while (strtok_r) */
 
-		qsort (/* base = */ rrdcreate_config.timespans,
-				/* nmemb  = */ rrdcreate_config.timespans_num,
-				/* size   = */ sizeof (rrdcreate_config.timespans[0]),
-				/* compar = */ rrd_compare_numeric);
-
-		free (value_copy);
-	}
-	else if (strcasecmp ("XFF", key) == 0)
-	{
-		double tmp = atof (value);
-		if ((tmp < 0.0) || (tmp >= 1.0))
-		{
-			fprintf (stderr, "rrdtool: `XFF' must "
-					"be in the range 0 to 1 (exclusive).");
-			ERROR ("rrdtool: `XFF' must "
-					"be in the range 0 to 1 (exclusive).");
+		qsort(/* base = */ rrdcreate_config.timespans,
+		      /* nmemb = */ rrdcreate_config.timespans_num,
+		      /* size = */ sizeof (rrdcreate_config.timespans[0]),
+		      /* compar = */ rrd_compare_numeric);
+
+		free(value_copy);
+	} else if (strcasecmp("XFF", key) == 0) {
+		double tmp = atof(value);
+		if ((tmp < 0.0) || (tmp >= 1.0)) {
+			fprintf(stderr, "rrdtool: `XFF' must "
+				"be in the range 0 to 1 (exclusive).");
+			ERROR("rrdtool: `XFF' must "
+			      "be in the range 0 to 1 (exclusive).");
 			return (1);
 		}
 		rrdcreate_config.xff = tmp;
-	}
-  else
-  {
-    return (-1);
->>>>>>> 333f5db1
-  }
-  return (0);
+	} else {
+		return (-1);
+	}
+	return (0);
 } /* int rc_config */
 
-static int rc_read (void)
-{
-  int status;
-  rrdc_stats_t *head;
-  rrdc_stats_t *ptr;
-
-  value_t values[1];
-  value_list_t vl = VALUE_LIST_INIT;
-
-  if (daemon_address == NULL)
-    return (-1);
-
-  if (config_collect_stats == 0)
-    return (-1);
-
-  vl.values = values;
-  vl.values_len = 1;
-
-  if ((strncmp ("unix:", daemon_address, strlen ("unix:")) == 0)
-      || (daemon_address[0] == '/'))
-    sstrncpy (vl.host, hostname_g, sizeof (vl.host));
-  else
-    sstrncpy (vl.host, daemon_address, sizeof (vl.host));
-  sstrncpy (vl.plugin, "rrdcached", sizeof (vl.plugin));
-
-  head = NULL;
-  status = rrdc_stats_get (&head);
-  if (status != 0)
-  {
-    ERROR ("rrdcached plugin: rrdc_stats_get failed with status %i.", status);
-    return (-1);
-  }
-
-  for (ptr = head; ptr != NULL; ptr = ptr->next)
-  {
-    if (ptr->type == RRDC_STATS_TYPE_GAUGE)
-      values[0].gauge = (gauge_t) ptr->value.gauge;
-    else if (ptr->type == RRDC_STATS_TYPE_COUNTER)
-      values[0].counter = (counter_t) ptr->value.counter;
-    else
-      continue;
-
-    if (strcasecmp ("QueueLength", ptr->name) == 0)
-    {
-      sstrncpy (vl.type, "queue_length", sizeof (vl.type));
-      sstrncpy (vl.type_instance, "", sizeof (vl.type_instance));
-    }
-    else if (strcasecmp ("UpdatesWritten", ptr->name) == 0)
-    {
-      sstrncpy (vl.type, "operations", sizeof (vl.type));
-      sstrncpy (vl.type_instance, "write-updates", sizeof (vl.type_instance));
-    }
-    else if (strcasecmp ("DataSetsWritten", ptr->name) == 0)
-    {
-      sstrncpy (vl.type, "operations", sizeof (vl.type));
-      sstrncpy (vl.type_instance, "write-data_sets",
-          sizeof (vl.type_instance));
-    }
-    else if (strcasecmp ("TreeNodesNumber", ptr->name) == 0)
-    {
-      sstrncpy (vl.type, "gauge", sizeof (vl.type));
-      sstrncpy (vl.type_instance, "tree_nodes", sizeof (vl.type_instance));
-    }
-    else if (strcasecmp ("TreeDepth", ptr->name) == 0)
-    {
-      sstrncpy (vl.type, "gauge", sizeof (vl.type));
-      sstrncpy (vl.type_instance, "tree_depth", sizeof (vl.type_instance));
-    }
-    else if (strcasecmp ("FlushesReceived", ptr->name) == 0)
-    {
-      sstrncpy (vl.type, "operations", sizeof (vl.type));
-      sstrncpy (vl.type_instance, "receive-flush", sizeof (vl.type_instance));
-    }
-    else if (strcasecmp ("JournalBytes", ptr->name) == 0)
-    {
-      sstrncpy (vl.type, "counter", sizeof (vl.type));
-      sstrncpy (vl.type_instance, "journal-bytes", sizeof (vl.type_instance));
-    }
-    else if (strcasecmp ("JournalRotate", ptr->name) == 0)
-    {
-      sstrncpy (vl.type, "counter", sizeof (vl.type));
-      sstrncpy (vl.type_instance, "journal-rotates", sizeof (vl.type_instance));
-    }
-    else if (strcasecmp ("UpdatesReceived", ptr->name) == 0)
-    {
-      sstrncpy (vl.type, "operations", sizeof (vl.type));
-      sstrncpy (vl.type_instance, "receive-update", sizeof (vl.type_instance));
-    }
-    else
-    {
-      DEBUG ("rrdcached plugin: rc_read: Unknown statistic `%s'.", ptr->name);
-      continue;
-    }
-
-    plugin_dispatch_values (&vl);
-  } /* for (ptr = head; ptr != NULL; ptr = ptr->next) */
-
-  rrdc_stats_free (head);
-
-  return (0);
+static int rc_read(void)
+{
+	int status;
+	rrdc_stats_t *head;
+	rrdc_stats_t *ptr;
+
+	value_t values[1];
+	value_list_t vl = VALUE_LIST_INIT;
+
+	if (daemon_address == NULL)
+		return (-1);
+
+	if (config_collect_stats == 0)
+		return (-1);
+
+	vl.values = values;
+	vl.values_len = 1;
+
+	if ((strncmp("unix:", daemon_address, strlen("unix:")) == 0)
+	    || (daemon_address[0] == '/'))
+		sstrncpy(vl.host, hostname_g, sizeof (vl.host));
+	else
+		sstrncpy(vl.host, daemon_address, sizeof (vl.host));
+	sstrncpy(vl.plugin, "rrdcached", sizeof (vl.plugin));
+
+	head = NULL;
+	status = rrdc_stats_get(&head);
+	if (status != 0) {
+		ERROR("rrdcached plugin: rrdc_stats_get failed with status %i.", status);
+		return (-1);
+	}
+
+	for (ptr = head; ptr != NULL; ptr = ptr->next) {
+		if (ptr->type == RRDC_STATS_TYPE_GAUGE)
+			values[0].gauge = (gauge_t) ptr->value.gauge;
+		else if (ptr->type == RRDC_STATS_TYPE_COUNTER)
+			values[0].counter = (counter_t) ptr->value.counter;
+		else
+			continue;
+
+		if (strcasecmp("QueueLength", ptr->name) == 0) {
+			sstrncpy(vl.type, "queue_length", sizeof (vl.type));
+			sstrncpy(vl.type_instance, "", sizeof (vl.type_instance));
+		} else if (strcasecmp("UpdatesWritten", ptr->name) == 0) {
+			sstrncpy(vl.type, "operations", sizeof (vl.type));
+			sstrncpy(vl.type_instance, "write-updates", sizeof (vl.type_instance));
+		} else if (strcasecmp("DataSetsWritten", ptr->name) == 0) {
+			sstrncpy(vl.type, "operations", sizeof (vl.type));
+			sstrncpy(vl.type_instance, "write-data_sets",
+				 sizeof (vl.type_instance));
+		} else if (strcasecmp("TreeNodesNumber", ptr->name) == 0) {
+			sstrncpy(vl.type, "gauge", sizeof (vl.type));
+			sstrncpy(vl.type_instance, "tree_nodes", sizeof (vl.type_instance));
+		} else if (strcasecmp("TreeDepth", ptr->name) == 0) {
+			sstrncpy(vl.type, "gauge", sizeof (vl.type));
+			sstrncpy(vl.type_instance, "tree_depth", sizeof (vl.type_instance));
+		} else if (strcasecmp("FlushesReceived", ptr->name) == 0) {
+			sstrncpy(vl.type, "operations", sizeof (vl.type));
+			sstrncpy(vl.type_instance, "receive-flush", sizeof (vl.type_instance));
+		} else if (strcasecmp("JournalBytes", ptr->name) == 0) {
+			sstrncpy(vl.type, "counter", sizeof (vl.type));
+			sstrncpy(vl.type_instance, "journal-bytes", sizeof (vl.type_instance));
+		} else if (strcasecmp("JournalRotate", ptr->name) == 0) {
+			sstrncpy(vl.type, "counter", sizeof (vl.type));
+			sstrncpy(vl.type_instance, "journal-rotates", sizeof (vl.type_instance));
+		} else if (strcasecmp("UpdatesReceived", ptr->name) == 0) {
+			sstrncpy(vl.type, "operations", sizeof (vl.type));
+			sstrncpy(vl.type_instance, "receive-update", sizeof (vl.type_instance));
+		} else {
+			DEBUG("rrdcached plugin: rc_read: Unknown statistic `%s'.", ptr->name);
+			continue;
+		}
+
+		plugin_dispatch_values(&vl);
+	} /* for (ptr = head; ptr != NULL; ptr = ptr->next) */
+
+	rrdc_stats_free(head);
+
+	return (0);
 } /* int rc_read */
 
-static int rc_init (void)
-{
-  if (config_collect_stats != 0)
-    plugin_register_read ("rrdcached", rc_read);
-
-  return (0);
+static int rc_init(void)
+{
+	if (config_collect_stats != 0)
+		plugin_register_read("rrdcached", rc_read);
+
+	return (0);
 } /* int rc_init */
 
-static int rc_write (const data_set_t *ds, const value_list_t *vl,
-    user_data_t __attribute__((unused)) *user_data)
-{
-  char filename[PATH_MAX];
-  char values[512];
-  char *values_array[2];
-  int status;
-
-  if (daemon_address == NULL)
-  {
-    ERROR ("rrdcached plugin: daemon_address == NULL.");
-    plugin_unregister_write ("rrdcached");
-    return (-1);
-  }
-
-  if (strcmp (ds->type, vl->type) != 0)
-  {
-    ERROR ("rrdcached plugin: DS type does not match value list type");
-    return (-1);
-  }
-
-  if (value_list_to_filename (filename, sizeof (filename), ds, vl) != 0)
-  {
-    ERROR ("rrdcached plugin: value_list_to_filename failed.");
-    return (-1);
-  }
-
-  if (value_list_to_string (values, sizeof (values), ds, vl) != 0)
-  {
-    ERROR ("rrdcached plugin: value_list_to_string failed.");
-    return (-1);
-  }
-
-  values_array[0] = values;
-  values_array[1] = NULL;
-
-  if (config_create_files != 0)
-  {
-    struct stat statbuf;
-
-    status = stat (filename, &statbuf);
-    if (status != 0)
-    {
-      if (errno != ENOENT)
-      {
-        char errbuf[1024];
-        ERROR ("rrdcached plugin: stat (%s) failed: %s",
-            filename, sstrerror (errno, errbuf, sizeof (errbuf)));
-        return (-1);
-      }
-
-      status = cu_rrd_create_file (filename, ds, vl, &rrdcreate_config);
-      if (status != 0)
-      {
-        ERROR ("rrdcached plugin: cu_rrd_create_file (%s) failed.",
-            filename);
-        return (-1);
-      }
-    }
-  }
-
-  status = rrdc_connect (daemon_address);
-  if (status != 0)
-  {
-    ERROR ("rrdcached plugin: rrdc_connect (%s) failed with status %i.",
-        daemon_address, status);
-    return (-1);
-  }
-
-  status = rrdc_update (filename, /* values_num = */ 1, (void *) values_array);
-  if (status != 0)
-  {
-    ERROR ("rrdcached plugin: rrdc_update (%s, [%s], 1) failed with "
-        "status %i.",
-        filename, values_array[0], status);
-    return (-1);
-  }
-
-  return (0);
+static int rc_write(const data_set_t *ds, const value_list_t *vl,
+		    user_data_t __attribute__((unused)) * user_data)
+{
+	char filename[512];
+	char values[512];
+	char *values_array[2];
+	int status;
+
+	if (daemon_address == NULL) {
+		ERROR("rrdcached plugin: daemon_address == NULL.");
+		plugin_unregister_write("rrdcached");
+		return (-1);
+	}
+
+	if (strcmp(ds->type, vl->type) != 0) {
+		ERROR("rrdcached plugin: DS type does not match value list type");
+		return (-1);
+	}
+
+	if (value_list_to_filename(filename, sizeof (filename), ds, vl) != 0) {
+		ERROR("rrdcached plugin: value_list_to_filename failed.");
+		return (-1);
+	}
+
+	if (value_list_to_string(values, sizeof (values), ds, vl) != 0) {
+		ERROR("rrdcached plugin: value_list_to_string failed.");
+		return (-1);
+	}
+
+	values_array[0] = values;
+	values_array[1] = NULL;
+
+	if (config_create_files != 0) {
+		struct stat statbuf;
+
+		status = stat(filename, &statbuf);
+		if (status != 0) {
+			if (errno != ENOENT) {
+				char errbuf[1024];
+				ERROR("rrdcached plugin: stat (%s) failed: %s",
+				      filename, sstrerror(errno, errbuf, sizeof (errbuf)));
+				return (-1);
+			}
+
+			status = cu_rrd_create_file(filename, ds, vl, &rrdcreate_config);
+			if (status != 0) {
+				ERROR("rrdcached plugin: cu_rrd_create_file (%s) failed.",
+				      filename);
+				return (-1);
+			}
+		}
+	}
+
+	status = rrdc_connect(daemon_address);
+	if (status != 0) {
+		ERROR("rrdcached plugin: rrdc_connect (%s) failed with status %i.",
+		      daemon_address, status);
+		return (-1);
+	}
+
+	status = rrdc_update(filename, /* values_num = */ 1, (void *) values_array);
+	if (status != 0) {
+		ERROR("rrdcached plugin: rrdc_update (%s, [%s], 1) failed with "
+		      "status %i.",
+		      filename, values_array[0], status);
+		return (-1);
+	}
+
+	return (0);
 } /* int rc_write */
 
-static int rc_flush (__attribute__((unused)) cdtime_t timeout, /* {{{ */
-    const char *identifier,
-    __attribute__((unused)) user_data_t *ud)
-{
-  char filename[PATH_MAX + 1];
-  int status;
-
-  if (identifier == NULL)
-    return (EINVAL);
-
-  if (datadir != NULL)
-    ssnprintf (filename, sizeof (filename), "%s/%s.rrd", datadir, identifier);
-  else
-    ssnprintf (filename, sizeof (filename), "%s.rrd", identifier);
-
-  status = rrdc_connect (daemon_address);
-  if (status != 0)
-  {
-    ERROR ("rrdcached plugin: rrdc_connect (%s) failed with status %i.",
-        daemon_address, status);
-    return (-1);
-  }
-
-  status = rrdc_flush (filename);
-  if (status != 0)
-  {
-    ERROR ("rrdcached plugin: rrdc_flush (%s) failed with status %i.",
-        filename, status);
-    return (-1);
-  }
-  DEBUG ("rrdcached plugin: rrdc_flush (%s): Success.", filename);
-
-  return (0);
-} /* }}} int rc_flush */
-
-static int rc_shutdown (void)
-{
-  rrdc_disconnect ();
-  return (0);
+static int rc_shutdown(void)
+{
+	rrdc_disconnect();
+	return (0);
 } /* int rc_shutdown */
 
-void module_register (void)
-{
-  plugin_register_complex_config ("rrdcached", rc_config);
-  plugin_register_init ("rrdcached", rc_init);
-  plugin_register_shutdown ("rrdcached", rc_shutdown);
+void module_register(void)
+{
+	plugin_register_config("rrdcached", rc_config,
+			       config_keys, config_keys_num);
+	plugin_register_init("rrdcached", rc_init);
+	plugin_register_write("rrdcached", rc_write, /* user_data = */ NULL);
+	plugin_register_shutdown("rrdcached", rc_shutdown);
 } /* void module_register */
 
 /*
