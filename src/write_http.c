--- conflicted
+++ resolved
@@ -81,19 +81,12 @@
 };
 typedef struct wh_callback_s wh_callback_t;
 
-<<<<<<< HEAD
 static char **http_attrs;
 static size_t http_attrs_num;
 
-static void wh_log_http_error (wh_callback_t *cb)
-{
-        if (!cb->log_http_error)
-                return;
-=======
 static void wh_log_http_error(wh_callback_t *cb) {
   if (!cb->log_http_error)
     return;
->>>>>>> c3d354c5
 
   long http_code = 0;
 
@@ -462,62 +455,6 @@
   return (0);
 } /* }}} int wh_write_json */
 
-<<<<<<< HEAD
-static int wh_write_kairosdb (const data_set_t *ds, const value_list_t *vl, /* {{{ */
-                wh_callback_t *cb)
-{
-        int status;
-
-        pthread_mutex_lock (&cb->send_lock);
-
-        if (cb->curl == NULL)
-        {
-                status = wh_callback_init (cb);
-                if (status != 0)
-                {
-                        ERROR ("write_http plugin: wh_callback_init failed.");
-                        pthread_mutex_unlock (&cb->send_lock);
-                        return (-1);
-                }
-        }
-
-        status = format_kairosdb_value_list (cb->send_buffer,
-                        &cb->send_buffer_fill,
-                        &cb->send_buffer_free,
-                        ds, vl, cb->store_rates,
-                        http_attrs, http_attrs_num);
-        if (status == -ENOMEM)
-        {
-                status = wh_flush_nolock (/* timeout = */ 0, cb);
-                if (status != 0)
-                {
-                        wh_reset_buffer (cb);
-                        pthread_mutex_unlock (&cb->send_lock);
-                        return (status);
-                }
-
-                status = format_kairosdb_value_list (cb->send_buffer,
-                                &cb->send_buffer_fill,
-                                &cb->send_buffer_free,
-                                ds, vl, cb->store_rates,
-                                http_attrs, http_attrs_num);
-        }
-        if (status != 0)
-        {
-                pthread_mutex_unlock (&cb->send_lock);
-                return (status);
-        }
-
-        DEBUG ("write_http plugin: <%s> buffer %zu/%zu (%g%%)",
-                        cb->location,
-                        cb->send_buffer_fill, cb->send_buffer_size,
-                        100.0 * ((double) cb->send_buffer_fill) / ((double) cb->send_buffer_size));
-
-        /* Check if we have enough space for this command. */
-        pthread_mutex_unlock (&cb->send_lock);
-
-        return (0);
-=======
 static int wh_write_kairosdb(const data_set_t *ds,
                              const value_list_t *vl, /* {{{ */
                              wh_callback_t *cb) {
@@ -536,7 +473,8 @@
 
   status = format_kairosdb_value_list(cb->send_buffer, &cb->send_buffer_fill,
                                       &cb->send_buffer_free, ds, vl,
-                                      cb->store_rates);
+                                      cb->store_rates, http_attrs,
+                                      http_attrs_num);
   if (status == -ENOMEM) {
     status = wh_flush_nolock(/* timeout = */ 0, cb);
     if (status != 0) {
@@ -547,7 +485,8 @@
 
     status = format_kairosdb_value_list(cb->send_buffer, &cb->send_buffer_fill,
                                         &cb->send_buffer_free, ds, vl,
-                                        cb->store_rates);
+                                        cb->store_rates, http_attrs,
+                                        http_attrs_num);
   }
   if (status != 0) {
     pthread_mutex_unlock(&cb->send_lock);
@@ -563,7 +502,6 @@
   pthread_mutex_unlock(&cb->send_lock);
 
   return (0);
->>>>>>> c3d354c5
 } /* }}} int wh_write_kairosdb */
 
 static int wh_write(const data_set_t *ds, const value_list_t *vl, /* {{{ */
@@ -744,144 +682,6 @@
       else if (strcasecmp("TLSv1_2", value) == 0)
         cb->sslversion = CURL_SSLVERSION_TLSv1_2;
 #endif
-<<<<<<< HEAD
-                        else
-                        {
-                                ERROR ("write_http plugin: Invalid SSLVersion "
-                                                "option: %s.", value);
-                                status = EINVAL;
-                        }
-
-                        sfree(value);
-                }
-                else if (strcasecmp ("Format", child->key) == 0)
-                        status = config_set_format (cb, child);
-                else if (strcasecmp ("Metrics", child->key) == 0)
-                        cf_util_get_boolean (child, &cb->send_metrics);
-                else if (strcasecmp ("Notifications", child->key) == 0)
-                        cf_util_get_boolean (child, &cb->send_notifications);
-                else if (strcasecmp ("StoreRates", child->key) == 0)
-                        status = cf_util_get_boolean (child, &cb->store_rates);
-                else if (strcasecmp ("BufferSize", child->key) == 0)
-                        status = cf_util_get_int (child, &buffer_size);
-                else if (strcasecmp ("LowSpeedLimit", child->key) == 0)
-                        status = cf_util_get_int (child, &cb->low_speed_limit);
-                else if (strcasecmp ("Timeout", child->key) == 0)
-                        status = cf_util_get_int (child, &cb->timeout);
-                else if (strcasecmp ("LogHttpError", child->key) == 0)
-                        status = cf_util_get_boolean (child, &cb->log_http_error);
-                else if (strcasecmp ("Header", child->key) == 0)
-                        status = wh_config_append_string ("Header", &cb->headers, child);
-                else if (strcasecmp ("Attribute", child->key) == 0) {
-
-                        char *key = NULL;
-                        char *val = NULL;
-
-                        if (child->values_num != 2) {
-                                WARNING("write_http plugins: Attribute need both a key and a value.");
-                                break;
-                        }
-                        if (child->values[0].type != OCONFIG_TYPE_STRING ||
-                                child->values[1].type != OCONFIG_TYPE_STRING) {
-                                WARNING("write_http plugins: Attribute needs string arguments.");
-                                break;
-                        }
-                        if ((key = strdup(child->values[0].value.string)) == NULL) {
-                                WARNING("cannot allocate memory for attribute key.");
-                                break;
-                        }
-                        if ((val = strdup(child->values[1].value.string)) == NULL) {
-                                WARNING("cannot allocate memory for attribute value.");
-                                sfree(key);
-                                break;
-                        }
-                        strarray_add(&http_attrs, &http_attrs_num, key);
-                        strarray_add(&http_attrs, &http_attrs_num, val);
-                        DEBUG("write_http plugins: got attribute: %s => %s", key, val);
-                        sfree(key);
-                        sfree(val);
-                }
-                else
-                {
-                        ERROR ("write_http plugin: Invalid configuration "
-                                        "option: %s.", child->key);
-                        status = EINVAL;
-                }
-
-                if (status != 0)
-                        break;
-        }
-
-        if (status != 0)
-        {
-                wh_callback_free (cb);
-                return (status);
-        }
-
-        if (cb->location == NULL)
-        {
-                ERROR ("write_http plugin: no URL defined for instance '%s'",
-                        cb->name);
-                wh_callback_free (cb);
-                return (-1);
-        }
-
-        if (!cb->send_metrics && !cb->send_notifications)
-        {
-                ERROR ("write_http plugin: Neither metrics nor notifications "
-                       "are enabled for \"%s\".", cb->name);
-                wh_callback_free (cb);
-                return (-1);
-        }
-
-        if (cb->low_speed_limit > 0)
-                cb->low_speed_time = CDTIME_T_TO_TIME_T(plugin_get_interval());
-
-        /* Determine send_buffer_size. */
-        cb->send_buffer_size = WRITE_HTTP_DEFAULT_BUFFER_SIZE;
-        if (buffer_size >= 1024)
-                cb->send_buffer_size = (size_t) buffer_size;
-        else if (buffer_size != 0)
-                ERROR ("write_http plugin: Ignoring invalid BufferSize setting (%d).",
-                                buffer_size);
-
-        /* Allocate the buffer. */
-        cb->send_buffer = malloc (cb->send_buffer_size);
-        if (cb->send_buffer == NULL)
-        {
-                ERROR ("write_http plugin: malloc(%zu) failed.", cb->send_buffer_size);
-                wh_callback_free (cb);
-                return (-1);
-        }
-        /* Nulls the buffer and sets ..._free and ..._fill. */
-        wh_reset_buffer (cb);
-
-        ssnprintf (callback_name, sizeof (callback_name), "write_http/%s",
-                        cb->name);
-        DEBUG ("write_http: Registering write callback '%s' with URL '%s'",
-                        callback_name, cb->location);
-
-        user_data_t user_data = {
-                .data = cb,
-                .free_func = wh_callback_free,
-        };
-
-        if (cb->send_metrics)
-        {
-                plugin_register_write (callback_name, wh_write, &user_data);
-                user_data.free_func = NULL;
-
-                plugin_register_flush (callback_name, wh_flush, &user_data);
-        }
-
-        if (cb->send_notifications)
-        {
-                plugin_register_notification (callback_name, wh_notify, &user_data);
-                user_data.free_func = NULL;
-        }
-
-        return (0);
-=======
       else {
         ERROR("write_http plugin: Invalid SSLVersion "
               "option: %s.",
@@ -908,6 +708,34 @@
       status = cf_util_get_boolean(child, &cb->log_http_error);
     else if (strcasecmp("Header", child->key) == 0)
       status = wh_config_append_string("Header", &cb->headers, child);
+    else if (strcasecmp ("Attribute", child->key) == 0) {
+      char *key = NULL;
+      char *val = NULL;
+
+      if (child->values_num != 2) {
+        WARNING("write_http plugins: Attribute need both a key and a value.");
+        break;
+      }
+      if (child->values[0].type != OCONFIG_TYPE_STRING ||
+          child->values[1].type != OCONFIG_TYPE_STRING) {
+        WARNING("write_http plugins: Attribute needs string arguments.");
+        break;
+      }
+      if ((key = strdup(child->values[0].value.string)) == NULL) {
+        WARNING("cannot allocate memory for attribute key.");
+        break;
+      }
+      if ((val = strdup(child->values[1].value.string)) == NULL) {
+        WARNING("cannot allocate memory for attribute value.");
+        sfree(key);
+        break;
+      }
+      strarray_add(&http_attrs, &http_attrs_num, key);
+      strarray_add(&http_attrs, &http_attrs_num, val);
+      DEBUG("write_http plugins: got attribute: %s => %s", key, val);
+      sfree(key);
+      sfree(val);
+    }
     else {
       ERROR("write_http plugin: Invalid configuration "
             "option: %s.",
@@ -980,7 +808,6 @@
   }
 
   return (0);
->>>>>>> c3d354c5
 } /* }}} int wh_config_node */
 
 static int wh_config(oconfig_item_t *ci) /* {{{ */
