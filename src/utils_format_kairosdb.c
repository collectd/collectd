--- conflicted
+++ resolved
@@ -179,16 +179,10 @@
   return (0);
 } /* }}} int values_to_kairosdb */
 
-<<<<<<< HEAD
-static int value_list_to_kairosdb (char *buffer, size_t buffer_size, /* {{{ */
-                const data_set_t *ds, const value_list_t *vl, int store_rates,
-                char **http_attrs, int http_attrs_num)
-{
-=======
 static int value_list_to_kairosdb(char *buffer, size_t buffer_size, /* {{{ */
                                   const data_set_t *ds, const value_list_t *vl,
-                                  int store_rates) {
->>>>>>> c3d354c5
+                                  int store_rates, char **http_attrs,
+                                  int http_attrs_num) {
   char temp[512];
   size_t offset = 0;
   int status;
@@ -237,17 +231,12 @@
 
     BUFFER_ADD(", \"tags\":\{");
 
-<<<<<<< HEAD
-    BUFFER_ADD ("\"host\": \"%s\"", vl->host);
-    for (size_t j = 0; j < http_attrs_num; j+=2)
-    {
+    BUFFER_ADD("\"host\": \"%s\"", vl->host);
+    for (size_t j = 0; j < http_attrs_num; j+=2) {
       BUFFER_ADD (", \"%s\":", http_attrs[j]);
       BUFFER_ADD (" \"%s\"", http_attrs[j+1]);
     }
-
-=======
-    BUFFER_ADD("\"host\": \"%s\"", vl->host);
->>>>>>> c3d354c5
+    
     if (strlen(vl->plugin_instance))
       BUFFER_ADD_KEYVAL("plugin_instance", vl->plugin_instance);
     BUFFER_ADD_KEYVAL("type", vl->type);
@@ -266,27 +255,15 @@
   return (0);
 } /* }}} int value_list_to_kairosdb */
 
-<<<<<<< HEAD
-static int format_kairosdb_value_list_nocheck (char *buffer, /* {{{ */
-    size_t *ret_buffer_fill, size_t *ret_buffer_free,
-    const data_set_t *ds, const value_list_t *vl,
-    int store_rates, size_t temp_size,
-    char **http_attrs, int http_attrs_num)
-{
-  char temp[temp_size];
-  int status;
-
-  status = value_list_to_kairosdb (temp, sizeof (temp), ds, vl, store_rates, http_attrs, http_attrs_num);
-=======
 static int format_kairosdb_value_list_nocheck(
     char *buffer, /* {{{ */
     size_t *ret_buffer_fill, size_t *ret_buffer_free, const data_set_t *ds,
-    const value_list_t *vl, int store_rates, size_t temp_size) {
+    const value_list_t *vl, int store_rates, size_t temp_size,
+    char **http_attrs, int http_attrs_num) {
   char temp[temp_size];
   int status;
 
-  status = value_list_to_kairosdb(temp, sizeof(temp), ds, vl, store_rates);
->>>>>>> c3d354c5
+  status = value_list_to_kairosdb(temp, sizeof(temp), ds, vl, store_rates, http_attrs, http_attrs_num);
   if (status != 0)
     return (status);
   temp_size = strlen(temp);
@@ -351,39 +328,19 @@
   return (0);
 } /* }}} int format_kairosdb_finalize */
 
-<<<<<<< HEAD
-int format_kairosdb_value_list (char *buffer, /* {{{ */
-    size_t *ret_buffer_fill, size_t *ret_buffer_free,
-    const data_set_t *ds, const value_list_t *vl, int store_rates,
-    char **http_attrs, int http_attrs_num)
-{
-  if ((buffer == NULL)
-      || (ret_buffer_fill == NULL) || (ret_buffer_free == NULL)
-      || (ds == NULL) || (vl == NULL))
-=======
 int format_kairosdb_value_list(char *buffer, /* {{{ */
                                size_t *ret_buffer_fill, size_t *ret_buffer_free,
                                const data_set_t *ds, const value_list_t *vl,
-                               int store_rates) {
+                               int store_rates, char **http_attrs,
+                               int http_attrs_num) {
   if ((buffer == NULL) || (ret_buffer_fill == NULL) ||
       (ret_buffer_free == NULL) || (ds == NULL) || (vl == NULL))
->>>>>>> c3d354c5
     return (-EINVAL);
 
   if (*ret_buffer_free < 3)
     return (-ENOMEM);
 
-<<<<<<< HEAD
-  return (format_kairosdb_value_list_nocheck (buffer,
-        ret_buffer_fill, ret_buffer_free, ds, vl,
-        store_rates, (*ret_buffer_free) - 2,
-        http_attrs, http_attrs_num));
-} /* }}} int format_kairosdb_value_list */
-
-/* vim: set sw=2 sts=2 et fdm=marker : */
-=======
   return (format_kairosdb_value_list_nocheck(
       buffer, ret_buffer_fill, ret_buffer_free, ds, vl, store_rates,
-      (*ret_buffer_free) - 2));
-} /* }}} int format_kairosdb_value_list */
->>>>>>> c3d354c5
+      (*ret_buffer_free) - 2, http_attrs, http_attrs_num));  
+} /* }}} int format_kairosdb_value_list */