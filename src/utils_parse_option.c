--- conflicted
+++ resolved
@@ -25,10 +25,7 @@
  **/
 
 #include "collectd.h"
-<<<<<<< HEAD
-=======
 
->>>>>>> 3fc7651f
 #include "utils_parse_option.h"
 
 int parse_string (char **ret_buffer, char **ret_string)
