--- conflicted
+++ resolved
@@ -2522,15 +2522,10 @@
 	log_info ("Initializing Perl interpreter...");
 #if COLLECT_DEBUG
 	{
-<<<<<<< HEAD
 		int i = 0;
 
-		for (i = 0; i < argc; ++i)
+		for (int i = 0; i < argc; ++i)
 			/*log_debug ("argv[%i] = \"%s\"", i, argv[i]);*/
-=======
-		for (int i = 0; i < argc; ++i)
-			log_debug ("argv[%i] = \"%s\"", i, argv[i]);
->>>>>>> 2a82b092
 	}
 #endif /* COLLECT_DEBUG */
 
