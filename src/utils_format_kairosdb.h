--- conflicted
+++ resolved
@@ -35,23 +35,13 @@
 #define JSON_GAUGE_FORMAT GAUGE_FORMAT
 #endif
 
-<<<<<<< HEAD
-int format_kairosdb_initialize (char *buffer,
-    size_t *ret_buffer_fill, size_t *ret_buffer_free);
-int format_kairosdb_value_list (char *buffer,
-    size_t *ret_buffer_fill, size_t *ret_buffer_free,
-    const data_set_t *ds, const value_list_t *vl, int store_rates,
-    char **http_attrs, int http_attrs_num);
-int format_kairosdb_finalize (char *buffer,
-    size_t *ret_buffer_fill, size_t *ret_buffer_free);
-=======
 int format_kairosdb_initialize(char *buffer, size_t *ret_buffer_fill,
                                size_t *ret_buffer_free);
 int format_kairosdb_value_list(char *buffer, size_t *ret_buffer_fill,
                                size_t *ret_buffer_free, const data_set_t *ds,
-                               const value_list_t *vl, int store_rates);
+                               const value_list_t *vl, int store_rates,
+                               char **http_attrs, int http_attrs_num);
 int format_kairosdb_finalize(char *buffer, size_t *ret_buffer_fill,
                              size_t *ret_buffer_free);
->>>>>>> c3d354c5
 
 #endif /* UTILS_FORMAT_KAIROSDB_H */