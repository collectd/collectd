--- conflicted
+++ resolved
@@ -669,39 +669,6 @@
 	return (retval);
 }
 
-<<<<<<< HEAD
-int get_kstat_value_to_string(kstat_named_t *kn, char *ret_name, char *ret_value)
-{
-	char tmp_val[16];
-	
-	if(kn == NULL)
-		return (-1);	
-	sstrncpy(ret_name, kn->name, sizeof(kn->name));	
-	
-	switch (kn->data_type) {
-	case KSTAT_DATA_CHAR:		
-		sprintf(tmp_val, "%.16s", kn->value.c);
-		break;
-	case KSTAT_DATA_INT32:		
-		sprintf(tmp_val, "%" PRId32, kn->value.i32);
-		break;
-	case KSTAT_DATA_UINT32:		
-		sprintf(tmp_val, "%" PRIu32, kn->value.ui32);
-		break;
-	case KSTAT_DATA_INT64:		
-		sprintf(tmp_val, "%" PRId64, kn->value.i64);
-		break;
-	case KSTAT_DATA_UINT64:		
-		sprintf(tmp_val, "%" PRIu64, kn->value.ui64);
-		break;
-	default:
-		sstrncpy(tmp_val, "-1", 2);		
-		break;
-	}
-	
-	sstrncpy(ret_value, tmp_val, sizeof(tmp_val));		
-	return 0;
-=======
 int get_kstat_value_to_string (kstat_named_t *kn, char *ret_name, char *ret_value)
 {
   char tmp_val[16];
@@ -734,7 +701,6 @@
 
   sstrncpy (ret_value, tmp_val, sizeof (tmp_val));
   return 0;
->>>>>>> dc627533
 }
 #endif /* HAVE_LIBKSTAT */
 
