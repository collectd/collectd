--- conflicted
+++ resolved
@@ -90,18 +90,11 @@
 static int ubi_read_dev_attr(const char *dev_name, const char *attr,
                              int *value) {
   FILE *f;
-<<<<<<< HEAD
-  int val;
   const size_t str_len =
       sizeof(SYS_PATH) + strlen(dev_name) + sizeof("/") + strlen(attr) + 1;
   char *str = alloca(str_len);
   if (!str)
     return -1;
-
-=======
-  char
-      str[sizeof(SYS_PATH) + strlen(dev_name) + sizeof("/") + strlen(attr) + 1];
->>>>>>> a4d00577
   int n;
 
   snprintf(str, str_len, SYS_PATH "%s/%s", dev_name, attr);
