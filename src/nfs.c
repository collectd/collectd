/**
 * collectd - src/nfs.c
 * Copyright (C) 2005,2006  Jason Pepas
 * Copyright (C) 2012,2013  Florian Forster
 *
 * This program is free software; you can redistribute it and/or modify it
 * under the terms of the GNU General Public License as published by the
 * Free Software Foundation; only version 2 of the License is applicable.
 *
 * This program is distributed in the hope that it will be useful, but
 * WITHOUT ANY WARRANTY; without even the implied warranty of
 * MERCHANTABILITY or FITNESS FOR A PARTICULAR PURPOSE.  See the GNU
 * General Public License for more details.
 *
 * You should have received a copy of the GNU General Public License along
 * with this program; if not, write to the Free Software Foundation, Inc.,
 * 51 Franklin St, Fifth Floor, Boston, MA  02110-1301 USA
 *
 * Authors:
 *   Jason Pepas <cell at ices.utexas.edu>
 *   Florian octo Forster <octo at collectd.org>
 *   Cosmin Ioiart <cioiart at gmail.com>
 **/

#include "collectd.h"
#include "common.h"
#include "plugin.h"
#include "utils_avltree.h"

#if KERNEL_LINUX
#include <sys/utsname.h>
#endif

#if HAVE_KSTAT_H
#include <kstat.h>
#endif

/* Config defs */
static c_avl_tree_t *config_mountpoints = NULL;
static short enable_client_stats_per_mountpoint = 0;

typedef struct {
	time_t min_age;
	short enable;
} nfs_mountpoints_config_t;

/*
see /proc/net/rpc/nfs
see http://www.missioncriticallinux.com/orph/NFS-Statistics

net x x x x
rpc_stat.netcnt         Not used; always zero.
rpc_stat.netudpcnt      Not used; always zero.
rpc_stat.nettcpcnt      Not used; always zero.
rpc_stat.nettcpconn     Not used; always zero.

rpc x x x
rpc_stat.rpccnt             The number of RPC calls.
rpc_stat.rpcretrans         The number of retransmitted RPC calls.
rpc_stat.rpcauthrefresh     The number of credential refreshes.

proc2 x x x...
proc3 x x x...

Procedure   NFS Version NFS Version 3
Number      Procedures  Procedures

0           null        null
1           getattr     getattr
2           setattr     setattr
3           root        lookup
4           lookup      access
5           readlink    readlink
6           read        read
7           wrcache     write
8           write       create
9           create      mkdir
10          remove      symlink
11          rename      mknod
12          link        remove
13          symlink     rmdir
14          mkdir       rename
15          rmdir       link
16          readdir     readdir
17          fsstat      readdirplus
18                      fsstat
19                      fsinfo
20                      pathconf
21                      commit
*/

static const char *nfs2_procedures_names[] =
{
	"null",
	"getattr",
	"setattr",
	"root",
	"lookup",
	"readlink",
	"read",
	"wrcache",
	"write",
	"create",
	"remove",
	"rename",
	"link",
	"symlink",
	"mkdir",
	"rmdir",
	"readdir",
	"fsstat"
};
static size_t nfs2_procedures_names_num = STATIC_ARRAY_SIZE (nfs2_procedures_names);

static const char *nfs3_procedures_names[] =
{
	"null",
	"getattr",
	"setattr",
	"lookup",
	"access",
	"readlink",
	"read",
	"write",
	"create",
	"mkdir",
	"symlink",
	"mknod",
	"remove",
	"rmdir",
	"rename",
	"link",
	"readdir",
	"readdirplus",
	"fsstat",
	"fsinfo",
	"pathconf",
	"commit"
};
static size_t nfs3_procedures_names_num = STATIC_ARRAY_SIZE (nfs3_procedures_names);

#if HAVE_LIBKSTAT
static const char *nfs4_procedures_names[] =
{
	"null",
	"compound",
	"reserved",
	"access",
	"close",
	"commit",
	"create",
	"delegpurge",
	"delegreturn",
	"getattr",
	"getfh",
	"link",
	"lock",
	"lockt",
	"locku",
	"lookup",
	"lookupp",
	"nverify",
	"open",
	"openattr",
	"open_confirm",
	"open_downgrade",
	"putfh",
	"putpubfh",
	"putrootfh",
	"read",
	"readdir",
	"readlink",
	"remove",
	"rename",
	"renew",
	"restorefh",
	"savefh",
	"secinfo",
	"setattr",
	"setclientid",
	"setclientid_confirm",
	"verify",
	"write"
};
static size_t nfs4_procedures_names_num = STATIC_ARRAY_SIZE (nfs4_procedures_names);
#endif

#if KERNEL_LINUX
static const char *nfs4_server40_procedures_names[] =
{
	"null",
	"compound",
	"reserved",
	"access",
	"close",
	"commit",
	"create",
	"delegpurge",
	"delegreturn",
	"getattr",
	"getfh",
	"link",
	"lock",
	"lockt",
	"locku",
	"lookup",
	"lookupp",
	"nverify",
	"open",
	"openattr",
	"open_confirm",
	"open_downgrade",
	"putfh",
	"putpubfh",
	"putrootfh",
	"read",
	"readdir",
	"readlink",
	"remove",
	"rename",
	"renew",
	"restorefh",
	"savefh",
	"secinfo",
	"setattr",
	"setclientid",
	"setcltid_confirm",
	"verify",
	"write",
	"release_lockowner"
};

static size_t nfs4_server40_procedures_names_num = STATIC_ARRAY_SIZE (nfs4_server40_procedures_names);

static const char *nfs4_server41_procedures_names[] =
{
	"backchannel_ctl",
	"bind_conn_to_session",	
	"exchange_id",
	"create_session",
	"destroy_session",
	"free_stateid",
	"get_dir_delegation",
	"getdeviceinfo",
	"getdevicelist",
	"layoutcommit",
	"layoutget",
	"layoutreturn",
	"secinfo_no_name",
	"sequence",
	"set_ssv",
	"test_stateid",
	"want_delegation",
	"destroy_clientid",
	"reclaim_complete",
};

static size_t nfs4_server41_procedures_names_num = STATIC_ARRAY_SIZE (nfs4_server41_procedures_names);

#define NFS4_SERVER40_NUM_PROC ( \
	STATIC_ARRAY_SIZE (nfs4_server40_procedures_names) )

#define NFS4_SERVER41_NUM_PROC ( \
	STATIC_ARRAY_SIZE (nfs4_server40_procedures_names) + \
	STATIC_ARRAY_SIZE (nfs4_server41_procedures_names) )

#define NFS4_SERVER_MAX_PROC (NFS4_SERVER41_NUM_PROC)

static const char *nfs4_client40_procedures_names[] =
{
	"null",
	"read",
	"write",
	"commit",
	"open",
	"open_confirm",
	"open_noattr",
	"open_downgrade",
	"close",
	"setattr",
	"fsinfo",
	"renew",
	"setclientid",
	"setclientid_confirm",
	"lock",
	"lockt",
	"locku",
	"access",
	"getattr",
	"lookup",
	"lookupp",
	"remove",
	"rename",
	"link",
	"symlink",
	"create",
	"pathconf",
	"statfs",
	"readlink",
	"readdir",
	"server_caps",
	"delegreturn",
	"getacl",
	"setacl",
	"fs_locations",		/* |35| 2.6.18 */
	"release_lockowner",	/* |42| 2.6.36 */
	"secinfo",		/* |46| 2.6.39 */
	"fsid_present"		/* |54| 3.13 */
};

static const char *nfs4_client41_procedures_names[] =
{
	"exchange_id",		/* |40| 2.6.30 */
	"create_session",	/* |40| 2.6.30 */
	"destroy_session",	/* |40| 2.6.30 */
	"sequence",		/* |40| 2.6.30 */
	"get_lease_time",	/* |40| 2.6.30 */
	"reclaim_complete",	/* |41| 2.6.33 */
	"layoutget",		/* |44| 2.6.37 */
	"getdeviceinfo",	/* |44| 2.6.37 */
	"layoutcommit",		/* |46| 2.6.39 */
	"layoutreturn",		/* |47| 3.0 */
	"secinfo_no_name",	/* |51| 3.1 */
	"test_stateid",		/* |51| 3.1 */
	"free_stateid",		/* |51| 3.1 */
	"getdevicelist",	/* |51| 3.1 */
	"bind_conn_to_session",	/* |53| 3.5 */
	"destroy_clientid"	/* |53| 3.5 */
};

#define NFS4_CLIENT40_NUM_PROC ( \
	STATIC_ARRAY_SIZE (nfs4_client40_procedures_names) )

#define NFS4_CLIENT41_NUM_PROC ( \
	STATIC_ARRAY_SIZE (nfs4_client40_procedures_names) + \
	STATIC_ARRAY_SIZE (nfs4_client41_procedures_names) )

#define NFS4_CLIENT_MAX_PROC (NFS4_CLIENT41_NUM_PROC)

#endif

#if HAVE_LIBKSTAT
extern kstat_ctl_t *kc;
static kstat_t *nfs2_ksp_client;
static kstat_t *nfs2_ksp_server;
static kstat_t *nfs3_ksp_client;
static kstat_t *nfs3_ksp_server;
static kstat_t *nfs4_ksp_client;
static kstat_t *nfs4_ksp_server;
#endif

<<<<<<< HEAD
/* Possibly TODO: NFSv4 statistics */

char *nfs_event_counters[] = {
	"inoderevalidates",
	"dentryrevalidates",
	"datainvalidates",
	"attrinvalidates",
	"vfsopen",
	"vfslookup",
	"vfspermission",
	"vfsupdatepage",
	"vfsreadpage",
	"vfsreadpages",
	"vfswritepage",
	"vfswritepages",
	"vfsreaddir",
	"vfssetattr",
	"vfsflush",
	"vfsfsync",
	"vfslock",
	"vfsrelease",
	"congestionwait",
	"setattrtrunc",
	"extendwrite",
	"sillyrenames",
	"shortreads",
	"shortwrites",
	"delay"
};
#define NB_NFS_EVENT_COUNTERS (sizeof(nfs_event_counters)/sizeof(*nfs_event_counters))

char *nfs_byte_counters[] = {
	 "normalreadbytes",
	 "normalwritebytes",
	 "directreadbytes",
	 "directwritebytes",
	 "serverreadbytes",
	 "serverwritebytes",
	 "readpages",
	 "writepages"
};
#define NB_NFS_BYTE_COUNTERS (sizeof(nfs_byte_counters)/sizeof(*nfs_byte_counters))

/* See /net/sunrpc/xprtsock.c in Linux Kernel sources */
char *nfs_xprt_udp[] = {
	"port",
	"bind_count",
	"rpcsends",
	"rpcreceives",
	"badxids",
	"inflightsends",
	"backlogutil"
};
#define NB_NFS_XPRT_UDP (sizeof(nfs_xprt_udp)/sizeof(*nfs_xprt_udp))
char *nfs_xprt_tcp[] = {
	"port",
	"bind_count",
	"connect_count",
	"connect_time",
	"idle_time",
	"rpcsends",
	"rpcreceives",
	"badxids",
	"inflightsends",
	"backlogutil"
};
#define NB_NFS_XPRT_TCP (sizeof(nfs_xprt_tcp)/sizeof(*nfs_xprt_tcp))
char *nfs_xprt_rdma[] = {
	"port",
	"bind_count",
	"connect_count",
	"connect_time",
	"idle_time",
	"rpcsends",
	"rpcreceives",
	"badxids",
	"backlogutil",
	"read_chunks",
	"write_chunks",
	"reply_chunks",
	"total_rdma_req",
	"total_rdma_rep",
	"pullup",
	"fixup",
	"hardway",
	"failed_marshal",
	"bad_reply"
};
#define NB_NFS_XPRT_RDMA (sizeof(nfs_xprt_rdma)/sizeof(*nfs_xprt_rdma))

#define MAX3(x,y,z) ( \
	( (((x)>(y)) ? (x):(y)) > (z) ) \
	? (((x)>(y)) ? (x):(y)) : (z) \
	)
#define NB_NFS_XPRT_ANY (MAX3(NB_NFS_XPRT_UDP,NB_NFS_XPRT_TCP,NB_NFS_XPRT_RDMA))

/* Per op statistics : metrics :
metrics->om_ops,
metrics->om_ntrans,
metrics->om_timeouts,
metrics->om_bytes_sent,
metrics->om_bytes_recv,
ktime_to_ms(metrics->om_queue),
ktime_to_ms(metrics->om_rtt),
ktime_to_ms(metrics->om_execute));
*/

#define NEXT_NON_SPACE_CHAR(s) do { \
		while((s)[0] && (((s)[0] == ' ') || (s)[0] == '\t')) (s)++; \
	} while(0)

typedef enum {
	nfs_xprt_type_tcp,
	nfs_xprt_type_udp,
	nfs_xprt_type_rdma
} nfs_xprt_type_e;

typedef struct {
	char op_name[1024];
	unsigned long long op[8];
} nfs_per_op_statistic_t;

typedef struct {
	char *mountpoint;
	time_t age;
	unsigned long long events[NB_NFS_EVENT_COUNTERS];
	unsigned long long bytes[NB_NFS_BYTE_COUNTERS];
	nfs_xprt_type_e xprt_type;
	unsigned long long xprt[NB_NFS_XPRT_ANY];
	nfs_per_op_statistic_t *op;
	int nb_op;
	int size_op;
	time_t last_updated;
} mountstats_t;

#if KERNEL_LINUX
static c_avl_tree_t *mountstats_per_mountpoint = NULL;
#endif

typedef enum {
	psm_state_start,
	psm_state_check_device,
	psm_state_device_nfs,
	psm_state_device_nfs_per_opt_stats
} proc_self_mountstats_state_e;


/* Deconfigure */
static int nfs_deconfig_cb (void) /* {{{ */
{
	if(config_mountpoints) {
		void *key;
		void *value;
		while (c_avl_pick (config_mountpoints, &key, &value) == 0) {
			free (key);
			free (value);
		}
		c_avl_destroy (config_mountpoints);
		config_mountpoints = NULL;
	}

	return(0);
} /* }}} nfs_deconfig_cb */

static int config_nfs_mountpoint_add(oconfig_item_t *ci) /* {{{ */
{
	nfs_mountpoints_config_t *item;
	char *key;
	int i;
	int status = 0;
	void *dummy;

	if ((ci->values_num != 1) || (ci->values[0].type != OCONFIG_TYPE_STRING))
	{
		WARNING ("nfs plugin: 'Mountpoint' needs exactly one string argument.");
		return (-1);
	}

	if(0 == c_avl_get(config_mountpoints, ci->values[0].value.string, &dummy)) {
		WARNING ("nfs plugin: 'Mountpoint' %s defined twice (ignoring this occurrence)", ci->values[0].value.string);
		return(0);
	}

	if(NULL == (item = calloc(1, sizeof(*item)))) {
		ERROR ("nfs plugin: not enough memory");
		return(-1);
	}
	if(NULL == (key = strdup(ci->values[0].value.string))) {
		free(item);
		ERROR ("nfs plugin: not enough memory");
		return(-1);
	}
	item->min_age = 0;
	item->enable = 1;

	for (i = 0; i < ci->children_num; i++)
	{
		oconfig_item_t *child = ci->children + i;
		if (strcasecmp ("MinAge", child->key) == 0) {
			if (child->values[0].type != OCONFIG_TYPE_NUMBER) {
				WARNING ("nfs plugin:  'MinAge' needs exactly one int (time) argument.");
				status = -1;
				break;
			} else {
				item->min_age = child->values[0].value.number;
			}
		} else if (strcasecmp ("Enable", child->key) == 0) {
			if (child->values[0].type != OCONFIG_TYPE_BOOLEAN) {
				WARNING ("nfs plugin:  'Enable' needs exactly one boolean argument.");
				status = -1;
				break;
			} else {
				item->enable = child->values[0].value.boolean;
			}
		} else {
			WARNING ("nfs plugin: Ignoring unknown config option `%s'.", child->key);
		}
	} /* for (ci->children) */

	if(-1 == status) { /* something wrong happened - free the item */
		free(item);
		free(key);
		return(-1);
	}

	/* OK, insert the item into the config */
	c_avl_insert(config_mountpoints, key, item);
	return(0);
} /* }}} config_nfs_mountpoint_add */

static int nfs_config_cb (oconfig_item_t *ci) /* {{{ */
{
	int i;

	assert(config_mountpoints == NULL);
	config_mountpoints = c_avl_create((void *) strcmp);

	for (i = 0; i < ci->children_num; i++)
	{
		oconfig_item_t *child = ci->children + i;
		if (strcasecmp ("Mountpoint", child->key) == 0) {
			if(0 != config_nfs_mountpoint_add (child)) {
				nfs_deconfig_cb();
				return(-1);
			}
		} else if (strcasecmp ("EnableClientStatsPerMountpoint", child->key) == 0) {
			if (child->values[0].type != OCONFIG_TYPE_BOOLEAN) {
				WARNING ("nfs plugin:  'EnableClientStatsPerMountpoint' needs exactly one boolean argument.");
				nfs_deconfig_cb();
				return(-1);
			} else {
				enable_client_stats_per_mountpoint = child->values[0].value.boolean;
			}
		}
		else
		{
			WARNING ("nfs plugin: Ignoring unknown config option `%s'.", child->key);
		}
	} /* for (ci->children) */

	return (0);	
} /* }}} nfs_config_cb */

#if KERNEL_LINUX
static short proc_self_mountstats_is_available = 0;
#endif

#if KERNEL_LINUX
static int is_proc_self_mountstats_available (void) /* {{{ */
{
	FILE *fh;
	void *dummy;

	if(0 == enable_client_stats_per_mountpoint) {
		return(1);
	}
	fh = fopen("/proc/self/mountstats", "r");
	if(NULL == fh) {
		struct utsname uname_data;
		char *kv;
		INFO("nfs plugin : Could not open /proc/self/mountstats. Checking why...");
		if(uname(&uname_data)) {
			WARNING("nfs plugin : Could not open /proc/self/mountstats. And Linux kernel info (from uname) is unavailable");
		} else {
			char *str, *end;
			int k_version[3];
			short print_warning = 1;
			short parse_ok = 1;
			int i;

			kv = strdup(uname_data.release);
			if(NULL == kv) return 1;

			str = kv;
			for(i=0; i<3; i++) {
				errno=0;
				k_version[i] = strtol(str, &end,10);
				if(errno) {
					parse_ok = 0;
					break;
				}
				if(str == end) {
					parse_ok = 0;
					break;
				}
				if((k_version[0] >= 3)) break; /* Supported since 2.6.27 so no need to continue */
				if(end[0] == '.') end++;
				str = end;
			}
			if(parse_ok) {
				if(k_version[0] >= 3) print_warning = 1;          /* Kernel >= 3.x   */
				else if(k_version[0] < 2) print_warning = 0;      /* Kernel < 2.x    */
				else { /* kernel 2.x */
					if(k_version[1] < 6) print_warning = 0;       /* Kernel < 2.6    */
					else { /* 2.6.x (or upper !?) */
						if(k_version[2] < 17) print_warning = 0; /* Kernel < 2.6.17  */
						else print_warning = 1;                  /* Kernel >= 2.6.17 */
					}
				}
				if(print_warning) {
					WARNING("nfs plugin : Could not open /proc/self/mountstats. You have kernel %s and this is supported since 2.6.17",kv);
				}
			} else {
				WARNING("nfs plugin : Could not open /proc/self/mountstats. And kernel version could not be parsed (%s)", kv);
			}
			free(kv);
		}
		INFO("nfs plugin : Could not open /proc/self/mountstats. This is normal if no other message appears.");
		return(1); /* Not available */
	} else {
		fclose(fh);
	}

	/* /proc/self/mountstats. is available. Check that we have some config */
	if(NULL == config_mountpoints) {
		if(NULL == (config_mountpoints = c_avl_create((void*)strcmp))) {
			ERROR("nfs plugin : c_avl_create failed");
			return(-1);
		}
	}
	if(0 != c_avl_get(config_mountpoints, "all", &dummy)) {
		nfs_mountpoints_config_t *item;
		char *str;
		if(NULL == (item = calloc(1, sizeof(*item)))) {
			ERROR("nfs plugin : out of memory");
			nfs_deconfig_cb();
			return(-1);
		}
		if(NULL == (str = strdup("all"))) {
			ERROR("nfs plugin : out of memory");
			free(item);
			nfs_deconfig_cb();
			return(-1);
		}
		item->enable = 1;                       /* default : keep the statistics */
		item->min_age = 3600;                 /* default : do not record before 1 hour */
		c_avl_insert(config_mountpoints, str, item);
	}

	return (0);
} /* }}} is_proc_self_mountstats_available */

static void clear_mountstats(mountstats_t *m) /* {{{ */
{
	if(m->mountpoint) free(m->mountpoint);
	m->mountpoint=NULL;
	if(m->op) free(m->op);
	memset(m, '\0', sizeof(*m));
} /* }}} clear_mountstats */

static void free_mountstats(mountstats_t *m) /* {{{ */
{
	if(m->mountpoint) free(m->mountpoint);
	if(m->op) free(m->op);
	free(m);
} /* }}} free_mountstats */

#ifdef USE_PRINT_MOUNTSTATS
static void print_mountstats(mountstats_t *m) /* {{{ */
{
	int i;
	if(NULL == m->mountpoint) return;

#define NFSPLUGININFO "nfs plugin DEBUG "
	INFO(NFSPLUGININFO "Mountpoint : '%s'", m->mountpoint);
	INFO(NFSPLUGININFO "age        : '%ld'", m->age);
	for(i=0; i<NB_NFS_EVENT_COUNTERS; i++) {
		INFO(NFSPLUGININFO "event (%20s) : '%Lu'", nfs_event_counters[i], m->events[i]);
	}
	for(i=0; i<NB_NFS_BYTE_COUNTERS; i++) {
		INFO(NFSPLUGININFO "bytes (%20s) : '%Lu'", nfs_byte_counters[i], m->bytes[i]);
	}
	switch(m->xprt_type) {
		case nfs_xprt_type_tcp :
			for(i=0; i<NB_NFS_XPRT_TCP; i++) {
				INFO(NFSPLUGININFO "xprt (%20s) : '%Lu'", nfs_xprt_tcp[i], m->xprt[i]);
			}
			break;
		case nfs_xprt_type_udp :
			for(i=0; i<NB_NFS_XPRT_UDP; i++) {
				INFO(NFSPLUGININFO "xprt (%20s) : '%Lu'", nfs_xprt_udp[i], m->xprt[i]);
			}
			break;
		case nfs_xprt_type_rdma :
			for(i=0; i<NB_NFS_XPRT_RDMA; i++) {
				INFO(NFSPLUGININFO "xprt (%20s) : '%Lu'", nfs_xprt_rdma[i], m->xprt[i]);
			}
			break;
	}

	for(i=0; i<m->nb_op; i++) {
				INFO(NFSPLUGININFO "Per op (%20s) : %Lu %Lu %Lu %Lu   %Lu %Lu %Lu %Lu", m->op[i].op_name,
					m->op[i].op[0], m->op[i].op[1],
					m->op[i].op[2], m->op[i].op[3],
					m->op[i].op[4], m->op[i].op[5],
					m->op[i].op[6], m->op[i].op[7]
					);
	}
	INFO(NFSPLUGININFO "End (%s)", m->mountpoint);
} /* }}} print_mountstats */
#endif

static void mountstats_initialize_value_list(value_list_t *vl, mountstats_t *m, const char *data_type) /* {{{ */
{
	int i;
	
	vl->values=NULL;
	vl->values_len = 0;
	vl->time = 0;
	vl->interval = interval_g;
	vl->meta = NULL;
	sstrncpy (vl->host, hostname_g, sizeof (vl->host));
	sstrncpy (vl->plugin, "nfs", sizeof (vl->plugin));
	sstrncpy (vl->plugin_instance, m->mountpoint,
			sizeof (vl->plugin_instance));
	sstrncpy (vl->type, data_type, sizeof (vl->type));
	for(i=0; vl->plugin_instance[i]; i++) {
		if( !(
			((vl->plugin_instance[i] >= 'A') && (vl->plugin_instance[i] <= 'Z')) || 
			((vl->plugin_instance[i] >= 'a') && (vl->plugin_instance[i] <= 'z')) || 
			((vl->plugin_instance[i] >= '0') && (vl->plugin_instance[i] <= '9'))
			)) {
				vl->plugin_instance[i] = '_';
			}
	}
	vl->type_instance[0] = '\0';
} /* }}} mountstats_initialize_value_list */

static void mountstats_compute_and_submit (mountstats_t *m, mountstats_t *oldm) /* {{{ */
{
#define NFS_OPERATIONS_NB 2
	nfs_mountpoints_config_t *config_item;
	value_list_t vl = VALUE_LIST_INIT;
	size_t i;
	value_t values[MAX3(NB_NFS_BYTE_COUNTERS,NB_NFS_EVENT_COUNTERS, NB_NFS_XPRT_ANY)];
	unsigned long long rpcsends, backlogutil, ops_since_last_time[NFS_OPERATIONS_NB];
	derive_t sends, backlog, ops[NFS_OPERATIONS_NB], kilobytes[NFS_OPERATIONS_NB];
	gauge_t retrans[NFS_OPERATIONS_NB], kb_per_op[NFS_OPERATIONS_NB], rtt_per_op[NFS_OPERATIONS_NB], exe_per_op[NFS_OPERATIONS_NB];

	if(0 != c_avl_get(config_mountpoints, m->mountpoint, (void*)&config_item)) {
		int r;
		r = c_avl_get(config_mountpoints, "all", (void*)&config_item);
		assert(r == 0);
	}

	if(0 == config_item->enable) {
		return;
	}

	if((m->age < config_item->min_age) && (config_item->min_age != 0)) {
		return;
	}

	switch(m->xprt_type) {
		case nfs_xprt_type_udp :
			rpcsends = m->xprt[2] - oldm->xprt[2];
			backlogutil = m->xprt[6] - oldm->xprt[6];
			break;
		case nfs_xprt_type_tcp :
			rpcsends = m->xprt[5] - oldm->xprt[5];
			backlogutil = m->xprt[9] - oldm->xprt[9];
			break;
		case nfs_xprt_type_rdma :
			rpcsends = m->xprt[5] - oldm->xprt[5];
			backlogutil = m->xprt[8] - oldm->xprt[8];
			break;
		default :
			return; /* wrong type : cannot do anything */
	}
	sends = rpcsends;
	if(0 == rpcsends) {
		backlog = 0;
	} else {
		backlog = backlogutil/rpcsends;
	}
	for(i=0; i<NFS_OPERATIONS_NB; i++) {
	/* i=0 -> READ
	 * i=1 -> WRITE
	 */
		size_t j;
		size_t i1,i2;
		i1=i2=-1;
		
		/* Find i1 as m->op[i1].op_name == "READ" or "WRITE" (depends on i) */
		for(j=0; j<m->nb_op; j++) {
			if(
					((i == 0) && (!strcmp("READ", m->op[j].op_name)))
					||
					((i == 1) && (!strcmp("WRITE", m->op[j].op_name)))
			  ) {
				i1 = j;
				break;
			}
		}
		/* Find i2 as oldm->op[i2].op_name == "READ" or "WRITE" (depends on i) */
		for(j=0; j<oldm->nb_op; j++) {
			if(
					((i == 0) && (!strcmp("READ", oldm->op[j].op_name)))
					||
					((i == 1) && (!strcmp("WRITE", oldm->op[j].op_name)))
			  ) {
				i2 = j;
				break;
			}
		}
		if(i1 == -1) return;
		if(i2 == -1) return;

		/* derive  */ ops[i] = m->op[i1].op[0];
		/* integer */ ops_since_last_time[i] = m->op[i1].op[0] - oldm->op[i2].op[0];
		/* gauge   */ retrans[i] = (m->op[i1].op[1] - oldm->op[i2].op[1]) - (m->op[i1].op[0] - oldm->op[i2].op[0]);
		/* derive  */ kilobytes[i] = ((m->op[i1].op[3] - oldm->op[i2].op[3]) + (m->op[i1].op[4] - oldm->op[i2].op[4])) / 1024;
		if(ops_since_last_time[i]) {
			/* gauge   */ kb_per_op[i] = kilobytes[i] / ops_since_last_time[i];
			/* gauge   */ rtt_per_op[i] = (m->op[i1].op[6] - oldm->op[i2].op[6]) / ops_since_last_time[i];
			/* gauge   */ exe_per_op[i] = (m->op[i1].op[7] - oldm->op[i2].op[7]) / ops_since_last_time[i];
		} else {
			/* gauge   */ kb_per_op[i] = 0;
			/* gauge   */ rtt_per_op[i] = 0;
			/* gauge   */ exe_per_op[i] = 0;
		}

	}

	/* type : sends */
	mountstats_initialize_value_list(&vl, m, "nfsclient_sends");
	vl.values = values;
	vl.values_len = 1;
	values[0].derive = sends;
	plugin_dispatch_values (&vl);

	/* type : backlog */
	if(0 == rpcsends) {
		mountstats_initialize_value_list(&vl, m, "nfsclient_backlog");
		vl.values = values;
		vl.values_len = 1;
		values[0].derive = backlog;
		plugin_dispatch_values (&vl);
	}

	/* type : ops */
	mountstats_initialize_value_list(&vl, m, "nfsclient_ops");
	vl.values = values;
	vl.values_len = 2;
	values[0].derive = ops[0];
	values[1].derive = ops[1];
	plugin_dispatch_values (&vl);

	/* type : kilobytes */
	mountstats_initialize_value_list(&vl, m, "nfsclient_kilobytes");
	vl.values = values;
	vl.values_len = 2;
	values[0].derive = kilobytes[0];
	values[1].derive = kilobytes[1];
	plugin_dispatch_values (&vl);

	/* type : kbperop */
	mountstats_initialize_value_list(&vl, m, "nfsclient_kbperop");
	vl.values = values;
	vl.values_len = 2;
	values[0].gauge = kb_per_op[0];
	values[1].gauge = kb_per_op[1];
	plugin_dispatch_values (&vl);

	/* type : retrans */
	mountstats_initialize_value_list(&vl, m, "nfsclient_retrans");
	vl.values = values;
	vl.values_len = 2;
	values[0].gauge = retrans[0];
	values[1].gauge = retrans[1];
	plugin_dispatch_values (&vl);

	/* type : retrans_percent */
	mountstats_initialize_value_list(&vl, m, "nfsclient_retrans_percent");
	vl.values = values;
	vl.values_len = 2;
	values[0].gauge = ops_since_last_time[0]?(retrans[0]*100/ops_since_last_time[0]):0;
	values[1].gauge = ops_since_last_time[1]?(retrans[1]*100/ops_since_last_time[1]):0;
	plugin_dispatch_values (&vl);

	/* type : rtt */
	mountstats_initialize_value_list(&vl, m, "nfsclient_rtt");
	vl.values = values;
	vl.values_len = 2;
	values[0].gauge = rtt_per_op[0];
	values[1].gauge = rtt_per_op[1];
	plugin_dispatch_values (&vl);

	/* type : exe */
	mountstats_initialize_value_list(&vl, m, "nfsclient_exe");
	vl.values = values;
	vl.values_len = 2;
	values[0].gauge = exe_per_op[0];
	values[1].gauge = exe_per_op[1];
	plugin_dispatch_values (&vl);


} /* void mountstats_compute_and_submit */

static int duplicate_mountstats(mountstats_t *dest, mountstats_t *src) {

	size_t i;
	dest->last_updated = src->last_updated;
	dest->mountpoint = NULL; /* useless */
	dest->age = src->age;
	memcpy(dest->events, src->events, sizeof(dest->events));
	memcpy(dest->bytes, src->bytes, sizeof(dest->bytes));
	dest->xprt_type = src->xprt_type;
	memcpy(dest->xprt, src->xprt, sizeof(dest->xprt));

	dest->size_op = 2;
	dest->nb_op = 0;
	if(NULL == dest->op) {
		if(NULL == (dest->op = malloc(dest->size_op*sizeof(*dest->op)))) {
			ERROR("nfs plugin : out of memory");
			return(-1);
		}
	}
	for(i=0; i<src->nb_op; i++) {
		if(
				(!strcmp(src->op[i].op_name, "READ")) ||
				(!strcmp(src->op[i].op_name, "WRITE"))
		  ) { /* Copy only needed ops */
			strncpy(dest->op[dest->nb_op].op_name, src->op[i].op_name, sizeof(src->op[i].op_name));
			memcpy(dest->op[dest->nb_op].op, src->op[i].op, sizeof(src->op[i].op));
			dest->nb_op++;
			assert(dest->nb_op <= dest->size_op);
		}
	}
	return(0);
} /* }}} mountstats_compute_and_submit */

static int remove_old_mountpoints(time_t t) /* {{{ */
{
	char **remove;
	char *key;
	mountstats_t *m;
	size_t i;
	size_t n=0;
	size_t n_max;
	c_avl_iterator_t *iter;

/* Iterate on all mountpoints.
 *   When a mountpoint does not have its last_updated equal to t, put it in the **remove list.
 * Iterate on the **remove list
 *   free all the mountpoints and remove them from the tree
 */
	n_max = c_avl_size(mountstats_per_mountpoint);
	if(NULL == (remove = malloc(n_max*sizeof(*remove)))) {
		return(-1);
	}
	
	iter = c_avl_get_iterator (mountstats_per_mountpoint); 
	while (c_avl_iterator_next (iter, (void *) &key, (void *) &m) == 0) 
	{ 
		if (m->last_updated == t)  {
			continue; 
		} 
		remove[n] = key;
		n++;
		assert(n<n_max);
	} /* while (c_avl_iterator_next) */ 
	c_avl_iterator_destroy (iter); 

	for(i=0; i<n; i++) {
		INFO("nfs plugin : mountpoint '%s' no more monitored (not found in /proc/self/mountstats)", key);
		if(0 == c_avl_remove(mountstats_per_mountpoint, remove[i], (void *) &key, (void *) &m)) {
			free(key);
			free_mountstats(m);
		}
	}
	free(remove);

	return(0);
} /* }}} remove_old_mountpoints */

static int dispatch_mountstats(mountstats_t *m) /* {{{ */
{
	mountstats_t *oldm;
	if(NULL == m->mountpoint) { return (0); }
/*	print_mountstats(m); */

/* 1st step : find a previous mountstat value.
 * 2nd step, if found : compute and submit data
 * 2nd step, if not found : allocate memory
 * 3rd step : in any case, store the new value into the memory of the old one.
 */
	if(0 == c_avl_get(mountstats_per_mountpoint, m->mountpoint, (void*)&oldm)) {
		/* if mountpoint was remounted, we do not compute and submit data this time
		 * However, we already have oldm allocated so we do not need to
		 * malloc. */
		if(m->age > oldm->age) {
			mountstats_compute_and_submit(m, oldm);
		}
	} else {
		char *key;
		/* Not found : these are the 1st values */
		if(NULL == (oldm = calloc(1,sizeof(*oldm)))) {
			ERROR("nfs plugin : out of memory");
			return(-1);
		}
		if(NULL == (key = strdup(m->mountpoint))) {
			ERROR("nfs plugin : out of memory");
			return(-1);
		}
		c_avl_insert(mountstats_per_mountpoint, key, oldm);
		INFO("nfs plugin : mountpoint '%s' is now monitored (found in /proc/self/mountstats)", key);
	}
	assert(oldm != NULL);
	/* Keep a copy of the new mountstats into oldm for next time */
	if(0 != duplicate_mountstats(oldm, m)) { return(-1); }
	return(0);
} /* }}} dispatch_mountstats */

static int string_to_array_of_Lu(char *str, unsigned long long *a, int n) /* {{{ */
{
	char *s, *endptr;
	int i;

	s = str;
	for(i=0; i<n; i++) {
		NEXT_NON_SPACE_CHAR(s);
		if((s[0] == '\0') || (s[0] == '\n')) return(i);
		errno=0;
		a[i] = strtoull(s,&endptr, 10);
		if((errno)  || (s == endptr)) {
			return(-1);
		}
		s = endptr;
	}
	return(i);
} /* }}} string_to_array_of_Lu */

static int parse_proc_self_mountstats(void) /* {{{ */
{
	FILE *fh;
	char buf[4096];
	char wbuf[4096];
	proc_self_mountstats_state_e state;
	mountstats_t mountstats;
	time_t now;

	fh = fopen("/proc/self/mountstats", "r");
	if(NULL == fh) {
		WARNING("nfs plugin : Could not open /proc/self/mountstats. But it could be opened at plugin initialization. Strange...");
		return(-1);
	}
	now = time(NULL);
	memset(&mountstats, '\0', sizeof(mountstats));
	state = psm_state_start;
	while(fgets(buf, sizeof(buf), fh)) {
		int i = 0;
		char *str;
		char *nfsdir=NULL;
		char *nfsdir_end=NULL;

		/* Check if this line is starting with "device"
		 * If yes, reset the state and dispatch the previously parsed
		 * data if any.
		 */
		if(buf[0] == 'd') {
			if(!strncmp(buf, "device ", sizeof("device ")-1)) {
				if(mountstats.mountpoint) {
					int status;
					mountstats.last_updated = now;
					status = dispatch_mountstats(&mountstats); /* Dispatch data */
					clear_mountstats(&mountstats); /* Clear the data buffer */
					if(status != 0) {
						fclose(fh);
						return(-1);
					}
				}
				state = psm_state_start;
			}
		}

		memcpy(wbuf, buf, sizeof(buf)); /* keep a copy as we work on wbuf */

		switch(state) {
			case psm_state_start : /* Line is starting with "device" (or should be) */
				assert(NULL == mountstats.mountpoint);

				/* Check that we start with "device" */
				for(i=0; wbuf[i] && wbuf[i] != ' '; i++);
				wbuf[i] = '\0';
				if(strcmp(wbuf, "device")) {
					clear_mountstats(&mountstats);
					goto an_error_happened;
				}
				str = wbuf+i+1;
				NEXT_NON_SPACE_CHAR(str); /* remove extra spaces */
				nfsdir=str;

				/* Find the FS type */
				str = strstr(nfsdir, " with fstype ");
				if(NULL == str) {
					goto an_error_happened;
				}
				nfsdir_end = str;
				str += sizeof(" with fstype ")-1;
				NEXT_NON_SPACE_CHAR(str); /* remove extra spaces */
				if(strncmp(str,"nfs", 3)) {
					/* Not nfs. Skip this line */
					break;
				}
				if((str[3] != '\n') 
					&& (str[3] != '2') && (str[3] != '3') && (str[3] != '4') 
					&& (str[3] != ' ') && (str[3] != '\t') && (str[3] != '\0') 
					&& str[3]) {
					/* Not nfs. Skip this line */
					break;

				}

				/* If NFS, find the share and save it in mountstats.mountpoint */
				str = strstr(nfsdir, " mounted on ");
				if(NULL == str) {
					goto an_error_happened;
				}
#ifdef comment_this_is_old_code_to_be_removed
				while((((str[0] == ' ') || str[0] == '\t')) && (str > nfsdir)) str--; /* remove extra spaces */
				str[1] = '\0';
				mountstats.mountpoint = strdup(nfsdir); /* Keep a copy as nfsdir was a pointer to the buffer */
#endif
				nfsdir = str + sizeof(" mounted on ") - 1;
				NEXT_NON_SPACE_CHAR(nfsdir);
				nfsdir_end[0] = '\0';
				mountstats.mountpoint = strdup(nfsdir); /* Keep a copy as nfsdir was a pointer to the buffer */
				if(NULL == mountstats.mountpoint) {
					ERROR("nfs plugin : out of memory");
					fclose(fh);
					return(-1);
				}
				state = psm_state_device_nfs;
				break;
			case psm_state_device_nfs :
				str = wbuf;
				NEXT_NON_SPACE_CHAR(str);
				if(!strncmp(str, "age:", sizeof("age:")-1)) {
					str += sizeof("age:");
					NEXT_NON_SPACE_CHAR(str);
					if(str[0] == '\0') {
						goto an_error_happened;
					}
					errno=0;
					mountstats.age = strtol(str,NULL, 10);
					if(errno) {
						goto an_error_happened;
					}
				} else if(!strncmp(str,"events:", sizeof("events:")-1)) {
					int n = string_to_array_of_Lu(str+sizeof("events:"),mountstats.events, NB_NFS_EVENT_COUNTERS);
					if(n != NB_NFS_EVENT_COUNTERS) {
						goto an_error_happened;
					}
				} else if(!strncmp(str,"bytes:", sizeof("bytes:")-1)) {
					int n = string_to_array_of_Lu(str+sizeof("bytes:"),mountstats.bytes, NB_NFS_BYTE_COUNTERS);
					if(n != NB_NFS_BYTE_COUNTERS) {
						goto an_error_happened;
					}
				} else if(!strncmp(str,"xprt:", sizeof("xprt:")-1)) {
					int n=-1;
					str += sizeof("xprt:");
					NEXT_NON_SPACE_CHAR(str);
					if(!strncmp(str, "tcp ", sizeof("tcp ")-1)) {
						n = string_to_array_of_Lu(str+sizeof("tcp ")-1,mountstats.xprt, NB_NFS_XPRT_TCP);
						n -= NB_NFS_XPRT_TCP;
						mountstats.xprt_type = nfs_xprt_type_tcp;
					} else if(!strncmp(str, "udp ", sizeof("udp ")-1)) {
						n = string_to_array_of_Lu(str+sizeof("udp ")-1,mountstats.xprt, NB_NFS_XPRT_UDP);
						n -= NB_NFS_XPRT_UDP;
						mountstats.xprt_type = nfs_xprt_type_udp;
					} else if(!strncmp(str, "rdma ", sizeof("rdma ")-1)) {
						n = string_to_array_of_Lu(str+sizeof("rdma ")-1,mountstats.xprt, NB_NFS_XPRT_RDMA);
						n -= NB_NFS_XPRT_RDMA;
						mountstats.xprt_type = nfs_xprt_type_rdma;
					}
					if(n != 0) {
						goto an_error_happened;
					}
				} else if(!strncmp(str,"per-op statistics", sizeof("per-op statistics")-1)) {
					state = psm_state_device_nfs_per_opt_stats;
				}
				break;
			case psm_state_device_nfs_per_opt_stats :
				str = wbuf;
				NEXT_NON_SPACE_CHAR(str);
				if((str[0] == '\0') || (str[0] == '\n')) { break; }
				for(i=0; str[i] && (str[i] != ':'); i++);
				if((str[0] == '\0') || (str[0] == '\n')) { 
						goto an_error_happened;
				}
				if(mountstats.nb_op >= mountstats.size_op) {
					if(NULL == (mountstats.op = realloc(mountstats.op, (mountstats.size_op+50)*sizeof(*mountstats.op)))) {
						ERROR("nfs plugin : out of memory");
						clear_mountstats(&mountstats);
						fclose(fh);
						return(-1);
					}
					mountstats.size_op+=50;
				}
				sstrncpy(mountstats.op[mountstats.nb_op].op_name, str, 
						((i+1) > sizeof(mountstats.op[mountstats.nb_op].op_name))?
								sizeof(mountstats.op[mountstats.nb_op].op_name):(i+1));
				str+= i+1;
				if(8 != string_to_array_of_Lu(str,mountstats.op[mountstats.nb_op].op, 8)) {
					goto an_error_happened;
				}
				mountstats.nb_op++;
				break;
			default:
				ERROR("nfs plugin : unknown state (bug) while parsing '/proc/self/mountstats' (buffer was '%s')", buf);
				assert(3 == 4);
		}
	}
	if(feof(fh)) {
		int status;
		mountstats.last_updated = now;
		status = dispatch_mountstats(&mountstats);
		clear_mountstats(&mountstats);
		if(status != 0) {
			fclose(fh);
			return(-1);
		}
	} else {
		WARNING("nfs plugin : Reading /proc/self/mountstats failed. Some data will be ignored.");
		fclose(fh);
		return(-1);
	}
	fclose(fh);
	if(0 != remove_old_mountpoints(now)) {
		return(-1);
	}
	return(0);

an_error_happened:
	fclose(fh);
	clear_mountstats(&mountstats);
	ERROR("nfs plugin : parse error while reading /proc/self/mountstats (state was %d, buffer was '%s')", state, buf);
	return(-1);
} /* }}} parse_proc_self_mountstats */
#endif
/* #endif KERNEL_LINUX */

=======
>>>>>>> 9a8d9ab6
#if KERNEL_LINUX
static int nfs_init (void) /* {{{ */
{
	proc_self_mountstats_is_available = (0 == is_proc_self_mountstats_available())?1:0;
	INFO("nfs plugin : Statistics through /proc/self/mountstats are %s", proc_self_mountstats_is_available?"available":"unavailable");

	/* Initialize the mountpoints statistics tree */
	if(proc_self_mountstats_is_available) {
		if(NULL == (mountstats_per_mountpoint = c_avl_create((void*)strcmp))) {
			ERROR("nfs plugin : c_avl_create failed");
			return(-1);
		}
	}
	return (0);
} /* }}} nfs_init */
/* #endif KERNEL_LINUX */

#elif HAVE_LIBKSTAT
static int nfs_init (void) /* {{{ */
{
	kstat_t *ksp_chain = NULL;

	nfs2_ksp_client = NULL;
	nfs2_ksp_server = NULL;
	nfs3_ksp_client = NULL;
	nfs3_ksp_server = NULL;
	nfs4_ksp_client = NULL;
	nfs4_ksp_server = NULL;

	if (kc == NULL)
		return (-1);

	for (ksp_chain = kc->kc_chain; ksp_chain != NULL;
			ksp_chain = ksp_chain->ks_next)
	{
		if (strncmp (ksp_chain->ks_module, "nfs", 3) != 0)
			continue;
		else if (strncmp (ksp_chain->ks_name, "rfsproccnt_v2", 13) == 0)
			nfs2_ksp_server = ksp_chain;
		else if (strncmp (ksp_chain->ks_name, "rfsproccnt_v3", 13) == 0)
			nfs3_ksp_server = ksp_chain;
		else if (strncmp (ksp_chain->ks_name, "rfsproccnt_v4", 13) == 0)
			nfs4_ksp_server = ksp_chain;
		else if (strncmp (ksp_chain->ks_name, "rfsreqcnt_v2", 12) == 0)
			nfs2_ksp_client = ksp_chain;
		else if (strncmp (ksp_chain->ks_name, "rfsreqcnt_v3", 12) == 0)
			nfs3_ksp_client = ksp_chain;
		else if (strncmp (ksp_chain->ks_name, "rfsreqcnt_v4", 12) == 0)
			nfs4_ksp_client = ksp_chain;
	}

	return (0);
} /* }}} int nfs_init */
#endif

static void nfs_procedures_submit (const char *plugin_instance, /* {{{ */
		const char **type_instances,
		value_t *values, size_t values_num)
{
	value_list_t vl = VALUE_LIST_INIT;
	size_t i;

	vl.values_len = 1;
	sstrncpy (vl.host, hostname_g, sizeof (vl.host));
	sstrncpy (vl.plugin, "nfs", sizeof (vl.plugin));
	sstrncpy (vl.plugin_instance, plugin_instance,
			sizeof (vl.plugin_instance));
	sstrncpy (vl.type, "nfs_procedure", sizeof (vl.type));

	for (i = 0; i < values_num; i++)
	{
		vl.values = values + i;
		sstrncpy (vl.type_instance, type_instances[i],
				sizeof (vl.type_instance));
		plugin_dispatch_values (&vl);
	}
} /* }}} void nfs_procedures_submit */

#if KERNEL_LINUX
<<<<<<< HEAD
static int nfs_submit_fields (int nfs_version, const char *instance, /* {{{ */
		char **fields, size_t fields_num,
		const char **proc_names, size_t proc_names_num)
=======
static void nfs_submit_fields (int nfs_version, const char *instance, 
		char **fields, size_t fields_num, const char **proc_names)
>>>>>>> 9a8d9ab6
{
	char plugin_instance[DATA_MAX_NAME_LEN];
	value_t values[fields_num];
	size_t i;

	ssnprintf (plugin_instance, sizeof (plugin_instance), "v%i%s",
			nfs_version, instance);

	for (i = 0; i < fields_num; i++)
		(void) parse_value (fields[i], &values[i], DS_TYPE_DERIVE);

	nfs_procedures_submit (plugin_instance, proc_names, values,
			fields_num);
}

static int nfs_submit_fields_safe (int nfs_version, const char *instance,
		char **fields, size_t fields_num,
		const char **proc_names, size_t proc_names_num)
{
	if (fields_num != proc_names_num)
	{
		WARNING ("nfs plugin: Wrong number of fields for "
				"NFSv%i %s statistics. Expected %zu, got %zu.",
				nfs_version, instance,
				proc_names_num, fields_num);
		return (EINVAL);
	}

	nfs_submit_fields (nfs_version, instance, fields, fields_num, 
			proc_names);

	return (0);
}

static int nfs_submit_nfs4_server (const char *instance, char **fields, 
		size_t fields_num)
{
	static int suppress_warning = 0;

	if (fields_num != NFS4_SERVER40_NUM_PROC &&
		fields_num != NFS4_SERVER41_NUM_PROC) 
	{
		if (!suppress_warning)
		{
			WARNING ("nfs plugin: Unexpected number of fields for "
					"NFSv4 %s statistics: %zu. ",
					instance, fields_num);
		}

		if (fields_num > NFS4_SERVER_MAX_PROC)
		{
			fields_num = NFS4_SERVER_MAX_PROC;
			suppress_warning = 1;
		}
		else
		{
			return (EINVAL);
		}
	}

        nfs_submit_fields (4, instance, fields, 
			nfs4_server40_procedures_names_num,
			nfs4_server40_procedures_names);

	if (fields_num >= NFS4_SERVER41_NUM_PROC)
	{
		fields += nfs4_server40_procedures_names_num;

	        nfs_submit_fields (4, instance, fields, 
				nfs4_server41_procedures_names_num, 
				nfs4_server41_procedures_names);
	}

	return (0);
}

static int nfs_submit_nfs4_client (const char *instance, char **fields, 
		size_t fields_num)
{
	size_t proc40_names_num, proc41_names_num;

	static int suppress_warning = 0;

	switch (fields_num)
	{
		case 34:
		case 35:
		case 36:
		case 37:
		case 38:
			/* 4.0-only configuration */
			proc40_names_num = fields_num;
			break;
		case 40:
		case 41:
			proc40_names_num = 35;
			break;
		case 42:
		case 44:
			proc40_names_num = 36;
			break;
		case 46:
		case 47:
		case 51:
		case 53:
			proc40_names_num = 37;
			break;
		case 54:
			proc40_names_num = 38;
			break;
		default:
			if (!suppress_warning)
			{
				WARNING ("nfs plugin: Unexpected number of "
						"fields for NFSv4 %s "
						"statistics: %zu. ",
						instance, fields_num);
			}

			if (fields_num > 34)
			{
				/* safe fallback to basic nfs40 procedures */
				fields_num = 34;
				proc40_names_num = 34;

				suppress_warning = 1;
			}
			else
			{
				return (EINVAL);
			}
	}

	nfs_submit_fields (4, instance, fields, proc40_names_num,
			nfs4_client40_procedures_names);

	if (fields_num > proc40_names_num)
	{
		proc41_names_num = fields_num - proc40_names_num;
		fields += proc40_names_num;

		nfs_submit_fields (4, instance, fields,proc41_names_num,
				 nfs4_client41_procedures_names);
	}

	return (0);
} /* }}} nfs_submit_fields */

static void nfs_read_linux (FILE *fh, char *inst) /* {{{ */
{
	char buffer[1024];

	char *fields[64];
	int fields_num = 0;

	if (fh == NULL)
		return;

	while (fgets (buffer, sizeof (buffer), fh) != NULL)
	{
		fields_num = strsplit (buffer,
				fields, STATIC_ARRAY_SIZE (fields));

		if (fields_num < 3)
			continue;

		if (strcmp (fields[0], "proc2") == 0)
		{
			nfs_submit_fields_safe (/* version = */ 2, inst,
					fields + 2, (size_t) (fields_num - 2),
					nfs2_procedures_names,
					nfs2_procedures_names_num);
		}
		else if (strncmp (fields[0], "proc3", 5) == 0)
		{
			nfs_submit_fields_safe (/* version = */ 3, inst,
					fields + 2, (size_t) (fields_num - 2),
					nfs3_procedures_names,
					nfs3_procedures_names_num);
		}
		else if (strcmp (fields[0], "proc4ops") == 0)
		{
			if (inst[0] == 's')
				nfs_submit_nfs4_server (inst, fields + 2, 
						(size_t) (fields_num - 2));
		}
		else if (strcmp (fields[0], "proc4") == 0)
		{
			if (inst[0] == 'c')
				nfs_submit_nfs4_client (inst, fields + 2,
						(size_t) (fields_num - 2));			
		}
	} /* while (fgets) */
} /* }}} void nfs_read_linux */
#endif /* KERNEL_LINUX */

#if HAVE_LIBKSTAT
static int nfs_read_kstat (kstat_t *ksp, int nfs_version, char *inst, /* {{{ */
		const char **proc_names, size_t proc_names_num)
{
	char plugin_instance[DATA_MAX_NAME_LEN];
	value_t values[proc_names_num];
	size_t i;

	if (ksp == NULL)
		return (EINVAL);

	ssnprintf (plugin_instance, sizeof (plugin_instance), "v%i%s",
			nfs_version, inst);

	kstat_read(kc, ksp, NULL);
	for (i = 0; i < proc_names_num; i++)
	{
		/* The name passed to kstat_data_lookup() doesn't have the
		 * "const" modifier, so we need to copy the name here. */
		char name[32];
		sstrncpy (name, proc_names[i], sizeof (name));

		values[i].counter = (derive_t) get_kstat_value (ksp, name);
	}

	nfs_procedures_submit (plugin_instance, proc_names, values,
			proc_names_num);
	return (0);
} /* }}} nfs_read_kstat */
#endif

#if KERNEL_LINUX
static int nfs_read (void) /* {{{ */
{
	FILE *fh;

	if ((fh = fopen ("/proc/net/rpc/nfs", "r")) != NULL)
	{
		nfs_read_linux (fh, "client");
		fclose (fh);
	}

	if ((fh = fopen ("/proc/net/rpc/nfsd", "r")) != NULL)
	{
		nfs_read_linux (fh, "server");
		fclose (fh);
	}

	if(proc_self_mountstats_is_available && config_mountpoints) parse_proc_self_mountstats();
	return (0);
} /* }}} nfs_read */
/* #endif KERNEL_LINUX */

#elif HAVE_LIBKSTAT
static int nfs_read (void) /* {{{ */
{
	nfs_read_kstat (nfs2_ksp_client, /* version = */ 2, "client",
			nfs2_procedures_names, nfs2_procedures_names_num);
	nfs_read_kstat (nfs2_ksp_server, /* version = */ 2, "server",
			nfs2_procedures_names, nfs2_procedures_names_num);
	nfs_read_kstat (nfs3_ksp_client, /* version = */ 3, "client",
			nfs3_procedures_names, nfs3_procedures_names_num);
	nfs_read_kstat (nfs3_ksp_server, /* version = */ 3, "server",
			nfs3_procedures_names, nfs3_procedures_names_num);
	nfs_read_kstat (nfs4_ksp_client, /* version = */ 4, "client",
			nfs4_procedures_names, nfs4_procedures_names_num);
	nfs_read_kstat (nfs4_ksp_server, /* version = */ 4, "server",
			nfs4_procedures_names, nfs4_procedures_names_num);

	return (0);
} /* }}} nfs_read */
#endif /* HAVE_LIBKSTAT */


void module_register (void)
{
	plugin_register_init ("nfs", nfs_init);
	plugin_register_complex_config ("nfs", nfs_config_cb);
	plugin_register_read ("nfs", nfs_read);
} /* void module_register */
/* vim: set sw=4 ts=4 tw=78 noexpandtab fdm=marker : */<|MERGE_RESOLUTION|>--- conflicted
+++ resolved
@@ -37,11 +37,11 @@
 
 /* Config defs */
 static c_avl_tree_t *config_mountpoints = NULL;
-static short enable_client_stats_per_mountpoint = 0;
+static _Bool enable_client_stats_per_mountpoint = 0;
 
 typedef struct {
 	time_t min_age;
-	short enable;
+	_Bool  enable;
 } nfs_mountpoints_config_t;
 
 /*
@@ -348,9 +348,6 @@
 static kstat_t *nfs4_ksp_client;
 static kstat_t *nfs4_ksp_server;
 #endif
-
-<<<<<<< HEAD
-/* Possibly TODO: NFSv4 statistics */
 
 char *nfs_event_counters[] = {
 	"inoderevalidates",
@@ -549,21 +546,11 @@
 	{
 		oconfig_item_t *child = ci->children + i;
 		if (strcasecmp ("MinAge", child->key) == 0) {
-			if (child->values[0].type != OCONFIG_TYPE_NUMBER) {
-				WARNING ("nfs plugin:  'MinAge' needs exactly one int (time) argument.");
-				status = -1;
-				break;
-			} else {
-				item->min_age = child->values[0].value.number;
-			}
+			int x = 0;
+			cf_util_get_int(child, &x);
+			item->min_age = x;
 		} else if (strcasecmp ("Enable", child->key) == 0) {
-			if (child->values[0].type != OCONFIG_TYPE_BOOLEAN) {
-				WARNING ("nfs plugin:  'Enable' needs exactly one boolean argument.");
-				status = -1;
-				break;
-			} else {
-				item->enable = child->values[0].value.boolean;
-			}
+			cf_util_get_boolean(child, &item->enable);
 		} else {
 			WARNING ("nfs plugin: Ignoring unknown config option `%s'.", child->key);
 		}
@@ -596,13 +583,7 @@
 				return(-1);
 			}
 		} else if (strcasecmp ("EnableClientStatsPerMountpoint", child->key) == 0) {
-			if (child->values[0].type != OCONFIG_TYPE_BOOLEAN) {
-				WARNING ("nfs plugin:  'EnableClientStatsPerMountpoint' needs exactly one boolean argument.");
-				nfs_deconfig_cb();
-				return(-1);
-			} else {
-				enable_client_stats_per_mountpoint = child->values[0].value.boolean;
-			}
+			cf_util_get_boolean(child, &enable_client_stats_per_mountpoint);
 		}
 		else
 		{
@@ -708,7 +689,6 @@
 		item->min_age = 3600;                 /* default : do not record before 1 hour */
 		c_avl_insert(config_mountpoints, str, item);
 	}
-
 	return (0);
 } /* }}} is_proc_self_mountstats_available */
 
@@ -797,6 +777,7 @@
 	}
 	vl->type_instance[0] = '\0';
 } /* }}} mountstats_initialize_value_list */
+
 
 static void mountstats_compute_and_submit (mountstats_t *m, mountstats_t *oldm) /* {{{ */
 {
@@ -1313,8 +1294,6 @@
 #endif
 /* #endif KERNEL_LINUX */
 
-=======
->>>>>>> 9a8d9ab6
 #if KERNEL_LINUX
 static int nfs_init (void) /* {{{ */
 {
@@ -1394,14 +1373,8 @@
 } /* }}} void nfs_procedures_submit */
 
 #if KERNEL_LINUX
-<<<<<<< HEAD
-static int nfs_submit_fields (int nfs_version, const char *instance, /* {{{ */
-		char **fields, size_t fields_num,
-		const char **proc_names, size_t proc_names_num)
-=======
-static void nfs_submit_fields (int nfs_version, const char *instance, 
+static void nfs_submit_fields (int nfs_version, const char *instance,  /* {{{ */
 		char **fields, size_t fields_num, const char **proc_names)
->>>>>>> 9a8d9ab6
 {
 	char plugin_instance[DATA_MAX_NAME_LEN];
 	value_t values[fields_num];
@@ -1415,9 +1388,9 @@
 
 	nfs_procedures_submit (plugin_instance, proc_names, values,
 			fields_num);
-}
-
-static int nfs_submit_fields_safe (int nfs_version, const char *instance,
+} /* }}} nfs_submit_fields */
+
+static int nfs_submit_fields_safe (int nfs_version, const char *instance, /* {{{ */
 		char **fields, size_t fields_num,
 		const char **proc_names, size_t proc_names_num)
 {
@@ -1434,7 +1407,7 @@
 			proc_names);
 
 	return (0);
-}
+} /* }}} int nfs_submit_fields_safe */
 
 static int nfs_submit_nfs4_server (const char *instance, char **fields, 
 		size_t fields_num)
@@ -1548,9 +1521,9 @@
 	}
 
 	return (0);
-} /* }}} nfs_submit_fields */
-
-static void nfs_read_linux (FILE *fh, char *inst) /* {{{ */
+}
+
+static void nfs_read_linux (FILE *fh, char *inst)
 {
 	char buffer[1024];
 
@@ -1595,12 +1568,12 @@
 						(size_t) (fields_num - 2));			
 		}
 	} /* while (fgets) */
-} /* }}} void nfs_read_linux */
+} /* void nfs_read_linux */
 #endif /* KERNEL_LINUX */
 
 #if HAVE_LIBKSTAT
-static int nfs_read_kstat (kstat_t *ksp, int nfs_version, char *inst, /* {{{ */
-		const char **proc_names, size_t proc_names_num)
+static int nfs_read_kstat (kstat_t *ksp, int nfs_version, char *inst,
+		char const **proc_names, size_t proc_names_num)
 {
 	char plugin_instance[DATA_MAX_NAME_LEN];
 	value_t values[proc_names_num];
@@ -1626,7 +1599,7 @@
 	nfs_procedures_submit (plugin_instance, proc_names, values,
 			proc_names_num);
 	return (0);
-} /* }}} nfs_read_kstat */
+}
 #endif
 
 #if KERNEL_LINUX
@@ -1645,7 +1618,6 @@
 		nfs_read_linux (fh, "server");
 		fclose (fh);
 	}
-
 	if(proc_self_mountstats_is_available && config_mountpoints) parse_proc_self_mountstats();
 	return (0);
 } /* }}} nfs_read */
@@ -1671,11 +1643,9 @@
 } /* }}} nfs_read */
 #endif /* HAVE_LIBKSTAT */
 
-
 void module_register (void)
 {
 	plugin_register_init ("nfs", nfs_init);
 	plugin_register_complex_config ("nfs", nfs_config_cb);
 	plugin_register_read ("nfs", nfs_read);
-} /* void module_register */
-/* vim: set sw=4 ts=4 tw=78 noexpandtab fdm=marker : */+} /* void module_register */