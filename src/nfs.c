--- conflicted
+++ resolved
@@ -1299,18 +1299,12 @@
 					nfs3_procedures_names_num);
 		}
 	} /* while (fgets) */
-
 } /* }}} void nfs_read_linux */
 #endif /* KERNEL_LINUX */
 
 #if HAVE_LIBKSTAT
-<<<<<<< HEAD
 static int nfs_read_kstat (kstat_t *ksp, int nfs_version, char *inst, /* {{{ */
 		const char **proc_names, size_t proc_names_num)
-=======
-static int nfs_read_kstat (kstat_t *ksp, int nfs_version, char *inst,
-		char const **proc_names, size_t proc_names_num)
->>>>>>> 600b824c
 {
 	char plugin_instance[DATA_MAX_NAME_LEN];
 	value_t values[proc_names_num];
