--- conflicted
+++ resolved
@@ -305,12 +305,7 @@
 
     stat_name = (void *) &strings->data[i * ETH_GSTRING_LEN];
     DEBUG("ethstat plugin: device = \"%s\": %s = %"PRIu64,
-<<<<<<< HEAD
-        device, stat_name,
-        (uint64_t) stats->data[i]);
-=======
         device, stat_name, (uint64_t) stats->data[i]);
->>>>>>> 9e46dabe
     ethstat_submit_value (device,
         stat_name, (derive_t) stats->data[i]);
   }
