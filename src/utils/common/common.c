--- conflicted
+++ resolved
@@ -99,14 +99,10 @@
 
   va_end(ap);
 
-<<<<<<< HEAD
-  return ret;
-=======
   if (ret < 0) {
     return ret;
   }
   return (size_t)ret >= sz;
->>>>>>> f21eda8e
 } /* int ssnprintf */
 
 char *ssnprintf_alloc(char const *format, ...) /* {{{ */
