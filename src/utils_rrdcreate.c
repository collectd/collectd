/**
 * collectd - src/utils_rrdcreate.c
 * Copyright (C) 2006-2013  Florian octo Forster
 *
 * Permission is hereby granted, free of charge, to any person obtaining a
 * copy of this software and associated documentation files (the "Software"),
 * to deal in the Software without restriction, including without limitation
 * the rights to use, copy, modify, merge, publish, distribute, sublicense,
 * and/or sell copies of the Software, and to permit persons to whom the
 * Software is furnished to do so, subject to the following conditions:
 *
 * The above copyright notice and this permission notice shall be included in
 * all copies or substantial portions of the Software.
 *
 * THE SOFTWARE IS PROVIDED "AS IS", WITHOUT WARRANTY OF ANY KIND, EXPRESS OR
 * IMPLIED, INCLUDING BUT NOT LIMITED TO THE WARRANTIES OF MERCHANTABILITY,
 * FITNESS FOR A PARTICULAR PURPOSE AND NONINFRINGEMENT. IN NO EVENT SHALL THE
 * AUTHORS OR COPYRIGHT HOLDERS BE LIABLE FOR ANY CLAIM, DAMAGES OR OTHER
 * LIABILITY, WHETHER IN AN ACTION OF CONTRACT, TORT OR OTHERWISE, ARISING
 * FROM, OUT OF OR IN CONNECTION WITH THE SOFTWARE OR THE USE OR OTHER
 * DEALINGS IN THE SOFTWARE.
 *
 * Authors:
 *   Florian octo Forster <octo at collectd.org>
 **/

#include "collectd.h"

#include "common.h"
#include "utils_rrdcreate.h"

#include <pthread.h>
#include <rrd.h>

struct srrd_create_args_s {
  char *filename;
  unsigned long pdp_step;
  time_t last_up;
  int argc;
  char **argv;
};
typedef struct srrd_create_args_s srrd_create_args_t;

struct async_create_file_s;
typedef struct async_create_file_s async_create_file_t;
struct async_create_file_s {
  char *filename;
  async_create_file_t *next;
};

/*
 * Private variables
 */
static int rra_timespans[] = {3600, 86400, 604800, 2678400, 31622400};
static int rra_timespans_num = STATIC_ARRAY_SIZE(rra_timespans);

static const char *const rra_types[] = {"AVERAGE", "MIN", "MAX"};
static int rra_types_num = STATIC_ARRAY_SIZE(rra_types);

<<<<<<< HEAD
static char *single_rra_type[] =
{
  "AVERAGE"
};
static int single_rra_type_num = STATIC_ARRAY_SIZE ( single_rra_type );

#if !defined(HAVE_THREADSAFE_LIBRRD) || !HAVE_THREADSAFE_LIBRRD
=======
#if !defined(HAVE_THREADSAFE_LIBRRD)
>>>>>>> e163fd02
static pthread_mutex_t librrd_lock = PTHREAD_MUTEX_INITIALIZER;
#endif

static async_create_file_t *async_creation_list = NULL;
static pthread_mutex_t async_creation_lock = PTHREAD_MUTEX_INITIALIZER;

/*
 * Private functions
 */
static void rra_free(int rra_num, char **rra_def) /* {{{ */
{
  for (int i = 0; i < rra_num; i++) {
    sfree(rra_def[i]);
  }
  sfree(rra_def);
} /* }}} void rra_free */

static void srrd_create_args_destroy(srrd_create_args_t *args) {
  if (args == NULL)
    return;

  sfree(args->filename);
  if (args->argv != NULL) {
    for (int i = 0; i < args->argc; i++)
      sfree(args->argv[i]);
    sfree(args->argv);
  }
  sfree(args);
} /* void srrd_create_args_destroy */

static srrd_create_args_t *srrd_create_args_create(const char *filename,
                                                   unsigned long pdp_step,
                                                   time_t last_up, int argc,
                                                   const char **argv) {
  srrd_create_args_t *args;

  args = calloc(1, sizeof(*args));
  if (args == NULL) {
    ERROR("srrd_create_args_create: calloc failed.");
    return NULL;
  }
  args->filename = NULL;
  args->pdp_step = pdp_step;
  args->last_up = last_up;
  args->argv = NULL;

  args->filename = strdup(filename);
  if (args->filename == NULL) {
    ERROR("srrd_create_args_create: strdup failed.");
    srrd_create_args_destroy(args);
    return NULL;
  }

  args->argv = calloc((size_t)(argc + 1), sizeof(*args->argv));
  if (args->argv == NULL) {
    ERROR("srrd_create_args_create: calloc failed.");
    srrd_create_args_destroy(args);
    return NULL;
  }

  for (args->argc = 0; args->argc < argc; args->argc++) {
    args->argv[args->argc] = strdup(argv[args->argc]);
    if (args->argv[args->argc] == NULL) {
      ERROR("srrd_create_args_create: strdup failed.");
      srrd_create_args_destroy(args);
      return NULL;
    }
  }
  assert(args->argc == argc);
  args->argv[args->argc] = NULL;

  return args;
} /* srrd_create_args_t *srrd_create_args_create */

/* * * * * * * * * *
 * WARNING:  Magic *
 * * * * * * * * * */
static int rra_get(char ***ret, const value_list_t *vl, /* {{{ */
                   const rrdcreate_config_t *cfg) {
  char **rra_def;
  int rra_num;

  int *rts;
  int rts_num;

  char *rra_types_list;
  int rra_types_list_num;

  int rra_max;

  int cdp_num;
  int cdp_len;

  /* The stepsize we use here: If it is user-set, use it. If not, use the
   * interval of the value-list. */
  int ss;

  if (cfg->rrarows <= 0) {
    *ret = NULL;
    return -1;
  }

  if ((cfg->xff < 0) || (cfg->xff >= 1.0)) {
    *ret = NULL;
    return -1;
  }

  if (cfg->stepsize > 0)
    ss = cfg->stepsize;
  else
    ss = (int)CDTIME_T_TO_TIME_T(vl->interval);
  if (ss <= 0) {
    *ret = NULL;
    return -1;
  }

  /* Use the configured timespans or fall back to the built-in defaults */
  if (cfg->timespans_num != 0) {
    rts = cfg->timespans;
    rts_num = cfg->timespans_num;
  } else {
    rts = rra_timespans;
    rts_num = rra_timespans_num;
  }

  rra_max = rts_num * rra_types_num;
  assert(rra_max > 0);

  if ((rra_def = calloc(rra_max + 1, sizeof(*rra_def))) == NULL)
    return -1;
  rra_num = 0;

  cdp_len = 0;
  for (int i = 0; i < rts_num; i++) {
    int span = rts[i];

    if ((span / ss) < cfg->rrarows)
      span = ss * cfg->rrarows;

    if (cdp_len == 0)
      cdp_len = 1;
    else
      cdp_len = (int)floor(((double)span) / ((double)(cfg->rrarows * ss)));

    cdp_num = (int)ceil(((double)span) / ((double)(cdp_len * ss)));

<<<<<<< HEAD
    /* optimize for size, if the cdp_len == 1, 
     * we only need a single rra, with the average (of one value..) */
    if ( cpd_len == 1 )
    {
      rra_types_list = single_rra_type;
      rra_types_list_num = single_rra_type_num;
    } 
    else
    {
      rra_types_list = rra_types;
      rra_types_list_num = rra_types_num;
    }

    for (j = 0; j < rra_types_list_num; j++)
    {
=======
    for (int j = 0; j < rra_types_num; j++) {
      char buffer[128];
>>>>>>> e163fd02
      int status;

      if (rra_num >= rra_max)
        break;

<<<<<<< HEAD
      status = ssnprintf (buffer, sizeof (buffer), "RRA:%s:%.10f:%u:%u",
          rra_types_list[j], cfg->xff, cdp_len, cdp_num);
=======
      status = snprintf(buffer, sizeof(buffer), "RRA:%s:%.10f:%u:%u",
                        rra_types[j], cfg->xff, cdp_len, cdp_num);
>>>>>>> e163fd02

      if ((status < 0) || ((size_t)status >= sizeof(buffer))) {
        ERROR("rra_get: Buffer would have been truncated.");
        continue;
      }

      rra_def[rra_num++] = sstrdup(buffer);
    }
  }

  if (rra_num <= 0) {
    sfree(rra_def);
    return 0;
  }

  *ret = rra_def;
  return rra_num;
} /* }}} int rra_get */

static void ds_free(int ds_num, char **ds_def) /* {{{ */
{
  for (int i = 0; i < ds_num; i++)
    if (ds_def[i] != NULL)
      free(ds_def[i]);
  free(ds_def);
} /* }}} void ds_free */

static int ds_get(char ***ret, /* {{{ */
                  const data_set_t *ds, const value_list_t *vl,
                  const rrdcreate_config_t *cfg) {
  char **ds_def;
  size_t ds_num;

  char min[32];
  char max[32];
  char buffer[128];

  assert(ds->ds_num > 0);

  ds_def = calloc(ds->ds_num, sizeof(*ds_def));
  if (ds_def == NULL) {
    ERROR("rrdtool plugin: calloc failed: %s", STRERRNO);
    return -1;
  }

  for (ds_num = 0; ds_num < ds->ds_num; ds_num++) {
    data_source_t *d = ds->ds + ds_num;
    const char *type;
    int status;

    ds_def[ds_num] = NULL;

    if (d->type == DS_TYPE_COUNTER)
      type = "COUNTER";
    else if (d->type == DS_TYPE_GAUGE)
      type = "GAUGE";
    else if (d->type == DS_TYPE_DERIVE)
      type = "DERIVE";
    else if (d->type == DS_TYPE_ABSOLUTE)
      type = "ABSOLUTE";
    else {
      ERROR("rrdtool plugin: Unknown DS type: %i", d->type);
      break;
    }

    if (isnan(d->min)) {
      sstrncpy(min, "U", sizeof(min));
    } else
      snprintf(min, sizeof(min), "%f", d->min);

    if (isnan(d->max)) {
      sstrncpy(max, "U", sizeof(max));
    } else
      snprintf(max, sizeof(max), "%f", d->max);

    status = snprintf(
        buffer, sizeof(buffer), "DS:%s:%s:%i:%s:%s", d->name, type,
        (cfg->heartbeat > 0) ? cfg->heartbeat
                             : (int)CDTIME_T_TO_TIME_T(2 * vl->interval),
        min, max);
    if ((status < 1) || ((size_t)status >= sizeof(buffer)))
      break;

    ds_def[ds_num] = sstrdup(buffer);
  } /* for ds_num = 0 .. ds->ds_num */

  if (ds_num != ds->ds_num) {
    ds_free(ds_num, ds_def);
    return -1;
  }

  if (ds_num == 0) {
    sfree(ds_def);
    return 0;
  }

  *ret = ds_def;
  return ds_num;
} /* }}} int ds_get */

#if HAVE_THREADSAFE_LIBRRD
static int srrd_create(const char *filename, /* {{{ */
                       unsigned long pdp_step, time_t last_up, int argc,
                       const char **argv) {
  int status;
  char *filename_copy;

  if ((filename == NULL) || (argv == NULL))
    return -EINVAL;

  /* Some versions of librrd don't have the `const' qualifier for the first
   * argument, so we have to copy the pointer here to avoid warnings. It sucks,
   * but what else can we do? :(  -octo */
  filename_copy = strdup(filename);
  if (filename_copy == NULL) {
    ERROR("srrd_create: strdup failed.");
    return -ENOMEM;
  }

  optind = 0; /* bug in librrd? */
  rrd_clear_error();

  status = rrd_create_r(filename_copy, pdp_step, last_up, argc, (void *)argv);

  if (status != 0) {
    WARNING("rrdtool plugin: rrd_create_r (%s) failed: %s", filename,
            rrd_get_error());
  }

  sfree(filename_copy);

  return status;
} /* }}} int srrd_create */
/* #endif HAVE_THREADSAFE_LIBRRD */

#else  /* !HAVE_THREADSAFE_LIBRRD */
static int srrd_create(const char *filename, /* {{{ */
                       unsigned long pdp_step, time_t last_up, int argc,
                       const char **argv) {
  int status;

  int new_argc;
  char **new_argv;

  char pdp_step_str[16];
  char last_up_str[16];

  new_argc = 6 + argc;
  new_argv = malloc((new_argc + 1) * sizeof(*new_argv));
  if (new_argv == NULL) {
    ERROR("rrdtool plugin: malloc failed.");
    return -1;
  }

  if (last_up == 0)
    last_up = time(NULL) - 10;

  snprintf(pdp_step_str, sizeof(pdp_step_str), "%lu", pdp_step);
  snprintf(last_up_str, sizeof(last_up_str), "%lu", (unsigned long)last_up);

  new_argv[0] = "create";
  new_argv[1] = (void *)filename;
  new_argv[2] = "-s";
  new_argv[3] = pdp_step_str;
  new_argv[4] = "-b";
  new_argv[5] = last_up_str;

  memcpy(new_argv + 6, argv, argc * sizeof(char *));
  new_argv[new_argc] = NULL;

  pthread_mutex_lock(&librrd_lock);
  optind = 0; /* bug in librrd? */
  rrd_clear_error();

  status = rrd_create(new_argc, new_argv);
  pthread_mutex_unlock(&librrd_lock);

  if (status != 0) {
    WARNING("rrdtool plugin: rrd_create (%s) failed: %s", filename,
            rrd_get_error());
  }

  sfree(new_argv);

  return status;
} /* }}} int srrd_create */
#endif /* !HAVE_THREADSAFE_LIBRRD */

static int lock_file(char const *filename) /* {{{ */
{
  async_create_file_t *ptr;
  struct stat sb;
  int status;

  pthread_mutex_lock(&async_creation_lock);

  for (ptr = async_creation_list; ptr != NULL; ptr = ptr->next)
    if (strcmp(filename, ptr->filename) == 0)
      break;

  if (ptr != NULL) {
    pthread_mutex_unlock(&async_creation_lock);
    return EEXIST;
  }

  status = stat(filename, &sb);
  if ((status == 0) || (errno != ENOENT)) {
    pthread_mutex_unlock(&async_creation_lock);
    return EEXIST;
  }

  ptr = malloc(sizeof(*ptr));
  if (ptr == NULL) {
    pthread_mutex_unlock(&async_creation_lock);
    return ENOMEM;
  }

  ptr->filename = strdup(filename);
  if (ptr->filename == NULL) {
    pthread_mutex_unlock(&async_creation_lock);
    sfree(ptr);
    return ENOMEM;
  }

  ptr->next = async_creation_list;
  async_creation_list = ptr;

  pthread_mutex_unlock(&async_creation_lock);

  return 0;
} /* }}} int lock_file */

static int unlock_file(char const *filename) /* {{{ */
{
  async_create_file_t *this;
  async_create_file_t *prev;

  pthread_mutex_lock(&async_creation_lock);

  prev = NULL;
  for (this = async_creation_list; this != NULL; this = this->next) {
    if (strcmp(filename, this->filename) == 0)
      break;
    prev = this;
  }

  if (this == NULL) {
    pthread_mutex_unlock(&async_creation_lock);
    return ENOENT;
  }

  if (prev == NULL) {
    assert(this == async_creation_list);
    async_creation_list = this->next;
  } else {
    assert(this == prev->next);
    prev->next = this->next;
  }
  this->next = NULL;

  pthread_mutex_unlock(&async_creation_lock);

  sfree(this->filename);
  sfree(this);

  return 0;
} /* }}} int unlock_file */

static void *srrd_create_thread(void *targs) /* {{{ */
{
  srrd_create_args_t *args = targs;
  char tmpfile[PATH_MAX];
  int status;

  status = lock_file(args->filename);
  if (status != 0) {
    if (status == EEXIST)
      NOTICE("srrd_create_thread: File \"%s\" is already being created.",
             args->filename);
    else
      ERROR("srrd_create_thread: Unable to lock file \"%s\".", args->filename);
    srrd_create_args_destroy(args);
    return 0;
  }

  snprintf(tmpfile, sizeof(tmpfile), "%s.async", args->filename);

  status = srrd_create(tmpfile, args->pdp_step, args->last_up, args->argc,
                       (void *)args->argv);
  if (status != 0) {
    WARNING("srrd_create_thread: srrd_create (%s) returned status %i.",
            args->filename, status);
    unlink(tmpfile);
    unlock_file(args->filename);
    srrd_create_args_destroy(args);
    return 0;
  }

  status = rename(tmpfile, args->filename);
  if (status != 0) {
    ERROR("srrd_create_thread: rename (\"%s\", \"%s\") failed: %s", tmpfile,
          args->filename, STRERRNO);
    unlink(tmpfile);
    unlock_file(args->filename);
    srrd_create_args_destroy(args);
    return 0;
  }

  DEBUG("srrd_create_thread: Successfully created RRD file \"%s\".",
        args->filename);

  unlock_file(args->filename);
  srrd_create_args_destroy(args);

  return 0;
} /* }}} void *srrd_create_thread */

static int srrd_create_async(const char *filename, /* {{{ */
                             unsigned long pdp_step, time_t last_up, int argc,
                             const char **argv) {
  srrd_create_args_t *args;
  pthread_t thread;
  pthread_attr_t attr;
  int status;

  DEBUG("srrd_create_async: Creating \"%s\" in the background.", filename);

  args = srrd_create_args_create(filename, pdp_step, last_up, argc, argv);
  if (args == NULL)
    return -1;

  status = pthread_attr_init(&attr);
  if (status != 0) {
    srrd_create_args_destroy(args);
    return -1;
  }

  status = pthread_attr_setdetachstate(&attr, PTHREAD_CREATE_DETACHED);
  if (status != 0) {
    pthread_attr_destroy(&attr);
    srrd_create_args_destroy(args);
    return -1;
  }

  status = pthread_create(&thread, &attr, srrd_create_thread, args);
  if (status != 0) {
    ERROR("srrd_create_async: pthread_create failed: %s", STRERROR(status));
    pthread_attr_destroy(&attr);
    srrd_create_args_destroy(args);
    return status;
  }

  pthread_attr_destroy(&attr);
  /* args is freed in srrd_create_thread(). */
  return 0;
} /* }}} int srrd_create_async */

/*
 * Public functions
 */
int cu_rrd_create_file(const char *filename, /* {{{ */
                       const data_set_t *ds, const value_list_t *vl,
                       const rrdcreate_config_t *cfg) {
  char **argv;
  int argc;
  char **rra_def = NULL;
  int rra_num;
  char **ds_def = NULL;
  int ds_num;
  int status = 0;
  time_t last_up;
  unsigned long stepsize;

  if (check_create_dir(filename))
    return -1;

  if ((rra_num = rra_get(&rra_def, vl, cfg)) < 1) {
    ERROR("cu_rrd_create_file failed: Could not calculate RRAs");
    return -1;
  }

  if ((ds_num = ds_get(&ds_def, ds, vl, cfg)) < 1) {
    ERROR("cu_rrd_create_file failed: Could not calculate DSes");
    rra_free(rra_num, rra_def);
    return -1;
  }

  argc = ds_num + rra_num;

  if ((argv = malloc(sizeof(*argv) * (argc + 1))) == NULL) {
    ERROR("cu_rrd_create_file failed: %s", STRERRNO);
    rra_free(rra_num, rra_def);
    ds_free(ds_num, ds_def);
    return -1;
  }

  memcpy(argv, ds_def, ds_num * sizeof(char *));
  memcpy(argv + ds_num, rra_def, rra_num * sizeof(char *));
  argv[ds_num + rra_num] = NULL;

  last_up = CDTIME_T_TO_TIME_T(vl->time);
  if (last_up <= 0)
    last_up = time(NULL);
  last_up -= 1;

  if (cfg->stepsize > 0)
    stepsize = cfg->stepsize;
  else
    stepsize = (unsigned long)CDTIME_T_TO_TIME_T(vl->interval);

  if (cfg->async) {
    status = srrd_create_async(filename, stepsize, last_up, argc,
                               (const char **)argv);
    if (status != 0)
      WARNING("cu_rrd_create_file: srrd_create_async (%s) "
              "returned status %i.",
              filename, status);
  } else /* synchronous */
  {
    status = lock_file(filename);
    if (status != 0) {
      if (status == EEXIST)
        NOTICE("cu_rrd_create_file: File \"%s\" is already being created.",
               filename);
      else
        ERROR("cu_rrd_create_file: Unable to lock file \"%s\".", filename);
    } else {
      status =
          srrd_create(filename, stepsize, last_up, argc, (const char **)argv);

      if (status != 0) {
        WARNING("cu_rrd_create_file: srrd_create (%s) returned status %i.",
                filename, status);
      } else {
        DEBUG("cu_rrd_create_file: Successfully created RRD file \"%s\".",
              filename);
      }
      unlock_file(filename);
    }
  }

  free(argv);
  ds_free(ds_num, ds_def);
  rra_free(rra_num, rra_def);

  return status;
} /* }}} int cu_rrd_create_file */<|MERGE_RESOLUTION|>--- conflicted
+++ resolved
@@ -57,17 +57,14 @@
 static const char *const rra_types[] = {"AVERAGE", "MIN", "MAX"};
 static int rra_types_num = STATIC_ARRAY_SIZE(rra_types);
 
-<<<<<<< HEAD
+
 static char *single_rra_type[] =
 {
   "AVERAGE"
 };
 static int single_rra_type_num = STATIC_ARRAY_SIZE ( single_rra_type );
 
-#if !defined(HAVE_THREADSAFE_LIBRRD) || !HAVE_THREADSAFE_LIBRRD
-=======
 #if !defined(HAVE_THREADSAFE_LIBRRD)
->>>>>>> e163fd02
 static pthread_mutex_t librrd_lock = PTHREAD_MUTEX_INITIALIZER;
 #endif
 
@@ -214,7 +211,6 @@
 
     cdp_num = (int)ceil(((double)span) / ((double)(cdp_len * ss)));
 
-<<<<<<< HEAD
     /* optimize for size, if the cdp_len == 1, 
      * we only need a single rra, with the average (of one value..) */
     if ( cpd_len == 1 )
@@ -230,22 +226,14 @@
 
     for (j = 0; j < rra_types_list_num; j++)
     {
-=======
-    for (int j = 0; j < rra_types_num; j++) {
       char buffer[128];
->>>>>>> e163fd02
       int status;
 
       if (rra_num >= rra_max)
         break;
 
-<<<<<<< HEAD
       status = ssnprintf (buffer, sizeof (buffer), "RRA:%s:%.10f:%u:%u",
           rra_types_list[j], cfg->xff, cdp_len, cdp_num);
-=======
-      status = snprintf(buffer, sizeof(buffer), "RRA:%s:%.10f:%u:%u",
-                        rra_types[j], cfg->xff, cdp_len, cdp_num);
->>>>>>> e163fd02
 
       if ((status < 0) || ((size_t)status >= sizeof(buffer))) {
         ERROR("rra_get: Buffer would have been truncated.");
