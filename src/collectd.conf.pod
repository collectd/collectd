=encoding UTF-8

=head1 NAME

collectd.conf - Configuration for the system statistics collection daemon B<collectd>

=head1 SYNOPSIS

  BaseDir "/var/lib/collectd"
  PIDFile "/run/collectd.pid"
  Interval 10.0

  LoadPlugin cpu
  LoadPlugin load

  <LoadPlugin df>
    Interval 3600
  </LoadPlugin>
  <Plugin df>
    ValuesPercentage true
  </Plugin>

  LoadPlugin ping
  <Plugin ping>
    Host "example.org"
    Host "provider.net"
  </Plugin>

=head1 DESCRIPTION

This config file controls how the system statistics collection daemon
B<collectd> behaves. The most significant option is B<LoadPlugin>, which
controls which plugins to load. These plugins ultimately define collectd's
behavior. If the B<AutoLoadPlugin> option has been enabled, the explicit
B<LoadPlugin> lines may be omitted for all plugins with a configuration block,
i.e. a C<E<lt>PluginE<nbsp>...E<gt>> block.

The syntax of this config file is similar to the config file of the famous
I<Apache> webserver. Each line contains either an option (a key and a list of
one or more values) or a section-start or -end. Empty lines and everything
after a non-quoted hash-symbol (C<#>) are ignored. I<Keys> are unquoted
strings, consisting only of alphanumeric characters and the underscore (C<_>)
character. Keys are handled case insensitive by I<collectd> itself and all
plugins included with it. I<Values> can either be an I<unquoted string>, a
I<quoted string> (enclosed in double-quotes) a I<number> or a I<boolean>
expression. I<Unquoted strings> consist of only alphanumeric characters and
underscores (C<_>) and do not need to be quoted. I<Quoted strings> are
enclosed in double quotes (C<">). You can use the backslash character (C<\>)
to include double quotes as part of the string. I<Numbers> can be specified in
decimal and floating point format (using a dot C<.> as decimal separator),
hexadecimal when using the C<0x> prefix and octal with a leading zero (C<0>).
I<Boolean> values are either B<true> or B<false>.

Lines may be wrapped by using C<\> as the last character before the newline.
This allows long lines to be split into multiple lines. Quoted strings may be
wrapped as well. However, those are treated special in that whitespace at the
beginning of the following lines will be ignored, which allows for nicely
indenting the wrapped lines.

The configuration is read and processed in order, i.e. from top to bottom. So
the plugins are loaded in the order listed in this config file. It is a good
idea to load any logging plugins first in order to catch messages from plugins
during configuration. Also, unless B<AutoLoadPlugin> is enabled, the
B<LoadPlugin> option I<must> occur I<before> the appropriate
C<E<lt>B<Plugin> ...E<gt>> block.

=head1 GLOBAL OPTIONS

=over 4

=item B<BaseDir> I<Directory>

Sets the base directory. This is the directory beneath which all RRD-files are
created. Possibly more subdirectories are created. This is also the working
directory for the daemon.

=item B<LoadPlugin> I<Plugin>

Loads the plugin I<Plugin>. This is required to load plugins, unless the
B<AutoLoadPlugin> option is enabled (see below). Without any loaded plugins,
I<collectd> will be mostly useless.

Only the first B<LoadPlugin> statement or block for a given plugin name has any
effect. This is useful when you want to split up the configuration into smaller
files and want each file to be "self contained", i.e. it contains a B<Plugin>
block I<and> the appropriate B<LoadPlugin> statement. The downside is that if
you have multiple conflicting B<LoadPlugin> blocks, e.g. when they specify
different intervals, only one of them (the first one encountered) will take
effect and all others will be silently ignored.

B<LoadPlugin> may either be a simple configuration I<statement> or a I<block>
with additional options, affecting the behavior of B<LoadPlugin>. A simple
statement looks like this:

 LoadPlugin "cpu"

Options inside a B<LoadPlugin> block can override default settings and
influence the way plugins are loaded, e.g.:

 <LoadPlugin perl>
   Interval 60
 </LoadPlugin>

The following options are valid inside B<LoadPlugin> blocks:

=over 4

=item B<Globals> B<true|false>

If enabled, collectd will export all global symbols of the plugin (and of all
libraries loaded as dependencies of the plugin) and, thus, makes those symbols
available for resolving unresolved symbols in subsequently loaded plugins if
that is supported by your system.

This is useful (or possibly even required), e.g., when loading a plugin that
embeds some scripting language into the daemon (e.g. the I<Perl> and
I<Python plugins>). Scripting languages usually provide means to load
extensions written in C. Those extensions require symbols provided by the
interpreter, which is loaded as a dependency of the respective collectd plugin.
See the documentation of those plugins (e.g., L<collectd-perl(5)> or
L<collectd-python(5)>) for details.

By default, this is disabled. As a special exception, if the plugin name is
either C<perl> or C<python>, the default is changed to enabled in order to keep
the average user from ever having to deal with this low level linking stuff.

=item B<Interval> I<Seconds>

Sets a plugin-specific interval for collecting metrics. This overrides the
global B<Interval> setting. If a plugin provides its own support for specifying
an interval, that setting will take precedence.

=item B<FlushInterval> I<Seconds>

Specifies the interval, in seconds, to call the flush callback if it's
defined in this plugin. By default, this is disabled.

=item B<FlushTimeout> I<Seconds>

Specifies the value of the timeout argument of the flush callback.

=back

=item B<AutoLoadPlugin> B<false>|B<true>

When set to B<false> (the default), each plugin needs to be loaded explicitly,
using the B<LoadPlugin> statement documented above. If a
B<E<lt>PluginE<nbsp>...E<gt>> block is encountered and no configuration
handling callback for this plugin has been registered, a warning is logged and
the block is ignored.

When set to B<true>, explicit B<LoadPlugin> statements are not required. Each
B<E<lt>PluginE<nbsp>...E<gt>> block acts as if it was immediately preceded by a
B<LoadPlugin> statement. B<LoadPlugin> statements are still required for
plugins that don't provide any configuration, e.g. the I<Load plugin>.

=item B<CollectInternalStats> B<false>|B<true>

When set to B<true>, various statistics about the I<collectd> daemon will be
collected, with "collectd" as the I<plugin name>. Defaults to B<false>.

The following metrics are reported:

=over 4

=item C<collectd-write_queue/queue_length>

The number of metrics currently in the write queue. You can limit the queue
length with the B<WriteQueueLimitLow> and B<WriteQueueLimitHigh> options.

=item C<collectd-write_queue/derive-dropped>

The number of metrics dropped due to a queue length limitation.
If this value is non-zero, your system can't handle all incoming metrics and
protects itself against overload by dropping metrics.

=item C<collectd-cache/cache_size>

The number of elements in the metric cache (the cache you can interact with
using L<collectd-unixsock(5)>).

=back

=item B<Include> I<Path> [I<pattern>]

If I<Path> points to a file, includes that file. If I<Path> points to a
directory, recursively includes all files within that directory and its
subdirectories. If the C<wordexp> function is available on your system,
shell-like wildcards are expanded before files are included. This means you can
use statements like the following:

  Include "/etc/collectd.d/*.conf"

Starting with version 5.3, this may also be a block in which further options
affecting the behavior of B<Include> may be specified. The following option is
currently allowed:

  <Include "/etc/collectd.d">
    Filter "*.conf"
  </Include>

=over 4

=item B<Filter> I<pattern>

If the C<fnmatch> function is available on your system, a shell-like wildcard
I<pattern> may be specified to filter which files to include. This may be used
in combination with recursively including a directory to easily be able to
arbitrarily mix configuration files and other documents (e.g. README files).
The given example is similar to the first example above but includes all files
matching C<*.conf> in any subdirectory of C</etc/collectd.d>.

=back

If more than one file is included by a single B<Include> option, the files
will be included in lexicographical order (as defined by the C<strcmp>
function). Thus, you can e.E<nbsp>g. use numbered prefixes to specify the
order in which the files are loaded.

To prevent loops and shooting yourself in the foot in interesting ways the
nesting is limited to a depth of 8E<nbsp>levels, which should be sufficient for
most uses. Since symlinks are followed it is still possible to crash the daemon
by looping symlinks. In our opinion significant stupidity should result in an
appropriate amount of pain.

It is no problem to have a block like C<E<lt>Plugin fooE<gt>> in more than one
file, but you cannot include files from within blocks.

=item B<PIDFile> I<File>

Sets where to write the PID file to. This file is overwritten when it exists
and deleted when the program is stopped. Some init-scripts might override this
setting using the B<-P> command-line option.

=item B<PluginDir> I<Directory>

Path to the plugins (shared objects) of collectd.

=item B<TypesDB> I<File> [I<File> ...]

Set one or more files that contain the data-set descriptions. See
L<types.db(5)> for a description of the format of this file.

If this option is not specified, a default file is read. If you need to define
custom types in addition to the types defined in the default file, you need to
explicitly load both. In other words, if the B<TypesDB> option is encountered
the default behavior is disabled and if you need the default types you have to
also explicitly load them.

=item B<Interval> I<Seconds>

Configures the interval in which to query the read plugins. Obviously smaller
values lead to a higher system load produced by collectd, while higher values
lead to more coarse statistics.

B<Warning:> You should set this once and then never touch it again. If you do,
I<you will have to delete all your RRD files> or know some serious RRDtool
magic! (Assuming you're using the I<RRDtool> or I<RRDCacheD> plugin.)

=item B<MaxReadInterval> I<Seconds>

A read plugin doubles the interval between queries after each failed attempt
to get data.

This options limits the maximum value of the interval. The default value is
B<86400>.

=item B<Timeout> I<Iterations>

Consider a value list "missing" when no update has been read or received for
I<Iterations> iterations. By default, I<collectd> considers a value list
missing when no update has been received for twice the update interval. Since
this setting uses iterations, the maximum allowed time without update depends
on the I<Interval> information contained in each value list. This is used in
the I<Threshold> configuration to dispatch notifications about missing values,
see L<collectd-threshold(5)> for details.

=item B<ReadThreads> I<Num>

Number of threads to start for reading plugins. The default value is B<5>, but
you may want to increase this if you have more than five plugins that take a
long time to read. Mostly those are plugins that do network-IO. Setting this to
a value higher than the number of registered read callbacks is not recommended.

=item B<WriteThreads> I<Num>

Number of threads to start for dispatching value lists to write plugins. The
default value is B<5>, but you may want to increase this if you have more than
five plugins that may take relatively long to write to.

=item B<WriteQueueLimitHigh> I<HighNum>

=item B<WriteQueueLimitLow> I<LowNum>

Metrics are read by the I<read threads> and then put into a queue to be handled
by the I<write threads>. If one of the I<write plugins> is slow (e.g. network
timeouts, I/O saturation of the disk) this queue will grow. In order to avoid
running into memory issues in such a case, you can limit the size of this
queue.

By default, there is no limit and memory may grow indefinitely. This is most
likely not an issue for clients, i.e. instances that only handle the local
metrics. For servers it is recommended to set this to a non-zero value, though.

You can set the limits using B<WriteQueueLimitHigh> and B<WriteQueueLimitLow>.
Each of them takes a numerical argument which is the number of metrics in the
queue. If there are I<HighNum> metrics in the queue, any new metrics I<will> be
dropped. If there are less than I<LowNum> metrics in the queue, all new metrics
I<will> be enqueued. If the number of metrics currently in the queue is between
I<LowNum> and I<HighNum>, the metric is dropped with a probability that is
proportional to the number of metrics in the queue (i.e. it increases linearly
until it reaches 100%.)

If B<WriteQueueLimitHigh> is set to non-zero and B<WriteQueueLimitLow> is
unset, the latter will default to half of B<WriteQueueLimitHigh>.

If you do not want to randomly drop values when the queue size is between
I<LowNum> and I<HighNum>, set B<WriteQueueLimitHigh> and B<WriteQueueLimitLow>
to the same value.

Enabling the B<CollectInternalStats> option is of great help to figure out the
values to set B<WriteQueueLimitHigh> and B<WriteQueueLimitLow> to.

=item B<Hostname> I<Name>

Sets the hostname that identifies a host. If you omit this setting, the
hostname will be determined using the L<gethostname(2)> system call.

=item B<FQDNLookup> B<true|false>

If B<Hostname> is determined automatically this setting controls whether or not
the daemon should try to figure out the "fully qualified domain name", FQDN.
This is done using a lookup of the name returned by C<gethostname>. This option
is enabled by default.

=item B<PreCacheChain> I<ChainName>

=item B<PostCacheChain> I<ChainName>

Configure the name of the "pre-cache chain" and the "post-cache chain". Please
see L</"FILTER CONFIGURATION"> below on information on chains and how these
setting change the daemon's behavior.

=back

=head1 PLUGIN OPTIONS

Some plugins may register own options. These options must be enclosed in a
C<Plugin>-Section. Which options exist depends on the plugin used. Some plugins
require external configuration, too. The C<apache plugin>, for example,
required C<mod_status> to be configured in the webserver you're going to
collect data from. These plugins are listed below as well, even if they don't
require any configuration within collectd's configuration file.

A list of all plugins and a short summary for each plugin can be found in the
F<README> file shipped with the sourcecode and hopefully binary packets as
well.

=head2 Plugin C<aggregation>

The I<Aggregation plugin> makes it possible to aggregate several values into
one using aggregation functions such as I<sum>, I<average>, I<min> and I<max>.
This can be put to a wide variety of uses, e.g. average and total CPU
statistics for your entire fleet.

The grouping is powerful but, as with many powerful tools, may be a bit
difficult to wrap your head around. The grouping will therefore be
demonstrated using an example: The average and sum of the CPU usage across
all CPUs of each host is to be calculated.

To select all the affected values for our example, set C<Plugin cpu> and
C<Type cpu>. The other values are left unspecified, meaning "all values". The
I<Host>, I<Plugin>, I<PluginInstance>, I<Type> and I<TypeInstance> options
work as if they were specified in the C<WHERE> clause of an C<SELECT> SQL
statement.

  Plugin "cpu"
  Type "cpu"

Although the I<Host>, I<PluginInstance> (CPU number, i.e. 0, 1, 2, ...)  and
I<TypeInstance> (idle, user, system, ...) fields are left unspecified in the
example, the intention is to have a new value for each host / type instance
pair. This is achieved by "grouping" the values using the C<GroupBy> option.
It can be specified multiple times to group by more than one field.

  GroupBy "Host"
  GroupBy "TypeInstance"

We do neither specify nor group by I<plugin instance> (the CPU number), so all
metrics that differ in the CPU number only will be aggregated. Each
aggregation needs I<at least one> such field, otherwise no aggregation would
take place.

The full example configuration looks like this:

 <Plugin "aggregation">
   <Aggregation>
     Plugin "cpu"
     Type "cpu"

     GroupBy "Host"
     GroupBy "TypeInstance"

     CalculateSum true
     CalculateAverage true
   </Aggregation>
 </Plugin>

There are a couple of limitations you should be aware of:

=over 4

=item *

The I<Type> cannot be left unspecified, because it is not reasonable to add
apples to oranges. Also, the internal lookup structure won't work if you try
to group by type.

=item *

There must be at least one unspecified, ungrouped field. Otherwise nothing
will be aggregated.

=back

As you can see in the example above, each aggregation has its own
B<Aggregation> block. You can have multiple aggregation blocks and aggregation
blocks may match the same values, i.e. one value list can update multiple
aggregations. The following options are valid inside B<Aggregation> blocks:

=over 4

=item B<Host> I<Host>

=item B<Plugin> I<Plugin>

=item B<PluginInstance> I<PluginInstance>

=item B<Type> I<Type>

=item B<TypeInstance> I<TypeInstance>

Selects the value lists to be added to this aggregation. B<Type> must be a
valid data set name, see L<types.db(5)> for details.

If the string starts with and ends with a slash (C</>), the string is
interpreted as a I<regular expression>. The regex flavor used are POSIX
extended regular expressions as described in L<regex(7)>. Example usage:

 Host "/^db[0-9]\\.example\\.com$/"

=item B<GroupBy> B<Host>|B<Plugin>|B<PluginInstance>|B<TypeInstance>

Group valued by the specified field. The B<GroupBy> option may be repeated to
group by multiple fields.

=item B<SetHost> I<Host>

=item B<SetPlugin> I<Plugin>

=item B<SetPluginInstance> I<PluginInstance>

=item B<SetTypeInstance> I<TypeInstance>

Sets the appropriate part of the identifier to the provided string.

The I<PluginInstance> should include the placeholder C<%{aggregation}> which
will be replaced with the aggregation function, e.g. "average". Not including
the placeholder will result in duplication warnings and/or messed up values if
more than one aggregation function are enabled.

The following example calculates the average usage of all "even" CPUs:

 <Plugin "aggregation">
   <Aggregation>
     Plugin "cpu"
     PluginInstance "/[0,2,4,6,8]$/"
     Type "cpu"

     SetPlugin "cpu"
     SetPluginInstance "even-%{aggregation}"

     GroupBy "Host"
     GroupBy "TypeInstance"

     CalculateAverage true
   </Aggregation>
 </Plugin>

This will create the files:

=over 4

=item *

foo.example.com/cpu-even-average/cpu-idle

=item *

foo.example.com/cpu-even-average/cpu-system

=item *

foo.example.com/cpu-even-average/cpu-user

=item *

...

=back

=item B<CalculateNum> B<true>|B<false>

=item B<CalculateSum> B<true>|B<false>

=item B<CalculateAverage> B<true>|B<false>

=item B<CalculateMinimum> B<true>|B<false>

=item B<CalculateMaximum> B<true>|B<false>

=item B<CalculateStddev> B<true>|B<false>

Boolean options for enabling calculation of the number of value lists, their
sum, average, minimum, maximum andE<nbsp>/ or standard deviation. All options
are disabled by default.

=back

=head2 Plugin C<amqp>

The I<AMQP plugin> can be used to communicate with other instances of
I<collectd> or third party applications using an AMQP 0.9.1 message broker.
Values are sent to or received from the broker, which handles routing,
queueing and possibly filtering out messages.

B<Synopsis:>

 <Plugin "amqp">
   # Send values to an AMQP broker
   <Publish "some_name">
     Host "localhost"
     Host "fallback-amqp.example.com"
     Port "5672"
     VHost "/"
     User "guest"
     Password "guest"
     Exchange "amq.fanout"
 #   ExchangeType "fanout"
 #   RoutingKey "collectd"
 #   Persistent false
 #   ConnectionRetryDelay 0
 #   Format "command"
 #   StoreRates false
 #   TLSEnabled false
 #   TLSVerifyPeer true
 #   TLSVerifyHostName true
 #   TLSCACert "/path/to/ca.pem"
 #   TLSClientCert "/path/to/client-cert.pem"
 #   TLSClientKey "/path/to/client-key.pem"
 #   GraphitePrefix "collectd."
 #   GraphiteEscapeChar "_"
 #   GraphiteSeparateInstances false
 #   GraphiteAlwaysAppendDS false
 #   GraphitePreserveSeparator false
   </Publish>

   # Receive values from an AMQP broker
   <Subscribe "some_name">
     Host "localhost"
     Port "5672"
     VHost "/"
     User "guest"
     Password "guest"
     Exchange "amq.fanout"
 #   ExchangeType "fanout"
 #   Queue "queue_name"
 #   QueueDurable false
 #   QueueAutoDelete true
 #   RoutingKey "collectd.#"
 #   ConnectionRetryDelay 0
 #   TLSEnabled false
 #   TLSVerifyPeer true
 #   TLSVerifyHostName true
 #   TLSCACert "/path/to/ca.pem"
 #   TLSClientCert "/path/to/client-cert.pem"
 #   TLSClientKey "/path/to/client-key.pem"
   </Subscribe>
 </Plugin>

The plugin's configuration consists of a number of I<Publish> and I<Subscribe>
blocks, which configure sending and receiving of values respectively. The two
blocks are very similar, so unless otherwise noted, an option can be used in
either block. The name given in the blocks starting tag is only used for
reporting messages, but may be used to support I<flushing> of certain
I<Publish> blocks in the future.

=over 4

=item B<Host> I<Host> [I<Host> ...]

Hostname or IP-address of the AMQP broker. Defaults to the default behavior of
the underlying communications library, I<rabbitmq-c>, which is "localhost".

If multiple hosts are specified, then a random one is chosen at each
(re)connection attempt. This is useful for failover with a clustered broker.

=item B<Port> I<Port>

Service name or port number on which the AMQP broker accepts connections. This
argument must be a string, even if the numeric form is used. Defaults to
"5672".

=item B<VHost> I<VHost>

Name of the I<virtual host> on the AMQP broker to use. Defaults to "/".

=item B<User> I<User>

=item B<Password> I<Password>

Credentials used to authenticate to the AMQP broker. By default "guest"/"guest"
is used.

=item B<Exchange> I<Exchange>

In I<Publish> blocks, this option specifies the I<exchange> to send values to.
By default, "amq.fanout" will be used.

In I<Subscribe> blocks this option is optional. If given, a I<binding> between
the given exchange and the I<queue> is created, using the I<routing key> if
configured. See the B<Queue> and B<RoutingKey> options below.

=item B<ExchangeType> I<Type>

If given, the plugin will try to create the configured I<exchange> with this
I<type> after connecting. When in a I<Subscribe> block, the I<queue> will then
be bound to this exchange.

=item B<Queue> I<Queue> (Subscribe only)

Configures the I<queue> name to subscribe to. If no queue name was configured
explicitly, a unique queue name will be created by the broker.

=item B<QueueDurable> B<true>|B<false> (Subscribe only)

Defines if the I<queue> subscribed to is durable (saved to persistent storage)
or transient (will disappear if the AMQP broker is restarted). Defaults to
"false".

This option should be used in conjunction with the I<Persistent> option on the
publish side.

=item B<QueueAutoDelete> B<true>|B<false> (Subscribe only)

Defines if the I<queue> subscribed to will be deleted once the last consumer
unsubscribes. Defaults to "true".

=item B<RoutingKey> I<Key>

In I<Publish> blocks, this configures the routing key to set on all outgoing
messages. If not given, the routing key will be computed from the I<identifier>
of the value. The host, plugin, type and the two instances are concatenated
together using dots as the separator and all containing dots replaced with
slashes. For example "collectd.host/example/com.cpu.0.cpu.user". This makes it
possible to receive only specific values using a "topic" exchange.

In I<Subscribe> blocks, configures the I<routing key> used when creating a
I<binding> between an I<exchange> and the I<queue>. The usual wildcards can be
used to filter messages when using a "topic" exchange. If you're only
interested in CPU statistics, you could use the routing key "collectd.*.cpu.#"
for example.

=item B<Persistent> B<true>|B<false> (Publish only)

Selects the I<delivery method> to use. If set to B<true>, the I<persistent>
mode will be used, i.e. delivery is guaranteed. If set to B<false> (the
default), the I<transient> delivery mode will be used, i.e. messages may be
lost due to high load, overflowing queues or similar issues.

=item B<ConnectionRetryDelay> I<Delay>

When the connection to the AMQP broker is lost, defines the time in seconds to
wait before attempting to reconnect. Defaults to 0, which implies collectd will
attempt to reconnect at each read interval (in Subscribe mode) or each time
values are ready for submission (in Publish mode).

=item B<Format> B<Command>|B<JSON>|B<Graphite> (Publish only)

Selects the format in which messages are sent to the broker. If set to
B<Command> (the default), values are sent as C<PUTVAL> commands which are
identical to the syntax used by the I<Exec> and I<UnixSock plugins>. In this
case, the C<Content-Type> header field will be set to C<text/collectd>.

If set to B<JSON>, the values are encoded in the I<JavaScript Object Notation>,
an easy and straight forward exchange format. The C<Content-Type> header field
will be set to C<application/json>.

If set to B<Graphite>, values are encoded in the I<Graphite> format, which is
"<metric> <value> <timestamp>\n". The C<Content-Type> header field will be set to
C<text/graphite>.

A subscribing client I<should> use the C<Content-Type> header field to
determine how to decode the values. Currently, the I<AMQP plugin> itself can
only decode the B<Command> format.

=item B<StoreRates> B<true>|B<false> (Publish only)

Determines whether or not C<COUNTER>, C<DERIVE> and C<ABSOLUTE> data sources
are converted to a I<rate> (i.e. a C<GAUGE> value). If set to B<false> (the
default), no conversion is performed. Otherwise the conversion is performed
using the internal value cache.

Please note that currently this option is only used if the B<Format> option has
been set to B<JSON>.

=item B<GraphitePrefix> (Publish and B<Format>=I<Graphite> only)

A prefix can be added in the metric name when outputting in the I<Graphite> format.
It's added before the I<Host> name.
Metric name will be "<prefix><host><postfix><plugin><type><name>"

=item B<GraphitePostfix> (Publish and B<Format>=I<Graphite> only)

A postfix can be added in the metric name when outputting in the I<Graphite> format.
It's added after the I<Host> name.
Metric name will be "<prefix><host><postfix><plugin><type><name>"

=item B<GraphiteEscapeChar> (Publish and B<Format>=I<Graphite> only)

Specify a character to replace dots (.) in the host part of the metric name.
In I<Graphite> metric name, dots are used as separators between different
metric parts (host, plugin, type).
Default is "_" (I<Underscore>).

=item B<GraphiteSeparateInstances> B<true>|B<false>

If set to B<true>, the plugin instance and type instance will be in their own
path component, for example C<host.cpu.0.cpu.idle>. If set to B<false> (the
default), the plugin and plugin instance (and likewise the type and type
instance) are put into one component, for example C<host.cpu-0.cpu-idle>.

=item B<GraphiteAlwaysAppendDS> B<true>|B<false>

If set to B<true>, append the name of the I<Data Source> (DS) to the "metric"
identifier. If set to B<false> (the default), this is only done when there is
more than one DS.

=item B<GraphitePreserveSeparator> B<false>|B<true>

If set to B<false> (the default) the C<.> (dot) character is replaced with
I<GraphiteEscapeChar>. Otherwise, if set to B<true>, the C<.> (dot) character
is preserved, i.e. passed through.

=item B<TLSEnabled> B<true>|B<false>

If set to B<true> then connect to the broker using a TLS connection.
If set to B<false> (the default), then a plain text connection is used.

Requires rabbitmq-c >= 0.4.

=item B<TLSVerifyPeer> B<true>|B<false>

If set to B<true> (the default) then the server certificate chain is verified.
Setting this to B<false> will skip verification (insecure).

Requires rabbitmq-c >= 0.8.

=item B<TLSVerifyHostName> B<true>|B<false>

If set to B<true> (the default) then the server host name is verified.
Setting this to B<false> will skip verification (insecure).

Requires rabbitmq-c >= 0.8.

=item B<TLSCACert> I<Path>

Path to the CA cert file in PEM format.

=item B<TLSClientCert> I<Path>

Path to the client certificate in PEM format.
If this is set, then B<TLSClientKey> must be set as well.

=item B<TLSClientKey> I<Path>

Path to the client key in PEM format.
If this is set, then B<TLSClientCert> must be set as well.

=back

=head2 Plugin C<amqp1>

The I<AMQP1 plugin> can be used to communicate with other instances of
I<collectd> or third party applications using an AMQP 1.0 message
intermediary. Metric values or notifications are sent to the
messaging intermediary which may handle direct messaging or
queue based transfer.

B<Synopsis:>

 <Plugin "amqp1">
   # Send values to an AMQP 1.0 intermediary
  <Transport "name">
    Host "localhost"
    Port "5672"
    User "guest"
    Password "guest"
    Address "collectd"
#    RetryDelay 1
    <Instance "some_name">
        Format "command"
        PreSettle false
        Notify false
 #      StoreRates false
 #      GraphitePrefix "collectd."
 #      GraphiteEscapeChar "_"
 #      GraphiteSeparateInstances false
 #      GraphiteAlwaysAppendDS false
 #      GraphitePreserveSeparator false
    </Instance>
  </Transport>
 </Plugin>

The plugin's configuration consists of a I<Transport> that configures
communications to the AMQP 1.0 messaging bus and one or more I<Instance>
corresponding to metric or event publishers to the messaging system.

The address in the I<Transport> block concatenated with the name given in the
I<Instance> block starting tag will be used as the send-to address for
communications over the messaging link.

The following options are accepted within each I<Transport> block:

=over 4

=item B<Host> I<Host>

Hostname or IP-address of the AMQP 1.0 intermediary. Defaults to the
default behavior of the underlying communications library,
I<libqpid-proton>, which is "localhost".

=item B<Port> I<Port>

Service name or port number on which the AMQP 1.0 intermediary accepts
connections. This argument must be a string, even if the numeric form
is used. Defaults to "5672".

=item B<User> I<User>

=item B<Password> I<Password>

Credentials used to authenticate to the AMQP 1.0 intermediary. By
default "guest"/"guest" is used.

=item B<Address> I<Address>

This option specifies the prefix for the send-to value in the message.
By default, "collectd" will be used.

=item B<RetryDelay> I<RetryDelay>

When the AMQP1 connection is lost, defines the time in seconds to wait
before attempting to reconnect. Defaults to 1, which implies attempt
to reconnect at 1 second intervals.

=item B<SendQueueLimit> I<SendQueueLimit>
If there is no AMQP1 connection, the plugin will continue to queue
messages to send, which could result in unbounded memory consumption. This
parameter is used to limit the number of messages in the outbound queue to
the specified value. The default value is 0, which disables this feature.

=back

The following options are accepted within each I<Instance> block:

=over 4

=item B<Format> B<Command>|B<JSON>|B<Graphite>

Selects the format in which messages are sent to the intermediary. If set to
B<Command> (the default), values are sent as C<PUTVAL> commands which are
identical to the syntax used by the I<Exec> and I<UnixSock plugins>. In this
case, the C<Content-Type> header field will be set to C<text/collectd>.

If set to B<JSON>, the values are encoded in the I<JavaScript Object Notation>,
an easy and straight forward exchange format. The C<Content-Type> header field
will be set to C<application/json>.

If set to B<Graphite>, values are encoded in the I<Graphite> format, which is
"<metric> <value> <timestamp>\n". The C<Content-Type> header field will be set to
C<text/graphite>.

A subscribing client I<should> use the C<Content-Type> header field to
determine how to decode the values.

=item B<PreSettle> B<true>|B<false>

If set to B<false> (the default), the plugin will wait for a message
acknowledgement from the messaging bus before sending the next
message. This indicates transfer of ownership to the messaging
system. If set to B<true>, the plugin will not wait for a message
acknowledgement and the message may be dropped prior to transfer of
ownership.

=item B<Notify> B<true>|B<false>

If set to B<false> (the default), the plugin will service the
instance write call back as a value list. If set to B<true> the
plugin will service the instance as a write notification callback
for alert formatting.

=item B<StoreRates> B<true>|B<false>

Determines whether or not C<COUNTER>, C<DERIVE> and C<ABSOLUTE> data sources
are converted to a I<rate> (i.e. a C<GAUGE> value). If set to B<false> (the
default), no conversion is performed. Otherwise the conversion is performed
using the internal value cache.

Please note that currently this option is only used if the B<Format> option has
been set to B<JSON>.

=item B<GraphitePrefix>

A prefix can be added in the metric name when outputting in the I<Graphite> format.
It's added before the I<Host> name.
Metric name will be "<prefix><host><postfix><plugin><type><name>"

=item B<GraphitePostfix>

A postfix can be added in the metric name when outputting in the I<Graphite> format.
It's added after the I<Host> name.
Metric name will be "<prefix><host><postfix><plugin><type><name>"

=item B<GraphiteEscapeChar>

Specify a character to replace dots (.) in the host part of the metric name.
In I<Graphite> metric name, dots are used as separators between different
metric parts (host, plugin, type).
Default is "_" (I<Underscore>).

=item B<GraphiteSeparateInstances> B<true>|B<false>

If set to B<true>, the plugin instance and type instance will be in their own
path component, for example C<host.cpu.0.cpu.idle>. If set to B<false> (the
default), the plugin and plugin instance (and likewise the type and type
instance) are put into one component, for example C<host.cpu-0.cpu-idle>.

=item B<GraphiteAlwaysAppendDS> B<true>|B<false>

If set to B<true>, append the name of the I<Data Source> (DS) to the "metric"
identifier. If set to B<false> (the default), this is only done when there is
more than one DS.

=item B<GraphitePreserveSeparator> B<false>|B<true>

If set to B<false> (the default) the C<.> (dot) character is replaced with
I<GraphiteEscapeChar>. Otherwise, if set to B<true>, the C<.> (dot) character
is preserved, i.e. passed through.

=back

=head2 Plugin C<apache>

To configure the C<apache>-plugin you first need to configure the Apache
webserver correctly. The Apache-plugin C<mod_status> needs to be loaded and
working and the C<ExtendedStatus> directive needs to be B<enabled>. You can use
the following snipped to base your Apache config upon:

  ExtendedStatus on
  <IfModule mod_status.c>
    <Location /mod_status>
      SetHandler server-status
    </Location>
  </IfModule>

Since its C<mod_status> module is very similar to Apache's, B<lighttpd> is
also supported. It introduces a new field, called C<BusyServers>, to count the
number of currently connected clients. This field is also supported.

The configuration of the I<Apache> plugin consists of one or more
C<E<lt>InstanceE<nbsp>/E<gt>> blocks. Each block requires one string argument
as the instance name. For example:

 <Plugin "apache">
   <Instance "www1">
     URL "http://www1.example.com/mod_status?auto"
   </Instance>
   <Instance "www2">
     URL "http://www2.example.com/mod_status?auto"
   </Instance>
 </Plugin>

The instance name will be used as the I<plugin instance>. To emulate the old
(versionE<nbsp>4) behavior, you can use an empty string (""). In order for the
plugin to work correctly, each instance name must be unique. This is not
enforced by the plugin and it is your responsibility to ensure it.

The following options are accepted within each I<Instance> block:

=over 4

=item B<URL> I<http://host/mod_status?auto>

Sets the URL of the C<mod_status> output. This needs to be the output generated
by C<ExtendedStatus on> and it needs to be the machine readable output
generated by appending the C<?auto> argument. This option is I<mandatory>.

=item B<User> I<Username>

Optional user name needed for authentication.

=item B<Password> I<Password>

Optional password needed for authentication.

=item B<VerifyPeer> B<true|false>

Enable or disable peer SSL certificate verification. See
L<http://curl.haxx.se/docs/sslcerts.html> for details. Enabled by default.

=item B<VerifyHost> B<true|false>

Enable or disable peer host name verification. If enabled, the plugin checks
if the C<Common Name> or a C<Subject Alternate Name> field of the SSL
certificate matches the host name provided by the B<URL> option. If this
identity check fails, the connection is aborted. Obviously, only works when
connecting to a SSL enabled server. Enabled by default.

=item B<CACert> I<File>

File that holds one or more SSL certificates. If you want to use HTTPS you will
possibly need this option. What CA certificates come bundled with C<libcurl>
and are checked by default depends on the distribution you use.

=item B<SSLCiphers> I<list of ciphers>

Specifies which ciphers to use in the connection. The list of ciphers
must specify valid ciphers. See
L<http://www.openssl.org/docs/apps/ciphers.html> for details.

=item B<Timeout> I<Milliseconds>

The B<Timeout> option sets the overall timeout for HTTP requests to B<URL>, in
milliseconds. By default, the configured B<Interval> is used to set the
timeout.

=back

=head2 Plugin C<apcups>

=over 4

=item B<Host> I<Hostname>

Hostname of the host running B<apcupsd>. Defaults to B<localhost>. Please note
that IPv6 support has been disabled unless someone can confirm or decline that
B<apcupsd> can handle it.

=item B<Port> I<Port>

TCP-Port to connect to. Defaults to B<3551>.

=item B<ReportSeconds> B<true>|B<false>

If set to B<true>, the time reported in the C<timeleft> metric will be
converted to seconds. This is the recommended setting. If set to B<false>, the
default for backwards compatibility, the time will be reported in minutes.

=item B<PersistentConnection> B<true>|B<false>

The plugin is designed to keep the connection to I<apcupsd> open between reads.
If plugin poll interval is greater than 15 seconds (hardcoded socket close
timeout in I<apcupsd> NIS), then this option is B<false> by default.

You can instruct the plugin to close the connection after each read by setting
this option to B<false> or force keeping the connection by setting it to B<true>.

If I<apcupsd> appears to close the connection due to inactivity quite quickly,
the plugin will try to detect this problem and switch to an open-read-close mode.

=back

=head2 Plugin C<aquaero>

This plugin collects the value of the available sensors in an
I<AquaeroE<nbsp>5> board. AquaeroE<nbsp>5 is a water-cooling controller board,
manufactured by Aqua Computer GmbH L<http://www.aquacomputer.de/>, with a USB2
connection for monitoring and configuration. The board can handle multiple
temperature sensors, fans, water pumps and water level sensors and adjust the
output settings such as fan voltage or power used by the water pump based on
the available inputs using a configurable controller included in the board.
This plugin collects all the available inputs as well as some of the output
values chosen by this controller. The plugin is based on the I<libaquaero5>
library provided by I<aquatools-ng>.

=over 4

=item B<Device> I<DevicePath>

Device path of the AquaeroE<nbsp>5's USB HID (human interface device), usually
in the form C</dev/usb/hiddevX>. If this option is no set the plugin will try
to auto-detect the Aquaero 5 USB device based on vendor-ID and product-ID.

=back

=head2 Plugin C<ascent>

This plugin collects information about an Ascent server, a free server for the
"World of Warcraft" game. This plugin gathers the information by fetching the
XML status page using C<libcurl> and parses it using C<libxml2>.

The configuration options are the same as for the C<apache> plugin above:

=over 4

=item B<URL> I<http://localhost/ascent/status/>

Sets the URL of the XML status output.

=item B<User> I<Username>

Optional user name needed for authentication.

=item B<Password> I<Password>

Optional password needed for authentication.

=item B<VerifyPeer> B<true|false>

Enable or disable peer SSL certificate verification. See
L<http://curl.haxx.se/docs/sslcerts.html> for details. Enabled by default.

=item B<VerifyHost> B<true|false>

Enable or disable peer host name verification. If enabled, the plugin checks
if the C<Common Name> or a C<Subject Alternate Name> field of the SSL
certificate matches the host name provided by the B<URL> option. If this
identity check fails, the connection is aborted. Obviously, only works when
connecting to a SSL enabled server. Enabled by default.

=item B<CACert> I<File>

File that holds one or more SSL certificates. If you want to use HTTPS you will
possibly need this option. What CA certificates come bundled with C<libcurl>
and are checked by default depends on the distribution you use.

=item B<Timeout> I<Milliseconds>

The B<Timeout> option sets the overall timeout for HTTP requests to B<URL>, in
milliseconds. By default, the configured B<Interval> is used to set the
timeout.

=back

=head2 Plugin C<barometer>

This plugin reads absolute air pressure using digital barometer sensor on a I2C
bus. Supported sensors are:

=over 5

=item I<MPL115A2> from Freescale,
see L<http://www.freescale.com/webapp/sps/site/prod_summary.jsp?code=MPL115A>.


=item I<MPL3115> from Freescale
see L<http://www.freescale.com/webapp/sps/site/prod_summary.jsp?code=MPL3115A2>.


=item I<BMP085> from Bosch Sensortec

=back

The sensor type - one of the above - is detected automatically by the plugin
and indicated in the plugin_instance (you will see subdirectory
"barometer-mpl115" or "barometer-mpl3115", or "barometer-bmp085"). The order of
detection is BMP085 -> MPL3115 -> MPL115A2, the first one found will be used
(only one sensor can be used by the plugin).

The plugin provides absolute barometric pressure, air pressure reduced to sea
level (several possible approximations) and as an auxiliary value also internal
sensor temperature. It uses (expects/provides) typical metric units - pressure
in [hPa], temperature in [C], altitude in [m].

It was developed and tested under Linux only. The only platform dependency is
the standard Linux i2c-dev interface (the particular bus driver has to
support the SM Bus command subset).

The reduction or normalization to mean sea level pressure requires (depending
on selected method/approximation) also altitude and reference to temperature
sensor(s).  When multiple temperature sensors are configured the minimum of
their values is always used (expecting that the warmer ones are affected by
e.g. direct sun light at that moment).

Synopsis:

  <Plugin "barometer">
     Device            "/dev/i2c-0";
     Oversampling      512
     PressureOffset    0.0
     TemperatureOffset 0.0
     Normalization     2
     Altitude          238.0
     TemperatureSensor "myserver/onewire-F10FCA000800/temperature"
  </Plugin>

=over 4

=item B<Device> I<device>

The only mandatory configuration parameter.

Device name of the I2C bus to which the sensor is connected. Note that
typically you need to have loaded the i2c-dev module.
Using i2c-tools you can check/list i2c buses available on your system by:

  i2cdetect -l

Then you can scan for devices on given bus. E.g. to scan the whole bus 0 use:

  i2cdetect -y -a 0

This way you should be able to verify that the pressure sensor (either type) is
connected and detected on address 0x60.

=item B<Oversampling> I<value>

Optional parameter controlling the oversampling/accuracy. Default value
is 1 providing fastest and least accurate reading.

For I<MPL115> this is the size of the averaging window. To filter out sensor
noise a simple averaging using floating window of this configurable size is
used. The plugin will use average of the last C<value> measurements (value of 1
means no averaging).  Minimal size is 1, maximal 1024.

For I<MPL3115> this is the oversampling value. The actual oversampling is
performed by the sensor and the higher value the higher accuracy and longer
conversion time (although nothing to worry about in the collectd context).
Supported values are: 1, 2, 4, 8, 16, 32, 64 and 128. Any other value is
adjusted by the plugin to the closest supported one.

For I<BMP085> this is the oversampling value. The actual oversampling is
performed by the sensor and the higher value the higher accuracy and longer
conversion time (although nothing to worry about in the collectd context).
Supported values are: 1, 2, 4, 8. Any other value is adjusted by the plugin to
the closest supported one.

=item B<PressureOffset> I<offset>

Optional parameter for MPL3115 only.

You can further calibrate the sensor by supplying pressure and/or temperature
offsets.  This is added to the measured/caclulated value (i.e. if the measured
value is too high then use negative offset).
In hPa, default is 0.0.

=item B<TemperatureOffset> I<offset>

Optional parameter for MPL3115 only.

You can further calibrate the sensor by supplying pressure and/or temperature
offsets.  This is added to the measured/caclulated value (i.e. if the measured
value is too high then use negative offset).
In C, default is 0.0.

=item B<Normalization> I<method>

Optional parameter, default value is 0.

Normalization method - what approximation/model is used to compute the mean sea
level pressure from the air absolute pressure.

Supported values of the C<method> (integer between from 0 to 2) are:

=over 5

=item B<0> - no conversion, absolute pressure is simply copied over. For this method you
       do not need to configure C<Altitude> or C<TemperatureSensor>.

=item B<1> - international formula for conversion ,
See
L<http://en.wikipedia.org/wiki/Atmospheric_pressure#Altitude_atmospheric_pressure_variation>.
For this method you have to configure C<Altitude> but do not need
C<TemperatureSensor> (uses fixed global temperature average instead).

=item B<2> - formula as recommended by the Deutsche Wetterdienst (German
Meteorological Service).
See L<http://de.wikipedia.org/wiki/Barometrische_H%C3%B6henformel#Theorie>
For this method you have to configure both  C<Altitude> and
C<TemperatureSensor>.

=back


=item B<Altitude> I<altitude>

The altitude (in meters) of the location where you meassure the pressure.

=item B<TemperatureSensor> I<reference>

Temperature sensor(s) which should be used as a reference when normalizing the
pressure using C<Normalization> method 2.
When specified more sensors a minimum is found and used each time.  The
temperature reading directly from this pressure sensor/plugin is typically not
suitable as the pressure sensor will be probably inside while we want outside
temperature.  The collectd reference name is something like
<hostname>/<plugin_name>-<plugin_instance>/<type>-<type_instance>
(<type_instance> is usually omitted when there is just single value type). Or
you can figure it out from the path of the output data files.

=back

=head2 Plugin C<battery>

The I<battery plugin> reports the remaining capacity, power and voltage of
laptop batteries.

=over 4

=item B<ValuesPercentage> B<false>|B<true>

When enabled, remaining capacity is reported as a percentage, e.g. "42%
capacity remaining". Otherwise the capacity is stored as reported by the
battery, most likely in "Wh". This option does not work with all input methods,
in particular when only C</proc/pmu> is available on an old Linux system.
Defaults to B<false>.

=item B<ReportDegraded> B<false>|B<true>

Typical laptop batteries degrade over time, meaning the capacity decreases with
recharge cycles. The maximum charge of the previous charge cycle is tracked as
"last full capacity" and used to determine that a battery is "fully charged".

When this option is set to B<false>, the default, the I<battery plugin> will
only report the remaining capacity. If the B<ValuesPercentage> option is
enabled, the relative remaining capacity is calculated as the ratio of the
"remaining capacity" and the "last full capacity". This is what most tools,
such as the status bar of desktop environments, also do.

When set to B<true>, the battery plugin will report three values: B<charged>
(remaining capacity), B<discharged> (difference between "last full capacity"
and "remaining capacity") and B<degraded> (difference between "design capacity"
and "last full capacity").

=item B<QueryStateFS> B<false>|B<true>

When set to B<true>, the battery plugin will only read statistics
related to battery performance as exposed by StateFS at
/run/state. StateFS is used in Mer-based Sailfish OS, for
example.

=back

=head2 Plugin C<bind>

Starting with BIND 9.5.0, the most widely used DNS server software provides
extensive statistics about queries, responses and lots of other information.
The bind plugin retrieves this information that's encoded in XML and provided
via HTTP and submits the values to collectd.

To use this plugin, you first need to tell BIND to make this information
available. This is done with the C<statistics-channels> configuration option:

 statistics-channels {
   inet localhost port 8053;
 };

The configuration follows the grouping that can be seen when looking at the
data with an XSLT compatible viewer, such as a modern web browser. It's
probably a good idea to make yourself familiar with the provided values, so you
can understand what the collected statistics actually mean.

Synopsis:

 <Plugin "bind">
   URL "http://localhost:8053/"
   ParseTime       false
   OpCodes         true
   QTypes          true

   ServerStats     true
   ZoneMaintStats  true
   ResolverStats   false
   MemoryStats     true

   <View "_default">
     QTypes        true
     ResolverStats true
     CacheRRSets   true

     Zone "127.in-addr.arpa/IN"
   </View>
 </Plugin>

The bind plugin accepts the following configuration options:

=over 4

=item B<URL> I<URL>

URL from which to retrieve the XML data. If not specified,
C<http://localhost:8053/> will be used.

=item B<ParseTime> B<true>|B<false>

When set to B<true>, the time provided by BIND will be parsed and used to
dispatch the values. When set to B<false>, the local time source is queried.

This setting is set to B<true> by default for backwards compatibility; setting
this to B<false> is I<recommended> to avoid problems with timezones and
localization.

=item B<OpCodes> B<true>|B<false>

When enabled, statistics about the I<"OpCodes">, for example the number of
C<QUERY> packets, are collected.

Default: Enabled.

=item B<QTypes> B<true>|B<false>

When enabled, the number of I<incoming> queries by query types (for example
C<A>, C<MX>, C<AAAA>) is collected.

Default: Enabled.

=item B<ServerStats> B<true>|B<false>

Collect global server statistics, such as requests received over IPv4 and IPv6,
successful queries, and failed updates.

Default: Enabled.

=item B<ZoneMaintStats> B<true>|B<false>

Collect zone maintenance statistics, mostly information about notifications
(zone updates) and zone transfers.

Default: Enabled.

=item B<ResolverStats> B<true>|B<false>

Collect resolver statistics, i.E<nbsp>e. statistics about outgoing requests
(e.E<nbsp>g. queries over IPv4, lame servers). Since the global resolver
counters apparently were removed in BIND 9.5.1 and 9.6.0, this is disabled by
default. Use the B<ResolverStats> option within a B<View "_default"> block
instead for the same functionality.

Default: Disabled.

=item B<MemoryStats>

Collect global memory statistics.

Default: Enabled.

=item B<Timeout> I<Milliseconds>

The B<Timeout> option sets the overall timeout for HTTP requests to B<URL>, in
milliseconds. By default, the configured B<Interval> is used to set the
timeout.

=item B<View> I<Name>

Collect statistics about a specific I<"view">. BIND can behave different,
mostly depending on the source IP-address of the request. These different
configurations are called "views". If you don't use this feature, you most
likely are only interested in the C<_default> view.

Within a E<lt>B<View>E<nbsp>I<name>E<gt> block, you can specify which
information you want to collect about a view. If no B<View> block is
configured, no detailed view statistics will be collected.

=over 4

=item B<QTypes> B<true>|B<false>

If enabled, the number of I<outgoing> queries by query type (e.E<nbsp>g. C<A>,
C<MX>) is collected.

Default: Enabled.

=item B<ResolverStats> B<true>|B<false>

Collect resolver statistics, i.E<nbsp>e. statistics about outgoing requests
(e.E<nbsp>g. queries over IPv4, lame servers).

Default: Enabled.

=item B<CacheRRSets> B<true>|B<false>

If enabled, the number of entries (I<"RR sets">) in the view's cache by query
type is collected. Negative entries (queries which resulted in an error, for
example names that do not exist) are reported with a leading exclamation mark,
e.E<nbsp>g. "!A".

Default: Enabled.

=item B<Zone> I<Name>

When given, collect detailed information about the given zone in the view. The
information collected if very similar to the global B<ServerStats> information
(see above).

You can repeat this option to collect detailed information about multiple
zones.

By default no detailed zone information is collected.

=back

=back

=head2 Plugin C<buddyinfo>

The B<buddyinfo> plugin collects information by reading "/proc/buddyinfo".
This file contains information about the number of available contagious
physical pages at the moment.

=over 4

=item B<Zone> I<ZoneName>

Zone to collect info about. Will collect all zones by default.

=back

=head2 Plugin C<capabilities>

The C<capabilities> plugin collects selected static platform data using
I<dmidecode> and expose it through micro embedded webserver. The data
returned by plugin is in json format.

B<Synopsis:>

  <Plugin capabilities>
    Host "localhost"
    Port "9104"
  </Plugin>

Available configuration options for the C<capabilities> plugin:

=over 4

=item B<Host> I<Hostname>

Bind to the hostname / address I<Host>. By default, the plugin will bind to the
"any" address, i.e. accept packets sent to any of the hosts addresses.

This option is supported only for libmicrohttpd newer than 0.9.0.

=item B<Port> I<Port>

Port the embedded webserver should listen on. Defaults to B<9104>.

=back

=head2 Plugin C<ceph>

The ceph plugin collects values from JSON data to be parsed by B<libyajl>
(L<https://lloyd.github.io/yajl/>) retrieved from ceph daemon admin sockets.

A separate B<Daemon> block must be configured for each ceph daemon to be
monitored. The following example will read daemon statistics from four
separate ceph daemons running on the same device (two OSDs, one MON, one MDS) :

  <Plugin ceph>
    LongRunAvgLatency false
    ConvertSpecialMetricTypes true
    <Daemon "osd.0">
      SocketPath "/var/run/ceph/ceph-osd.0.asok"
    </Daemon>
    <Daemon "osd.1">
      SocketPath "/var/run/ceph/ceph-osd.1.asok"
    </Daemon>
    <Daemon "mon.a">
      SocketPath "/var/run/ceph/ceph-mon.ceph1.asok"
    </Daemon>
    <Daemon "mds.a">
      SocketPath "/var/run/ceph/ceph-mds.ceph1.asok"
    </Daemon>
  </Plugin>

The ceph plugin accepts the following configuration options:

=over 4

=item B<LongRunAvgLatency> B<true>|B<false>

If enabled, latency values(sum,count pairs) are calculated as the long run
average - average since the ceph daemon was started = (sum / count).
When disabled, latency values are calculated as the average since the last
collection = (sum_now - sum_last) / (count_now - count_last).

Default: Disabled

=item B<ConvertSpecialMetricTypes> B<true>|B<false>

If enabled, special metrics (metrics that differ in type from similar counters)
are converted to the type of those similar counters. This currently only
applies to filestore.journal_wr_bytes which is a counter for OSD daemons. The
ceph schema reports this metric type as a sum,count pair while similar counters
are treated as derive types. When converted, the sum is used as the counter
value and is treated as a derive type.
When disabled, all metrics are treated as the types received from the ceph schema.

Default: Enabled

=back

Each B<Daemon> block must have a string argument for the plugin instance name.
A B<SocketPath> is also required for each B<Daemon> block:

=over 4

=item B<Daemon> I<DaemonName>

Name to be used as the instance name for this daemon.

=item B<SocketPath> I<SocketPath>

Specifies the path to the UNIX admin socket of the ceph daemon.

=back

=head2 Plugin C<cgroups>

This plugin collects the CPU user/system time for each I<cgroup> by reading the
F<cpuacct.stat> files in the first cpuacct-mountpoint (typically
F</sys/fs/cgroup/cpu.cpuacct> on machines using systemd).

=over 4

=item B<CGroup> I<Directory>

Select I<cgroup> based on the name. Whether only matching I<cgroups> are
collected or if they are ignored is controlled by the B<IgnoreSelected> option;
see below.

See F</"IGNORELISTS"> for details.

=item B<IgnoreSelected> B<true>|B<false>

Invert the selection: If set to true, all cgroups I<except> the ones that
match any one of the criteria are collected. By default only selected
cgroups are collected if a selection is made. If no selection is configured
at all, B<all> cgroups are selected.

=back

=head2 Plugin C<check_uptime>

The I<check_uptime plugin> designed to check and notify about host or service
status based on I<uptime> metric.

When new metric of I<uptime> type appears in cache, OK notification is sent.
When new value for metric is less than previous value, WARNING notification is
sent about host/service restart.
When no new updates comes for metric and cache entry expires, then FAILURE
notification is sent about unreachable host or service.

By default (when no explicit configuration), plugin checks for I<uptime> metric.

B<Synopsis:>

 <Plugin "check_uptime">
   Type "uptime"
   Type "my_uptime_type"
 </Plugin>

=over 4

=item B<Type> I<Type>

Metric type to check for status/values. The type should consist single GAUGE
data source.

=back

=head2 Plugin C<chrony>

The C<chrony> plugin collects ntp data from a B<chronyd> server, such as clock
skew and per-peer stratum.

For talking to B<chronyd>, it mimics what the B<chronyc> control program does
on the wire.

Available configuration options for the C<chrony> plugin:

=over 4

=item B<Host> I<Hostname>

Hostname of the host running B<chronyd>. Defaults to B<localhost>.

=item B<Port> I<Port>

UDP-Port to connect to. Defaults to B<323>.

=item B<Timeout> I<Timeout>

Connection timeout in seconds. Defaults to B<2>.

=back

=head2 Plugin Connectivity

connectivity - Documentation of collectd's C<connectivity plugin>


  LoadPlugin connectivity
  # ...
  <Plugin connectivity>
    Interface eth0
  </Plugin>

The C<connectivity plugin> queries interface status using netlink (man 7 netlink) which provides information about network interfaces via the NETLINK_ROUTE family (man 7 rtnetlink). The plugin translates the value it receives to collectd's internal format and, depending on the write plugins you have loaded, it may be written to disk or submitted to another instance.
The plugin listens to interfaces enumerated within the plugin configuration (see below).  If no interfaces are listed, then the default is for all interfaces to be monitored.

This example shows C<connectivity plugin> monitoring all interfaces.
LoadPlugin connectivity
<Plugin connectivity>
</Plugin>

This example shows C<connectivity plugin> monitoring 2 interfaces, "eth0" and "eth1".
LoadPlugin connectivity
<Plugin connectivity>
  Interface eth0
  Interface eth1
</Plugin>

This example shows C<connectivity plugin> monitoring all interfaces except "eth1".
LoadPlugin connectivity
<Plugin connectivity>
  Interface eth1
  IgnoreSelected true
</Plugin>

=over 4

=item B<Interface> I<interface_name>

interface(s) to monitor connect to.

=back

=head2 Plugin C<conntrack>

This plugin collects IP conntrack statistics.

=over 4

=item B<OldFiles>

Assume the B<conntrack_count> and B<conntrack_max> files to be found in
F</proc/sys/net/ipv4/netfilter> instead of F</proc/sys/net/netfilter/>.

=back

=head2 Plugin C<cpu>

The I<CPU plugin> collects CPU usage metrics. By default, CPU usage is reported
as Jiffies, using the C<cpu> type. Two aggregations are available:

=over 4

=item *

Sum, per-state, over all CPUs installed in the system; and

=item *

Sum, per-CPU, over all non-idle states of a CPU, creating an "active" state.

=back

The two aggregations can be combined, leading to I<collectd> only emitting a
single "active" metric for the entire system. As soon as one of these
aggregations (or both) is enabled, the I<cpu plugin> will report a percentage,
rather than Jiffies. In addition, you can request individual, per-state,
per-CPU metrics to be reported as percentage.

The following configuration options are available:

=over 4

=item B<ReportByState> B<true>|B<false>

When set to B<true>, the default, reports per-state metrics, e.g. "system",
"user" and "idle".
When set to B<false>, aggregates (sums) all I<non-idle> states into one
"active" metric.

=item B<ReportByCpu> B<true>|B<false>

When set to B<true>, the default, reports per-CPU (per-core) metrics.
When set to B<false>, instead of reporting metrics for individual CPUs, only a
global sum of CPU states is emitted.

=item B<ValuesPercentage> B<false>|B<true>

This option is only considered when both, B<ReportByCpu> and B<ReportByState>
are set to B<true>. In this case, by default, metrics will be reported as
Jiffies. By setting this option to B<true>, you can request percentage values
in the un-aggregated (per-CPU, per-state) mode as well.

=item B<ReportNumCpu> B<false>|B<true>

When set to B<true>, reports the number of available CPUs.
Defaults to B<false>.

=item B<ReportGuestState> B<false>|B<true>

When set to B<true>, reports the "guest" and "guest_nice" CPU states.
Defaults to B<false>.

=item B<SubtractGuestState> B<false>|B<true>

This option is only considered when B<ReportGuestState> is set to B<true>.
"guest" and "guest_nice" are included in respectively "user" and "nice".
If set to B<true>, "guest" will be subtracted from "user" and "guest_nice"
will be subtracted from "nice".
Defaults to B<true>.

=back

=head2 Plugin C<cpufreq>

<<<<<<< HEAD
This plugin is available on Linux and FreeBSD only.  It doesn't have any
options.  On Linux it reads
F</sys/devices/system/cpu/cpu0/cpufreq/scaling_cur_freq> (for the first CPU
installed) to get the current CPU frequency. If this file does not exist make
sure B<cpufreqd> (L<http://cpufreqd.sourceforge.net/>) or a similar tool is
installed and an "cpu governor" (that's a kernel module) is loaded.
=======
This plugin reads CPU frequency and reports it either as a current
value or as changes in used CPU frequency distribution. By default,
CPU frequency is reported as a current value for all CPUs separately.

When reporting the current frequency, the data is read from
F</sys/devices/system/cpu/cpu*/cpufreq/scaling_cur_freq>. If this file
does not exist make sure B<cpufreqd>
(L<http://cpufreqd.sourceforge.net/>) or a similar tool is installed
and an "cpu governor" (that's a kernel module) is loaded.

When reporting the CPU frequency distribution,
F</sys/devices/system/cpu/cpu*/cpufreq/stats/time_in_state> is
used. For that, you have to enable cpufreq-stats driver as described
at L<https://www.kernel.org/doc/Documentation/cpu-freq/cpufreq-stats.txt>.

=over 4

=item B<ReportDistribution> B<false>|B<true>

If set to B<true>, report fraction of time spent at each CPU frequency
between readouts by collectd.

=item B<ReportByCpu> B<false>|B<true>

This option is effective only if B<ReportDistribution> is set to
B<true>. Report CPU frequency distributions either by CPU (B<true>) or
by finding an average among all CPUs (B<false>). 

=back

Note that on the setups with hot-plugged CPUs, the frequencies will be
reported only for CPUs running at the time of a readout.

When using the system with hot-plugged CPUs, there are possible
limitations that can be caused by the implementation of the
hot-plugging. If, at the time when CPU is switched off, the frequency
statistics is reset then the readout by this plugin could lead to
wrong calculated distributions if CPU was plugged on and off between
two collectd readouts. An example of a system where it is a problem
for some of the CPUs is Sailfish OS running on ARM processor with hot
plugging implemented using mpdecision executable (such as Nexus 4). 

When overall CPU frequency distribution is computed
(B<ReportDistribution> is set to B<true> and B<ReportByCpu> is set to
B<false>), there are several aspects that have to be taken into
account in hot-plugged CPU setups. First, when finding the average,
the time spent at each frequency is divided by the number of all
CPUs. For example, if you have 4 CPUs and only one of them is working,
the total CPU frequency distribution would account only for 25% of
time. Second, as mentioned above, if the CPU is switched on and off
between two readouts and the kernel resets the statistics, the timing
information would be somewhat contaminated by the incomplete frequency
distributions. Note, however, that the data would still reflect the
cases when suddenly larger number of CPUs is used in the system for
longer period of time.

=head2 Plugin C<cpuidle>

This plugin reads CPU idle state usage reports it either per CPU or an
average usage of the states by all CPUs. For that, data provided by
Linux kernel cpuidle driver is used
(L<https://www.kernel.org/doc/Documentation/cpuidle/sysfs.txt>).

=over 4

=item B<ReportByCpu> B<false>|B<true>

Report CPU frequency distributions either by CPU (B<true>) or by
finding an average among all CPUs (B<false>). 

=back
>>>>>>> 25885dae

On Linux, if the system has the I<cpufreq-stats> kernel module loaded, this
plugin reports the rate of p-state (cpu frequency) transitions and the
percentage of time spent in each p-state.

On FreeBSD it does a sysctl dev.cpu.0.freq and submits this as instance 0.
At this time FreeBSD only has one frequency setting for all cores.
See the BUGS section in the FreeBSD man page for cpufreq(4) for more details.

On FreeBSD the plugin checks the success of sysctl dev.cpu.0.freq and
unregisters the plugin when this fails.  A message will be logged to indicate
this.

=head2 Plugin C<cpusleep>

This plugin doesn't have any options. It reads CLOCK_BOOTTIME and
CLOCK_MONOTONIC and reports the difference between these clocks. Since
BOOTTIME clock increments while device is suspended and MONOTONIC
clock does not, the derivative of the difference between these clocks
gives the relative amount of time the device has spent in suspend
state. The recorded value is in milliseconds of sleep per seconds of
wall clock.

=head2 Plugin C<csv>

=over 4

=item B<DataDir> I<Directory>

Set the directory to store CSV-files under. Per default CSV-files are generated
beneath the daemon's working directory, i.E<nbsp>e. the B<BaseDir>.
The special strings B<stdout> and B<stderr> can be used to write to the standard
output and standard error channels, respectively. This, of course, only makes
much sense when collectd is running in foreground- or non-daemon-mode.

=item B<StoreRates> B<true|false>

If set to B<true>, convert counter values to rates. If set to B<false> (the
default) counter values are stored as is, i.E<nbsp>e. as an increasing integer
number.

=back

=head2 cURL Statistics

All cURL-based plugins support collection of generic, request-based
statistics. These are disabled by default and can be enabled selectively for
each page or URL queried from the curl, curl_json, or curl_xml plugins. See
the documentation of those plugins for specific information. This section
describes the available metrics that can be configured for each plugin. All
options are disabled by default.

See L<http://curl.haxx.se/libcurl/c/curl_easy_getinfo.html> for more details.

=over 4

=item B<TotalTime> B<true|false>

Total time of the transfer, including name resolving, TCP connect, etc.

=item B<NamelookupTime> B<true|false>

Time it took from the start until name resolving was completed.

=item B<ConnectTime> B<true|false>

Time it took from the start until the connect to the remote host (or proxy)
was completed.

=item B<AppconnectTime> B<true|false>

Time it took from the start until the SSL/SSH connect/handshake to the remote
host was completed.

=item B<PretransferTime> B<true|false>

Time it took from the start until just before the transfer begins.

=item B<StarttransferTime> B<true|false>

Time it took from the start until the first byte was received.

=item B<RedirectTime> B<true|false>

Time it took for all redirection steps include name lookup, connect,
pre-transfer and transfer before final transaction was started.

=item B<RedirectCount> B<true|false>

The total number of redirections that were actually followed.

=item B<SizeUpload> B<true|false>

The total amount of bytes that were uploaded.

=item B<SizeDownload> B<true|false>

The total amount of bytes that were downloaded.

=item B<SpeedDownload> B<true|false>

The average download speed that curl measured for the complete download.

=item B<SpeedUpload> B<true|false>

The average upload speed that curl measured for the complete upload.

=item B<HeaderSize> B<true|false>

The total size of all the headers received.

=item B<RequestSize> B<true|false>

The total size of the issued requests.

=item B<ContentLengthDownload> B<true|false>

The content-length of the download.

=item B<ContentLengthUpload> B<true|false>

The specified size of the upload.

=item B<NumConnects> B<true|false>

The number of new connections that were created to achieve the transfer.

=back

=head2 Plugin C<curl>

The curl plugin uses the B<libcurl> (L<http://curl.haxx.se/>) to read web pages
and the match infrastructure (the same code used by the tail plugin) to use
regular expressions with the received data.

The following example will read the current value of AMD stock from Google's
finance page and dispatch the value to collectd.

  <Plugin curl>
    <Page "stock_quotes">
      Plugin "quotes"
      URL "http://finance.google.com/finance?q=NYSE%3AAMD"
      AddressFamily "any"
      User "foo"
      Password "bar"
      Digest false
      VerifyPeer true
      VerifyHost true
      CACert "/path/to/ca.crt"
      Header "X-Custom-Header: foobar"
      Post "foo=bar"

      MeasureResponseTime false
      MeasureResponseCode false

      <Match>
        Regex "<span +class=\"pr\"[^>]*> *([0-9]*\\.[0-9]+) *</span>"
        DSType "GaugeAverage"
        # Note: `stock_value' is not a standard type.
        Type "stock_value"
        Instance "AMD"
      </Match>
    </Page>
  </Plugin>

In the B<Plugin> block, there may be one or more B<Page> blocks, each defining
a web page and one or more "matches" to be performed on the returned data. The
string argument to the B<Page> block is used as plugin instance.

The following options are valid within B<Page> blocks:

=over 4

=item B<Plugin> I<Plugin>

Use I<Plugin> as the plugin name when submitting values.
Defaults to C<curl>.

=item B<URL> I<URL>

URL of the web site to retrieve. Since a regular expression will be used to
extract information from this data, non-binary data is a big plus here ;)

=item B<AddressFamily> I<Type>

IP version to resolve URL to. Useful in cases when hostname in URL resolves
to both IPv4 and IPv6 addresses, and you are interested in using one of them
specifically.
Use C<ipv4> to enforce IPv4, C<ipv6> to enforce IPv6, or C<any> to keep the
default behavior of resolving addresses to all IP versions your system allows.
If C<libcurl> is compiled without IPv6 support, using C<ipv6> will result in
a warning and fallback to C<any>.
If C<Type> cannot be parsed, a warning will be printed and the whole B<Page>
block will be ignored.

=item B<User> I<Name>

Username to use if authorization is required to read the page.

=item B<Password> I<Password>

Password to use if authorization is required to read the page.

=item B<Digest> B<true>|B<false>

Enable HTTP digest authentication.

=item B<VerifyPeer> B<true>|B<false>

Enable or disable peer SSL certificate verification. See
L<http://curl.haxx.se/docs/sslcerts.html> for details. Enabled by default.

=item B<VerifyHost> B<true>|B<false>

Enable or disable peer host name verification. If enabled, the plugin checks if
the C<Common Name> or a C<Subject Alternate Name> field of the SSL certificate
matches the host name provided by the B<URL> option. If this identity check
fails, the connection is aborted. Obviously, only works when connecting to a
SSL enabled server. Enabled by default.

=item B<CACert> I<file>

File that holds one or more SSL certificates. If you want to use HTTPS you will
possibly need this option. What CA certificates come bundled with C<libcurl>
and are checked by default depends on the distribution you use.

=item B<Header> I<Header>

A HTTP header to add to the request. Multiple headers are added if this option
is specified more than once.

=item B<Post> I<Body>

Specifies that the HTTP operation should be a POST instead of a GET. The
complete data to be posted is given as the argument.  This option will usually
need to be accompanied by a B<Header> option to set an appropriate
C<Content-Type> for the post body (e.g. to
C<application/x-www-form-urlencoded>).

=item B<MeasureResponseTime> B<true>|B<false>

Measure response time for the request. If this setting is enabled, B<Match>
blocks (see below) are optional. Disabled by default.

Beware that requests will get aborted if they take too long to complete. Adjust
B<Timeout> accordingly if you expect B<MeasureResponseTime> to report such slow
requests.

This option is similar to enabling the B<TotalTime> statistic but it's
measured by collectd instead of cURL.

=item B<MeasureResponseCode> B<true>|B<false>

Measure response code for the request. If this setting is enabled, B<Match>
blocks (see below) are optional. Disabled by default.

=item B<E<lt>StatisticsE<gt>>

One B<Statistics> block can be used to specify cURL statistics to be collected
for each request to the remote web site. See the section "cURL Statistics"
above for details. If this setting is enabled, B<Match> blocks (see below) are
optional.

=item B<E<lt>MatchE<gt>>

One or more B<Match> blocks that define how to match information in the data
returned by C<libcurl>. The C<curl> plugin uses the same infrastructure that's
used by the C<tail> plugin, so please see the documentation of the C<tail>
plugin below on how matches are defined. If the B<MeasureResponseTime> or
B<MeasureResponseCode> options are set to B<true>, B<Match> blocks are
optional.

=item B<Interval> I<Interval>

Sets the interval (in seconds) in which the values will be collected from this
URL. By default the global B<Interval> setting will be used.

=item B<Timeout> I<Milliseconds>

The B<Timeout> option sets the overall timeout for HTTP requests to B<URL>, in
milliseconds. By default, the configured B<Interval> is used to set the
timeout. Prior to version 5.5.0, there was no timeout and requests could hang
indefinitely. This legacy behaviour can be achieved by setting the value of
B<Timeout> to 0.

If B<Timeout> is 0 or bigger than the B<Interval>, keep in mind that each slow
network connection will stall one read thread. Adjust the B<ReadThreads> global
setting accordingly to prevent this from blocking other plugins.

=back

=head2 Plugin C<curl_json>

The B<curl_json plugin> collects values from JSON data to be parsed by
B<libyajl> (L<https://lloyd.github.io/yajl/>) retrieved via
either B<libcurl> (L<http://curl.haxx.se/>) or read directly from a
unix socket. The former can be used, for example, to collect values
from CouchDB documents (which are stored JSON notation), and the
latter to collect values from a uWSGI stats socket.

The following example will collect several values from the built-in
C<_stats> runtime statistics module of I<CouchDB>
(L<http://wiki.apache.org/couchdb/Runtime_Statistics>).

  <Plugin curl_json>
    <URL "http://localhost:5984/_stats">
      AddressFamily "any"
      Instance "httpd"
      <Key "httpd/requests/count">
        Type "http_requests"
      </Key>

      <Key "httpd_request_methods/*/count">
        Type "http_request_methods"
      </Key>

      <Key "httpd_status_codes/*/count">
        Type "http_response_codes"
      </Key>
    </URL>
  </Plugin>

This example will collect data directly from a I<uWSGI> "Stats Server" socket.

  <Plugin curl_json>
    <Sock "/var/run/uwsgi.stats.sock">
      Instance "uwsgi"
      <Key "workers/*/requests">
        Type "http_requests"
      </Key>

      <Key "workers/*/apps/*/requests">
        Type "http_requests"
      </Key>
    </Sock>
  </Plugin>

In the B<Plugin> block, there may be one or more B<URL> blocks, each
defining a URL to be fetched via HTTP (using libcurl) or B<Sock>
blocks defining a unix socket to read JSON from directly.  Each of
these blocks may have one or more B<Key> blocks.

The B<Key> string argument must be in a path format. Each component is
used to match the key from a JSON map or the index of an JSON
array. If a path component of a B<Key> is a I<*>E<nbsp>wildcard, the
values for all map keys or array indices will be collectd.

The following options are valid within B<URL> blocks:

=over 4

=item B<AddressFamily> I<Type>

IP version to resolve URL to. Useful in cases when hostname in URL resolves
to both IPv4 and IPv6 addresses, and you are interested in using one of them
specifically.
Use C<ipv4> to enforce IPv4, C<ipv6> to enforce IPv6, or C<any> to keep the
default behavior of resolving addresses to all IP versions your system allows.
If C<libcurl> is compiled without IPv6 support, using C<ipv6> will result in
a warning and fallback to C<any>.
If C<Type> cannot be parsed, a warning will be printed and the whole B<URL>
block will be ignored.

=item B<Host> I<Name>

Use I<Name> as the host name when submitting values. Defaults to the global
host name setting.

=item B<Plugin> I<Plugin>

Use I<Plugin> as the plugin name when submitting values.
Defaults to C<curl_json>.

=item B<Instance> I<Instance>

Sets the plugin instance to I<Instance>.

=item B<Interval> I<Interval>

Sets the interval (in seconds) in which the values will be collected from this
URL. By default the global B<Interval> setting will be used.

=item B<User> I<Name>

=item B<Password> I<Password>

=item B<Digest> B<true>|B<false>

=item B<VerifyPeer> B<true>|B<false>

=item B<VerifyHost> B<true>|B<false>

=item B<CACert> I<file>

=item B<Header> I<Header>

=item B<Post> I<Body>

=item B<Timeout> I<Milliseconds>

These options behave exactly equivalent to the appropriate options of the
I<cURL> plugin. Please see there for a detailed description.

=item B<E<lt>StatisticsE<gt>>

One B<Statistics> block can be used to specify cURL statistics to be collected
for each request to the remote URL. See the section "cURL Statistics" above
for details.

=back

The following options are valid within B<Key> blocks:

=over 4

=item B<Type> I<Type>

Sets the type used to dispatch the values to the daemon. Detailed information
about types and their configuration can be found in L<types.db(5)>. This
option is mandatory.

=item B<Instance> I<Instance>

Type-instance to use. Defaults to the current map key or current string array element value.

=back

=head2 Plugin C<curl_jolokia>

The B<curl_jolokia plugin> collects values from MBeanServevr - servlet engines equipped 
with the jolokia (L<https://jolokia.org>) MBean. It sends a pre-configured
JSON-Postbody to the servlet via HTTP commanding the jolokia Bean to reply with
a singe JSON equipped with all JMX counters requested.
By reducing TCP roundtrips in comparison to conventional JMX clients that
query one value via tcp at a time, it can return hundrets of values in one roundtrip.
Moreof - no java binding is required in collectd to do so.

It uses B<libyajl> (L<https://lloyd.github.io/yajl/>) to parse the 
Jolokia JSON reply retrieved via B<libcurl> (L<http://curl.haxx.se/>)

 <Plugin curl_jolokia>
   <URL "http://10.10.10.10:7101/jolokia-war-1.2.0/?ignoreErrors=true&canonicalNaming=false";>
     Host "_APPPERF_JMX"
     User "webloginname"
     Password "passvoid"
     Post <JOLOKIA json post data>

   <BeanName "PS_Scavenge">
        MBean "java.lang:name=PS Scavenge,type=GarbageCollector"
        BeanNameSpace "java_lang"
        <AttributeName "collectiontime" >
               Attribute "CollectionTime"
               type "gauge"
        </AttributeName>
        <AttributeName "collectioncount" >
               Attribute "CollectionCount"
               type "gauge"
        </AttributeName>
   </BeanName>
  </Plugin>

The plugin is intended to be written in a simple manner. Thus it doesn't 
try to solve the task of generating the jolokia post data, or automatically 
map the values, but rather leans on a verbose config containing the prepared
flat JSON post data and a config section per gauge transformed (as one sample shown
above). However, Jolokia can output all available gauges, and we have a python 
script to filter them, and generate a configuration for you: 

  jolokia_2_collectcfg.py

it can gather all interesting gauges, write a simple one value per line config 
for itself and subsequent calls.
You can remove lines from this file manually, or create filter lists. 
You then use the script to generate a collectd config. 
The script can then inspect data files from some testruns, and remove 
all gauges, that don't contain any movement. 

The base config looks like this:

The following options are valid within B<URL> blocks:

=over 4

=item B<Host> I<Name>

Use I<Name> as the host name when submitting values. Defaults to the global
host name setting.

=item B<Plugin> I<Plugin>

Use I<Plugin> as the plugin name when submitting values.
Defaults to C<curl_jolokia>.

=item B<Instance> I<Instance>

Sets the plugin instance to I<Instance>.

=item B<Interval> I<Interval>

Sets the interval (in seconds) in which the values will be collected from this
URL. By default the global B<Interval> setting will be used.

=item B<User> I<Name>

=item B<Password> I<Password>

=item B<Digest> B<true>|B<false>

=item B<VerifyPeer> B<true>|B<false>

=item B<VerifyHost> B<true>|B<false>

=item B<CACert> I<file>

=item B<Header> I<Header>

=item B<Post> I<Body>

=item B<Timeout> I<Milliseconds>

These options behave exactly equivalent to the appropriate options of the
I<cURL> plugin. Please see there for a detailed description.

=item B<E<lt>BeanNameE<gt>>

One B<BeanName> block configures the translation of the gauges of one bean
to their respective collectd names, where BeanName sets the main name.

=item B<MBean> I<MBean>

The name of the Bean on the server

=item B<BeanNameSpace> I<BeanNameSpace>

The name space the Bean resides under

=over 4

=item B<AttributeName> I<AttributeName>

A bean can contain several Attributes with gauges. Each one can be matched by a 
AttributeName section or be ignored. 

=item B<Attribute> I<Attribute>

How should this attribute be called under the BeanName in the collectd hierarchy?

=item B<Type> I<Type>

Sets the type used to dispatch the values to the daemon. Detailed information
about types and their configuration can be found in L<types.db(5)>. This
option is mandatory.

=back

=back

=head2 Plugin C<curl_xml>

The B<curl_xml plugin> uses B<libcurl> (L<http://curl.haxx.se/>) and B<libxml2>
(L<http://xmlsoft.org/>) to retrieve XML data via cURL.

 <Plugin "curl_xml">
   <URL "http://localhost/stats.xml">
     AddressFamily "any"
     Host "my_host"
     #Plugin "curl_xml"
     Instance "some_instance"
     User "collectd"
     Password "thaiNg0I"
     VerifyPeer true
     VerifyHost true
     CACert "/path/to/ca.crt"
     Header "X-Custom-Header: foobar"
     Post "foo=bar"

     <XPath "table[@id=\"magic_level\"]/tr">
       Type "magic_level"
       #InstancePrefix "prefix-"
       InstanceFrom "td[1]"
       #PluginInstanceFrom "td[1]"
       ValuesFrom "td[2]/span[@class=\"level\"]"
     </XPath>
   </URL>
 </Plugin>

In the B<Plugin> block, there may be one or more B<URL> blocks, each defining a
URL to be fetched using libcurl. Within each B<URL> block there are
options which specify the connection parameters, for example authentication
information, and one or more B<XPath> blocks.

Each B<XPath> block specifies how to get one type of information. The
string argument must be a valid XPath expression which returns a list
of "base elements". One value is dispatched for each "base element". The
I<type instance> and values are looked up using further I<XPath> expressions
that should be relative to the base element.

Within the B<URL> block the following options are accepted:

=over 4

=item B<AddressFamily> I<Type>

IP version to resolve URL to. Useful in cases when hostname in URL resolves
to both IPv4 and IPv6 addresses, and you are interested in using one of them
specifically.
Use C<ipv4> to enforce IPv4, C<ipv6> to enforce IPv6, or C<any> to keep the
default behavior of resolving addresses to all IP versions your system allows.
If C<libcurl> is compiled without IPv6 support, using C<ipv6> will result in
a warning and fallback to C<any>.
If C<Type> cannot be parsed, a warning will be printed and the whole B<URL>
block will be ignored.

=item B<Host> I<Name>

Use I<Name> as the host name when submitting values. Defaults to the global
host name setting.

=item B<Plugin> I<Plugin>

Use I<Plugin> as the plugin name when submitting values.
Defaults to 'curl_xml'.

=item B<Instance> I<Instance>

Use I<Instance> as the plugin instance when submitting values.
May be overridden by B<PluginInstanceFrom> option inside B<XPath> blocks.
Defaults to an empty string (no plugin instance).

=item B<Interval> I<Interval>

Sets the interval (in seconds) in which the values will be collected from this
URL. By default the global B<Interval> setting will be used.

=item B<Namespace> I<Prefix> I<URL>

If an XPath expression references namespaces, they must be specified
with this option. I<Prefix> is the "namespace prefix" used in the XML document.
I<URL> is the "namespace name", an URI reference uniquely identifying the
namespace. The option can be repeated to register multiple namespaces.

Examples:

  Namespace "s" "http://schemas.xmlsoap.org/soap/envelope/"
  Namespace "m" "http://www.w3.org/1998/Math/MathML"

=item B<User> I<User>

=item B<Password> I<Password>

=item B<Digest> B<true>|B<false>

=item B<VerifyPeer> B<true>|B<false>

=item B<VerifyHost> B<true>|B<false>

=item B<CACert> I<CA Cert File>

=item B<Header> I<Header>

=item B<Post> I<Body>

=item B<Timeout> I<Milliseconds>

These options behave exactly equivalent to the appropriate options of the
I<cURL plugin>. Please see there for a detailed description.

=item B<E<lt>StatisticsE<gt>>

One B<Statistics> block can be used to specify cURL statistics to be collected
for each request to the remote URL. See the section "cURL Statistics" above
for details.

=item E<lt>B<XPath> I<XPath-expression>E<gt>

Within each B<URL> block, there must be one or more B<XPath> blocks. Each
B<XPath> block specifies how to get one type of information. The string
argument must be a valid XPath expression which returns a list of "base
elements". One value is dispatched for each "base element".

Within the B<XPath> block the following options are accepted:

=over 4

=item B<Type> I<Type>

Specifies the I<Type> used for submitting patches. This determines the number
of values that are required / expected and whether the strings are parsed as
signed or unsigned integer or as double values. See L<types.db(5)> for details.
This option is required.

=item B<InstancePrefix> I<InstancePrefix>

Prefix the I<type instance> with I<InstancePrefix>. The values are simply
concatenated together without any separator.
This option is optional.

=item B<InstanceFrom> I<InstanceFrom>

Specifies a XPath expression to use for determining the I<type instance>. The
XPath expression must return exactly one element. The element's value is then
used as I<type instance>, possibly prefixed with I<InstancePrefix> (see above).

=item B<PluginInstanceFrom> I<PluginInstanceFrom>

Specifies a XPath expression to use for determining the I<plugin instance>. The
XPath expression must return exactly one element. The element's value is then
used as I<plugin instance>.

=back

If the "base XPath expression" (the argument to the B<XPath> block) returns
exactly one argument, then I<InstanceFrom> and I<PluginInstanceFrom> may be omitted.
Otherwise, at least one of I<InstanceFrom> or I<PluginInstanceFrom> is required.

=over 4

=item B<ValuesFrom> I<ValuesFrom> [I<ValuesFrom> ...]

Specifies one or more XPath expression to use for reading the values. The
number of XPath expressions must match the number of data sources in the
I<type> specified with B<Type> (see above). Each XPath expression must return
exactly one element. The element's value is then parsed as a number and used as
value for the appropriate value in the value list dispatched to the daemon.
This option is required.

=back

=back

=head2 Plugin C<dbi>

This plugin uses the B<dbi> library (L<http://libdbi.sourceforge.net/>) to
connect to various databases, execute I<SQL> statements and read back the
results. I<dbi> is an acronym for "database interface" in case you were
wondering about the name. You can configure how each column is to be
interpreted and the plugin will generate one or more data sets from each row
returned according to these rules.

Because the plugin is very generic, the configuration is a little more complex
than those of other plugins. It usually looks something like this:

  <Plugin dbi>
    <Query "out_of_stock">
      Statement "SELECT category, COUNT(*) AS value FROM products WHERE in_stock = 0 GROUP BY category"
      # Use with MySQL 5.0.0 or later
      MinVersion 50000
      <Result>
        Type "gauge"
        InstancePrefix "out_of_stock"
        InstancesFrom "category"
        ValuesFrom "value"
      </Result>
    </Query>
    <Database "product_information">
      #Plugin "warehouse"
      Driver "mysql"
      Interval 120
      DriverOption "host" "localhost"
      DriverOption "username" "collectd"
      DriverOption "password" "aZo6daiw"
      DriverOption "dbname" "prod_info"
      SelectDB "prod_info"
      Query "out_of_stock"
    </Database>
  </Plugin>

The configuration above defines one query with one result and one database. The
query is then linked to the database with the B<Query> option I<within> the
B<E<lt>DatabaseE<gt>> block. You can have any number of queries and databases
and you can also use the B<Include> statement to split up the configuration
file in multiple, smaller files. However, the B<E<lt>QueryE<gt>> block I<must>
precede the B<E<lt>DatabaseE<gt>> blocks, because the file is interpreted from
top to bottom!

The following is a complete list of options:

=head3 B<Query> blocks

Query blocks define I<SQL> statements and how the returned data should be
interpreted. They are identified by the name that is given in the opening line
of the block. Thus the name needs to be unique. Other than that, the name is
not used in collectd.

In each B<Query> block, there is one or more B<Result> blocks. B<Result> blocks
define which column holds which value or instance information. You can use
multiple B<Result> blocks to create multiple values from one returned row. This
is especially useful, when queries take a long time and sending almost the same
query again and again is not desirable.

Example:

  <Query "environment">
    Statement "select station, temperature, humidity from environment"
    <Result>
      Type "temperature"
      # InstancePrefix "foo"
      InstancesFrom "station"
      ValuesFrom "temperature"
    </Result>
    <Result>
      Type "humidity"
      InstancesFrom "station"
      ValuesFrom "humidity"
    </Result>
  </Query>

The following options are accepted:

=over 4

=item B<Statement> I<SQL>

Sets the statement that should be executed on the server. This is B<not>
interpreted by collectd, but simply passed to the database server. Therefore,
the SQL dialect that's used depends on the server collectd is connected to.

The query has to return at least two columns, one for the instance and one
value. You cannot omit the instance, even if the statement is guaranteed to
always return exactly one line. In that case, you can usually specify something
like this:

  Statement "SELECT \"instance\", COUNT(*) AS value FROM table"

(That works with MySQL but may not be valid SQL according to the spec. If you
use a more strict database server, you may have to select from a dummy table or
something.)

Please note that some databases, for example B<Oracle>, will fail if you
include a semicolon at the end of the statement.

=item B<MinVersion> I<Version>

=item B<MaxVersion> I<Value>

Only use this query for the specified database version. You can use these
options to provide multiple queries with the same name but with a slightly
different syntax. The plugin will use only those queries, where the specified
minimum and maximum versions fit the version of the database in use.

The database version is determined by C<dbi_conn_get_engine_version>, see the
L<libdbi documentation|http://libdbi.sourceforge.net/docs/programmers-guide/reference-conn.html#DBI-CONN-GET-ENGINE-VERSION>
for details. Basically, each part of the version is assumed to be in the range
from B<00> to B<99> and all dots are removed. So version "4.1.2" becomes
"40102", version "5.0.42" becomes "50042".

B<Warning:> The plugin will use B<all> matching queries, so if you specify
multiple queries with the same name and B<overlapping> ranges, weird stuff will
happen. Don't to it! A valid example would be something along these lines:

  MinVersion 40000
  MaxVersion 49999
  ...
  MinVersion 50000
  MaxVersion 50099
  ...
  MinVersion 50100
  # No maximum

In the above example, there are three ranges that don't overlap. The last one
goes from version "5.1.0" to infinity, meaning "all later versions". Versions
before "4.0.0" are not specified.

=item B<Type> I<Type>

The B<type> that's used for each line returned. See L<types.db(5)> for more
details on how types are defined. In short: A type is a predefined layout of
data and the number of values and type of values has to match the type
definition.

If you specify "temperature" here, you need exactly one gauge column. If you
specify "if_octets", you will need two counter columns. See the B<ValuesFrom>
setting below.

There must be exactly one B<Type> option inside each B<Result> block.

=item B<InstancePrefix> I<prefix>

Prepends I<prefix> to the type instance. If B<InstancesFrom> (see below) is not
given, the string is simply copied. If B<InstancesFrom> is given, I<prefix> and
all strings returned in the appropriate columns are concatenated together,
separated by dashes I<("-")>.

=item B<InstancesFrom> I<column0> [I<column1> ...]

Specifies the columns whose values will be used to create the "type-instance"
for each row. If you specify more than one column, the value of all columns
will be joined together with dashes I<("-")> as separation characters.

The plugin itself does not check whether or not all built instances are
different. It's your responsibility to assure that each is unique. This is
especially true, if you do not specify B<InstancesFrom>: B<You> have to make
sure that only one row is returned in this case.

If neither B<InstancePrefix> nor B<InstancesFrom> is given, the type-instance
will be empty.

=item B<ValuesFrom> I<column0> [I<column1> ...]

Names the columns whose content is used as the actual data for the data sets
that are dispatched to the daemon. How many such columns you need is determined
by the B<Type> setting above. If you specify too many or not enough columns,
the plugin will complain about that and no data will be submitted to the
daemon.

The actual data type in the columns is not that important. The plugin will
automatically cast the values to the right type if it know how to do that. So
it should be able to handle integer an floating point types, as well as strings
(if they include a number at the beginning).

There must be at least one B<ValuesFrom> option inside each B<Result> block.

=item B<MetadataFrom> [I<column0> I<column1> ...]

Names the columns whose content is used as metadata for the data sets
that are dispatched to the daemon.

The actual data type in the columns is not that important. The plugin will
automatically cast the values to the right type if it know how to do that. So
it should be able to handle integer an floating point types, as well as strings
(if they include a number at the beginning).

=back

=head3 B<Database> blocks

Database blocks define a connection to a database and which queries should be
sent to that database. Since the used "dbi" library can handle a wide variety
of databases, the configuration is very generic. If in doubt, refer to libdbi's
documentationE<nbsp>- we stick as close to the terminology used there.

Each database needs a "name" as string argument in the starting tag of the
block. This name will be used as "PluginInstance" in the values submitted to
the daemon. Other than that, that name is not used.

=over 4

=item B<Plugin> I<Plugin>

Use I<Plugin> as the plugin name when submitting query results from
this B<Database>. Defaults to C<dbi>.

=item B<Interval> I<Interval>

Sets the interval (in seconds) in which the values will be collected from this
database. By default the global B<Interval> setting will be used.

=item B<Driver> I<Driver>

Specifies the driver to use to connect to the database. In many cases those
drivers are named after the database they can connect to, but this is not a
technical necessity. These drivers are sometimes referred to as "DBD",
B<D>ataB<B>ase B<D>river, and some distributions ship them in separate
packages. Drivers for the "dbi" library are developed by the B<libdbi-drivers>
project at L<http://libdbi-drivers.sourceforge.net/>.

You need to give the driver name as expected by the "dbi" library here. You
should be able to find that in the documentation for each driver. If you
mistype the driver name, the plugin will dump a list of all known driver names
to the log.

=item B<DriverOption> I<Key> I<Value>

Sets driver-specific options. What option a driver supports can be found in the
documentation for each driver, somewhere at
L<http://libdbi-drivers.sourceforge.net/>. However, the options "host",
"username", "password", and "dbname" seem to be deE<nbsp>facto standards.

DBDs can register two types of options: String options and numeric options. The
plugin will use the C<dbi_conn_set_option> function when the configuration
provides a string and the C<dbi_conn_require_option_numeric> function when the
configuration provides a number. So these two lines will actually result in
different calls being used:

  DriverOption "Port" 1234      # numeric
  DriverOption "Port" "1234"    # string

Unfortunately, drivers are not too keen to report errors when an unknown option
is passed to them, so invalid settings here may go unnoticed. This is not the
plugin's fault, it will report errors if it gets them from the libraryE<nbsp>/
the driver. If a driver complains about an option, the plugin will dump a
complete list of all options understood by that driver to the log. There is no
way to programmatically find out if an option expects a string or a numeric
argument, so you will have to refer to the appropriate DBD's documentation to
find this out. Sorry.

=item B<SelectDB> I<Database>

In some cases, the database name you connect with is not the database name you
want to use for querying data. If this option is set, the plugin will "select"
(switch to) that database after the connection is established.

=item B<Query> I<QueryName>

Associates the query named I<QueryName> with this database connection. The
query needs to be defined I<before> this statement, i.E<nbsp>e. all query
blocks you want to refer to must be placed above the database block you want to
refer to them from.

=item B<Host> I<Hostname>

Sets the B<host> field of I<value lists> to I<Hostname> when dispatching
values. Defaults to the global hostname setting.

=back

=head2 Plugin C<dcpmm>

The I<dcpmm plugin> will collect Intel(R) Optane(TM) DC Persistent Memory related performance statistics.
The plugin requires root privileges to perform the statistics collection.

B<Synopsis:>

 <Plugin "dcpmm">
   Interval 10.0
   CollectHealth false
   CollectPerfMetrics true
   EnableDispatchAll false
 </Plugin>

=over 4

=item B<Interval> I<time in seconds>

Sets the I<Interval (in seconds)> in which the values will be collected. Defaults to C<global Interval> value.
This will override the I<global Interval> for I<dcpmm> plugin. None of the other plugins will be affected.

=item B<CollectHealth> I<true>|I<false>

Collects health information. I<CollectHealth and CollectPerfMetrics cannot be true at the same time>. Defaults to C<false>.

The health information metrics are the following:
  health_status              Overall health summary (0: normal | 1: non-critical | 2: critical | 3: fatal).
  lifespan_remaining         The module’s remaining life as a percentage value of factory expected life span.
  lifespan_used              The module’s used life as a percentage value of factory expected life span.
  power_on_time              The lifetime the DIMM has been powered on in seconds.
  uptime                     The current uptime of the DIMM for the current power cycle in seconds.
  last_shutdown_time         The time the system was last shutdown. The time is represented in epoch (seconds).
  media_temperature          The media’s current temperature in degree Celsius.
  controller_temperature     The controller’s current temperature in degree Celsius.
  max_media_temperature      The media’s the highest temperature reported in degree Celsius.
  max_controller_temperature The controller’s highest temperature reported in degree Celsius.
  tsc_cycles                 The number of tsc cycles during each interval.
  epoch                      The timestamp in seconds at which the metrics are collected from DCPMM DIMMs.

=item B<CollectPerfMetrics> I<true>|I<false>

Collects memory performance metrics. I<CollectHealth and CollectPerfMetrics cannot be true at the same time>. Defaults to C<true>.

The memory performance metrics are the following:
  total_bytes_read    Number of bytes transacted by the read operations.
  total_bytes_written Number of bytes transacted by the write operations.
  read_64B_ops_rcvd   Number of read operations performed to the physical media in 64 bytes granularity.
  write_64B_ops_rcvd  Number of write operations performed to the physical media in 64 bytes granularity.
  media_read_ops      Number of read operations performed to the physical media.
  media_write_ops     Number of write operations performed to the physical media.
  host_reads          Number of read operations received from the CPU (memory controller).
  host_writes         Number of write operations received from the CPU (memory controller).
  read_hit_ratio      Measures the efficiency of the buffer in the read path. Range of 0.0 - 1.0.
  write_hit_ratio     Measures the efficiency of the buffer in the write path. Range of 0.0 - 1.0.
  tsc_cycles          The number of tsc cycles during each interval.
  epoch               The timestamp in seconds at which the metrics are collected from DCPMM DIMMs.

=item B<EnableDispatchAll> I<false>

This parameter helps to seamlessly enable simultaneous health and memory perf metrics collection in future.
This is unused at the moment and I<must> always be I<false>.

=back

=head2 Plugin C<df>

=over 4

=item B<Device> I<Device>

Select partitions based on the devicename.

See F</"IGNORELISTS"> for details.

=item B<MountPoint> I<Directory>

Select partitions based on the mountpoint.

See F</"IGNORELISTS"> for details.

=item B<FSType> I<FSType>

Select partitions based on the filesystem type.

See F</"IGNORELISTS"> for details.

=item B<IgnoreSelected> B<true>|B<false>

Invert the selection: If set to true, all partitions B<except> the ones that
match any one of the criteria are collected. By default only selected
partitions are collected if a selection is made. If no selection is configured
at all, B<all> partitions are selected.

=item B<LogOnce> B<false>|B<false>

Only log stat() errors once.

=item B<ReportByDevice> B<true>|B<false>

Report using the device name rather than the mountpoint. i.e. with this I<false>,
(the default), it will report a disk as "root", but with it I<true>, it will be
"sda1" (or whichever).

=item B<ReportInodes> B<true>|B<false>

Enables or disables reporting of free, reserved and used inodes. Defaults to
inode collection being disabled.

Enable this option if inodes are a scarce resource for you, usually because
many small files are stored on the disk. This is a usual scenario for mail
transfer agents and web caches.

=item B<ValuesAbsolute> B<true>|B<false>

Enables or disables reporting of free and used disk space in 1K-blocks.
Defaults to B<true>.

=item B<ValuesPercentage> B<false>|B<true>

Enables or disables reporting of free and used disk space in percentage.
Defaults to B<false>.

This is useful for deploying I<collectd> on the cloud, where machines with
different disk size may exist. Then it is more practical to configure
thresholds based on relative disk size.

=back

=head2 Plugin C<disk>

The C<disk> plugin collects information about the usage of physical disks and
logical disks (partitions). Values collected are the number of octets written
to and read from a disk or partition, the number of read/write operations
issued to the disk and a rather complex "time" it took for these commands to be
issued.

Using the following two options you can ignore some disks or configure the
collection only of specific disks.

=over 4

=item B<Disk> I<Name>

Select the disk I<Name>. Whether it is collected or ignored depends on the
B<IgnoreSelected> setting, see below. As with other plugins that use the
daemon's ignorelist functionality, a string that starts and ends with a slash
is interpreted as a regular expression. Examples:

  Disk "sdd"
  Disk "/hda[34]/"

See F</"IGNORELISTS"> for details.

=item B<IgnoreSelected> B<true>|B<false>

Sets whether selected disks, i.E<nbsp>e. the ones matches by any of the B<Disk>
statements, are ignored or if all other disks are ignored. The behavior
(hopefully) is intuitive: If no B<Disk> option is configured, all disks are
collected. If at least one B<Disk> option is given and no B<IgnoreSelected> or
set to B<false>, B<only> matching disks will be collected. If B<IgnoreSelected>
is set to B<true>, all disks are collected B<except> the ones matched.

=item B<UseBSDName> B<true>|B<false>

Whether to use the device's "BSD Name", on MacE<nbsp>OSE<nbsp>X, instead of the
default major/minor numbers. Requires collectd to be built with Apple's
IOKitLib support.

=item B<UdevNameAttr> I<Attribute>

Attempt to override disk instance name with the value of a specified udev
attribute when built with B<libudev>.  If the attribute is not defined for the
given device, the default name is used. Example:

  UdevNameAttr "DM_NAME"

Please note that using an attribute that does not differentiate between the
whole disk and its particular partitions (like B<ID_SERIAL>) will result in
data about the whole disk and each partition being mixed together incorrectly.
In this case, you can use B<ID_COLLECTD> attribute that is provided by
I<contrib/99-storage-collectd.rules> udev rule file instead.

=back

=head2 Plugin C<dns>

=over 4

=item B<Interface> I<Interface>

The dns plugin uses B<libpcap> to capture dns traffic and analyzes it. This
option sets the interface that should be used. If this option is not set, or
set to "any", the plugin will try to get packets from B<all> interfaces. This
may not work on certain platforms, such as MacE<nbsp>OSE<nbsp>X.

=item B<IgnoreSource> I<IP-address>

Ignore packets that originate from this address.

=item B<SelectNumericQueryTypes> B<true>|B<false>

Enabled by default, collects unknown (and thus presented as numeric only) query types.

=back

=head2 Plugin C<dpdkevents>

The I<dpdkevents plugin> collects events from DPDK such as link status of
network ports and Keep Alive status of DPDK logical cores.
In order to get Keep Alive events following requirements must be met:
- DPDK >= 16.07
- support for Keep Alive implemented in DPDK application. More details can
be found here: http://dpdk.org/doc/guides/sample_app_ug/keep_alive.html

B<Synopsis:>

 <Plugin "dpdkevents">
   <EAL>
     Coremask "0x1"
     MemoryChannels "4"
     FilePrefix "rte"
   </EAL>
   <Event "link_status">
     SendEventsOnUpdate true
     EnabledPortMask 0xffff
     PortName "interface1"
     PortName "interface2"
     SendNotification false
   </Event>
   <Event "keep_alive">
     SendEventsOnUpdate true
     LCoreMask "0xf"
     KeepAliveShmName "/dpdk_keepalive_shm_name"
     SendNotification false
   </Event>
 </Plugin>

B<Options:>


=head3 The EAL block

=over 4

=item B<Coremask> I<Mask>

=item B<Memorychannels> I<Channels>

Number of memory channels per processor socket.

=item B<FilePrefix> I<File>

The prefix text used for hugepage filenames. The filename will be set to
/var/run/.<prefix>_config where prefix is what is passed in by the user.

=back

=head3 The Event block

The B<Event> block defines configuration for specific event. It accepts a
single argument which specifies the name of the event.

=head4 Link Status event

=over 4

=item B<SendEventOnUpdate> I<true|false>

If set to true link status value will be dispatched only when it is
different from previously read value. This is an optional argument - default
value is true.

=item B<EnabledPortMask> I<Mask>

A hexidecimal bit mask of the DPDK ports which should be enabled. A mask
of 0x0 means that all ports will be disabled. A bitmask of all F's means
that all ports will be enabled. This is an optional argument - by default
all ports are enabled.

=item B<PortName> I<Name>

A string containing an optional name for the enabled DPDK ports. Each PortName
option should contain only one port name; specify as many PortName options as
desired. Default naming convention will be used if PortName is blank. If there
are less PortName options than there are enabled ports, the default naming
convention will be used for the additional ports.

=item B<SendNotification> I<true|false>

If set to true, link status notifications are sent, instead of link status
being collected as a statistic. This is an optional argument - default
value is false.

=back

=head4 Keep Alive event

=over 4

=item B<SendEventOnUpdate> I<true|false>

If set to true keep alive value will be dispatched only when it is
different from previously read value. This is an optional argument - default
value is true.

=item B<LCoreMask> I<Mask>

An hexadecimal bit mask of the logical cores to monitor keep alive state.

=item B<KeepAliveShmName> I<Name>

Shared memory name identifier that is used by secondary process to monitor
the keep alive cores state.

=item B<SendNotification> I<true|false>

If set to true, keep alive notifications are sent, instead of keep alive
information being collected as a statistic. This is an optional
argument - default value is false.

=back

=head2 Plugin C<dpdkstat>

The I<dpdkstat plugin> collects information about DPDK interfaces using the
extended NIC stats API in DPDK.

B<Synopsis:>

 <Plugin "dpdkstat">
   <EAL>
     Coremask "0x4"
     MemoryChannels "4"
     FilePrefix "rte"
     SocketMemory "1024"
     LogLevel "7"
     RteDriverLibPath "/usr/lib/dpdk-pmd"
   </EAL>
   SharedMemObj "dpdk_collectd_stats_0"
   EnabledPortMask 0xffff
   PortName "interface1"
   PortName "interface2"
 </Plugin>

B<Options:>

=head3 The EAL block

=over 4

=item B<Coremask> I<Mask>

A string containing an hexadecimal bit mask of the cores to run on. Note that
core numbering can change between platforms and should be determined beforehand.

=item B<Memorychannels> I<Channels>

A string containing a number of memory channels per processor socket.

=item B<FilePrefix> I<File>

The prefix text used for hugepage filenames. The filename will be set to
/var/run/.<prefix>_config where prefix is what is passed in by the user.

=item B<SocketMemory> I<MB>

A string containing amount of Memory to allocate from hugepages on specific
sockets in MB. This is an optional value.

=item B<LogLevel> I<LogLevel_number>

A string containing log level number. This parameter is optional.
If parameter is not present then default value "7" - (INFO) is used.
Value "8" - (DEBUG) can be set to enable debug traces.

=item B<RteDriverLibPath> I<Path>

A string containing path to shared pmd driver lib or path to directory,
where shared pmd driver libs are available. This parameter is optional.
This parameter enable loading of shared pmd driver libs from defined path.
E.g.: "/usr/lib/dpdk-pmd/librte_pmd_i40e.so"
or    "/usr/lib/dpdk-pmd"

=back

=over 3

=item B<SharedMemObj> I<Mask>

A string containing the name of the shared memory object that should be used to
share stats from the DPDK secondary process to the collectd dpdkstat plugin.
Defaults to dpdk_collectd_stats if no other value is configured.

=item B<EnabledPortMask> I<Mask>

A hexidecimal bit mask of the DPDK ports which should be enabled. A mask
of 0x0 means that all ports will be disabled. A bitmask of all Fs means
that all ports will be enabled. This is an optional argument - default
is all ports enabled.

=item B<PortName> I<Name>

A string containing an optional name for the enabled DPDK ports. Each PortName
option should contain only one port name; specify as many PortName options as
desired. Default naming convention will be used if PortName is blank. If there
are less PortName options than there are enabled ports, the default naming
convention will be used for the additional ports.

=back

=head2 Plugin C<dpdk_telemetry>


The I< dpdk_telemetry > plugin collects DPDK ethernet device metrics via
dpdk_telemetry library.

The plugin retrieves metrics from a DPDK packet forwarding application
by sending the JSON formatted message via a UNIX domain socket.
The DPDK telemetry component will respond with a JSON formatted reply,
delivering the requested metrics. The plugin parses the JSON data,
and publishes the metric values to collectd for further use.

B<Synopsis:>

  <Plugin dpdk_telemetry>
    ClientSocketPath "/var/run/.client"
    DpdkSocketPath "/var/run/dpdk/rte/telemetry"
  </Plugin>

B<Options:>

=over 2

=item B<ClientSocketPath> I<Client_Path>

The UNIX domain client socket at I<Client_Path> to receive messages from DPDK
telemetry library. Defaults to B<"/var/run/.client">.

=item B<DpdkSocketPath> I<Dpdk_Path>

The UNIX domain DPDK telemetry socket to be connected at I<Dpdk_Path> to send
messages. Defaults to B<"/var/run/dpdk/rte/telemetry">.

=back

=head2 Plugin C<email>

=over 4

=item B<SocketFile> I<Path>

Sets the socket-file which is to be created.

=item B<SocketGroup> I<Group>

If running as root change the group of the UNIX-socket after it has been
created. Defaults to B<collectd>.

=item B<SocketPerms> I<Permissions>

Change the file permissions of the UNIX-socket after it has been created. The
permissions must be given as a numeric, octal value as you would pass to
L<chmod(1)>. Defaults to B<0770>.

=item B<MaxConns> I<Number>

Sets the maximum number of connections that can be handled in parallel. Since
this many threads will be started immediately setting this to a very high
value will waste valuable resources. Defaults to B<5> and will be forced to be
at most B<16384> to prevent typos and dumb mistakes.

=back

=head2 Plugin C<ethstat>

The I<ethstat plugin> collects information about network interface cards (NICs)
by talking directly with the underlying kernel driver using L<ioctl(2)>.

B<Synopsis:>

 <Plugin "ethstat">
   Interface "eth0"
   Map "rx_csum_offload_errors" "if_rx_errors" "checksum_offload"
   Map "multicast" "if_multicast"
 </Plugin>

B<Options:>

=over 4

=item B<Interface> I<Name>

Collect statistical information about interface I<Name>.

=item B<Map> I<Name> I<Type> [I<TypeInstance>]

By default, the plugin will submit values as type C<derive> and I<type
instance> set to I<Name>, the name of the metric as reported by the driver. If
an appropriate B<Map> option exists, the given I<Type> and, optionally,
I<TypeInstance> will be used.

=item B<MappedOnly> B<true>|B<false>

When set to B<true>, only metrics that can be mapped to a I<type> will be
collected, all other metrics will be ignored. Defaults to B<false>.

=back

=head2 Plugin C<exec>

Please make sure to read L<collectd-exec(5)> before using this plugin. It
contains valuable information on when the executable is executed and the
output that is expected from it.

=over 4

=item B<Exec> I<User>[:[I<Group>]] I<Executable> [I<E<lt>argE<gt>> [I<E<lt>argE<gt>> ...]]

=item B<NotificationExec> I<User>[:[I<Group>]] I<Executable> [I<E<lt>argE<gt>> [I<E<lt>argE<gt>> ...]]

Execute the executable I<Executable> as user I<User>. If the user name is
followed by a colon and a group name, the effective group is set to that group.
The real group and saved-set group will be set to the default group of that
user. If no group is given the effective group ID will be the same as the real
group ID.

Please note that in order to change the user and/or group the daemon needs
superuser privileges. If the daemon is run as an unprivileged user you must
specify the same user/group here. If the daemon is run with superuser
privileges, you must supply a non-root user here.

The executable may be followed by optional arguments that are passed to the
program. Please note that due to the configuration parsing numbers and boolean
values may be changed. If you want to be absolutely sure that something is
passed as-is please enclose it in quotes.

The B<Exec> and B<NotificationExec> statements change the semantics of the
programs executed, i.E<nbsp>e. the data passed to them and the response
expected from them. This is documented in great detail in L<collectd-exec(5)>.

=back

=head2 Plugin C<fhcount>

The C<fhcount> plugin provides statistics about used, unused and total number of
file handles on Linux.

The I<fhcount plugin> provides the following configuration options:

=over 4

=item B<ValuesAbsolute> B<true>|B<false>

Enables or disables reporting of file handles usage in absolute numbers,
e.g. file handles used. Defaults to B<true>.

=item B<ValuesPercentage> B<false>|B<true>

Enables or disables reporting of file handles usage in percentages, e.g.
percent of file handles used. Defaults to B<false>.

=back

=head2 Plugin C<filecount>

The C<filecount> plugin counts the number of files in a certain directory (and
its subdirectories) and their combined size. The configuration is very straight
forward:

  <Plugin "filecount">
    <Directory "/var/qmail/queue/mess">
      Instance "qmail-message"
    </Directory>
    <Directory "/var/qmail/queue/todo">
      Instance "qmail-todo"
    </Directory>
    <Directory "/var/lib/php5">
      Instance "php5-sessions"
      Name "sess_*"
    </Directory>
  </Plugin>

The example above counts the number of files in QMail's queue directories and
the number of PHP5 sessions. Jfiy: The "todo" queue holds the messages that
QMail has not yet looked at, the "message" queue holds the messages that were
classified into "local" and "remote".

As you can see, the configuration consists of one or more C<Directory> blocks,
each of which specifies a directory in which to count the files. Within those
blocks, the following options are recognized:

=over 4

=item B<Plugin> I<Plugin>

Use I<Plugin> as the plugin name when submitting values.
Defaults to B<filecount>.

=item B<Instance> I<Instance>

Sets the plugin instance to I<Instance>. If not given, the instance is set to
the directory name with all slashes replaced by underscores and all leading
underscores removed. Empty value is allowed.

=item B<Name> I<Pattern>

Only count files that match I<Pattern>, where I<Pattern> is a shell-like
wildcard as understood by L<fnmatch(3)>. Only the B<filename> is checked
against the pattern, not the entire path. In case this makes it easier for you:
This option has been named after the B<-name> parameter to L<find(1)>.

=item B<MTime> I<Age>

Count only files of a specific age: If I<Age> is greater than zero, only files
that haven't been touched in the last I<Age> seconds are counted. If I<Age> is
a negative number, this is inversed. For example, if B<-60> is specified, only
files that have been modified in the last minute will be counted.

The number can also be followed by a "multiplier" to easily specify a larger
timespan. When given in this notation, the argument must in quoted, i.E<nbsp>e.
must be passed as string. So the B<-60> could also be written as B<"-1m"> (one
minute). Valid multipliers are C<s> (second), C<m> (minute), C<h> (hour), C<d>
(day), C<w> (week), and C<y> (year). There is no "month" multiplier. You can
also specify fractional numbers, e.E<nbsp>g. B<"0.5d"> is identical to
B<"12h">.

=item B<Size> I<Size>

Count only files of a specific size. When I<Size> is a positive number, only
files that are at least this big are counted. If I<Size> is a negative number,
this is inversed, i.E<nbsp>e. only files smaller than the absolute value of
I<Size> are counted.

As with the B<MTime> option, a "multiplier" may be added. For a detailed
description see above. Valid multipliers here are C<b> (byte), C<k> (kilobyte),
C<m> (megabyte), C<g> (gigabyte), C<t> (terabyte), and C<p> (petabyte). Please
note that there are 1000 bytes in a kilobyte, not 1024.

=item B<Recursive> I<true>|I<false>

Controls whether or not to recurse into subdirectories. Enabled by default.

=item B<IncludeHidden> I<true>|I<false>

Controls whether or not to include "hidden" files and directories in the count.
"Hidden" files and directories are those, whose name begins with a dot.
Defaults to I<false>, i.e. by default hidden files and directories are ignored.

=item B<RegularOnly> I<true>|I<false>

Controls whether or not to include only regular files in the count.
Defaults to I<true>, i.e. by default non regular files are ignored.

=item B<FilesSizeType> I<Type>

Sets the type used to dispatch files combined size. Empty value ("") disables
reporting. Defaults to B<bytes>.

=item B<FilesCountType> I<Type>

Sets the type used to dispatch number of files. Empty value ("") disables
reporting. Defaults to B<files>.

=item B<TypeInstance> I<Instance>

Sets the I<type instance> used to dispatch values. Defaults to an empty string
(no plugin instance).

=back

=head2 Plugin C<GenericJMX>

The I<GenericJMX plugin> is written in I<Java> and therefore documented in
L<collectd-java(5)>.

=head2 Plugin C<gmond>

The I<gmond> plugin received the multicast traffic sent by B<gmond>, the
statistics collection daemon of Ganglia. Mappings for the standard "metrics"
are built-in, custom mappings may be added via B<Metric> blocks, see below.

Synopsis:

 <Plugin "gmond">
   MCReceiveFrom "239.2.11.71" "8649"
   <Metric "swap_total">
     Type "swap"
     TypeInstance "total"
     DataSource "value"
   </Metric>
   <Metric "swap_free">
     Type "swap"
     TypeInstance "free"
     DataSource "value"
   </Metric>
 </Plugin>

The following metrics are built-in:

=over 4

=item *

load_one, load_five, load_fifteen

=item *

cpu_user, cpu_system, cpu_idle, cpu_nice, cpu_wio

=item *

mem_free, mem_shared, mem_buffers, mem_cached, mem_total

=item *

bytes_in, bytes_out

=item *

pkts_in, pkts_out

=back

Available configuration options:

=over 4

=item B<MCReceiveFrom> I<MCGroup> [I<Port>]

Sets sets the multicast group and UDP port to which to subscribe.

Default: B<239.2.11.71>E<nbsp>/E<nbsp>B<8649>

=item E<lt>B<Metric> I<Name>E<gt>

These blocks add a new metric conversion to the internal table. I<Name>, the
string argument to the B<Metric> block, is the metric name as used by Ganglia.

=over 4

=item B<Type> I<Type>

Type to map this metric to. Required.

=item B<TypeInstance> I<Instance>

Type-instance to use. Optional.

=item B<DataSource> I<Name>

Data source to map this metric to. If the configured type has exactly one data
source, this is optional. Otherwise the option is required.

=back

=back

=head2 Plugin C<gps>

The C<gps plugin> connects to gpsd on the host machine.
The host, port, timeout and pause are configurable.

This is useful if you run an NTP server using a GPS for source and you want to
monitor it.

Mind your GPS must send $--GSA for having the data reported!

The following elements are collected:

=over 4

=item B<satellites>

Number of satellites used for fix (type instance "used") and in view (type
instance "visible"). 0 means no GPS satellites are visible.

=item B<dilution_of_precision>

Vertical and horizontal dilution (type instance "horizontal" or "vertical").
It should be between 0 and 3.
Look at the documentation of your GPS to know more.

=back

Synopsis:

 LoadPlugin gps
 <Plugin "gps">
   # Connect to localhost on gpsd regular port:
   Host "127.0.0.1"
   Port "2947"
   # 15 ms timeout
   Timeout 0.015
   # PauseConnect of 5 sec. between connection attempts.
   PauseConnect 5
 </Plugin>

Available configuration options:

=over 4

=item B<Host> I<Host>

The host on which gpsd daemon runs. Defaults to B<localhost>.

=item B<Port> I<Port>

Port to connect to gpsd on the host machine. Defaults to B<2947>.

=item B<Timeout> I<Seconds>

Timeout in seconds (default 0.015 sec).

The GPS data stream is fetch by the plugin form the daemon.
It waits for data to be available, if none arrives it times out
and loop for another reading.
Mind to put a low value gpsd expects value in the micro-seconds area
(recommended is 500 us) since the waiting function is blocking.
Value must be between 500 us and 5 sec., if outside that range the
default value is applied.

This only applies from gpsd release-2.95.

=item B<PauseConnect> I<Seconds>

Pause to apply between attempts of connection to gpsd in seconds (default 5 sec).

=back

=head2 Plugin C<gpu_nvidia>

Efficiently collects various statistics from the system's NVIDIA GPUs using the
NVML library. Currently collected are fan speed, core temperature, percent
load, percent memory used, compute and memory frequencies, and power
consumption.

=over 4

=item B<GPUIndex>

If one or more of these options is specified, only GPUs at that index (as
determined by nvidia-utils through I<nvidia-smi>) have statistics collected.
If no instance of this option is specified, all GPUs are monitored.

=item B<IgnoreSelected>

If set to true, all detected GPUs B<except> the ones at indices specified by
B<GPUIndex> entries are collected. For greater clarity, setting IgnoreSelected
without any GPUIndex directives will result in B<no> statistics being
collected.

=item B<InstanceByGPUIndex>

If set to false, the GPU ID will not be part of the plugin instance. The default
is 'GPU ID'-'GPU name'

=item B<InstanceByGPUName>

If set to false, the GPU name will not be part of the plugin instance. The 
default is 'GPU ID'-'GPU name'

=back

=head2 Plugin C<grpc>

The I<grpc> plugin provides an RPC interface to submit values to or query
values from collectd based on the open source gRPC framework. It exposes an
end-point for dispatching values to the daemon.

The B<gRPC> homepage can be found at L<https://grpc.io/>.

=over 4

=item B<Server> I<Host> I<Port>

The B<Server> statement sets the address of a server to which to send metrics
via the C<DispatchValues> function.

The argument I<Host> may be a hostname, an IPv4 address, or an IPv6 address.

Optionally, B<Server> may be specified as a configuration block which supports
the following options:

=over 4

=item B<EnableSSL> B<false>|B<true>

Whether to require SSL for outgoing connections. Default: false.

=item B<SSLCACertificateFile> I<Filename>

=item B<SSLCertificateFile> I<Filename>

=item B<SSLCertificateKeyFile> I<Filename>

Filenames specifying SSL certificate and key material to be used with SSL
connections.

=back

=item B<Listen> I<Host> I<Port>

The B<Listen> statement sets the network address to bind to. When multiple
statements are specified, the daemon will bind to all of them. If none are
specified, it defaults to B<0.0.0.0:50051>.

The argument I<Host> may be a hostname, an IPv4 address, or an IPv6 address.

Optionally, B<Listen> may be specified as a configuration block which
supports the following options:

=over 4

=item B<EnableSSL> I<true>|I<false>

Whether to enable SSL for incoming connections. Default: false.

=item B<SSLCACertificateFile> I<Filename>

=item B<SSLCertificateFile> I<Filename>

=item B<SSLCertificateKeyFile> I<Filename>

Filenames specifying SSL certificate and key material to be used with SSL
connections.

=item B<VerifyPeer> B<true>|B<false>

When enabled, a valid client certificate is required to connect to the server.
When disabled, a client certifiacte is not requested and any unsolicited client
certificate is accepted.
Enabled by default.

=back

=back

=head2 Plugin C<hddtemp>

To get values from B<hddtemp> collectd connects to B<localhost> (127.0.0.1),
port B<7634/tcp>. The B<Host> and B<Port> options can be used to change these
default values, see below. C<hddtemp> has to be running to work correctly. If
C<hddtemp> is not running timeouts may appear which may interfere with other
statistics..

The B<hddtemp> homepage can be found at
L<http://www.guzu.net/linux/hddtemp.php>.

=over 4

=item B<Host> I<Hostname>

Hostname to connect to. Defaults to B<127.0.0.1>.

=item B<Port> I<Port>

TCP-Port to connect to. Defaults to B<7634>.

=back

=head2 Plugin C<hugepages>

To collect B<hugepages> information, collectd reads directories
"/sys/devices/system/node/*/hugepages" and
"/sys/kernel/mm/hugepages".
Reading of these directories can be disabled by the following
options (default is enabled).

=over 4

=item B<ReportPerNodeHP> B<true>|B<false>

If enabled, information will be collected from the hugepage
counters in "/sys/devices/system/node/*/hugepages".
This is used to check the per-node hugepage statistics on
a NUMA system.

=item B<ReportRootHP> B<true>|B<false>

If enabled, information will be collected from the hugepage
counters in "/sys/kernel/mm/hugepages".
This can be used on both NUMA and non-NUMA systems to check
the overall hugepage statistics.

=item B<ValuesPages> B<true>|B<false>

Whether to report hugepages metrics in number of pages.
Defaults to B<true>.

=item B<ValuesBytes> B<false>|B<true>

Whether to report hugepages metrics in bytes.
Defaults to B<false>.

=item B<ValuesPercentage> B<false>|B<true>

Whether to report hugepages metrics as percentage.
Defaults to B<false>.

=back

=head2 Plugin C<infiniband>

The C<infiniband> plugin collects information about IB ports. Metrics are
gathered from C</sys/class/infiniband/DEVICE/port/PORTNUM/*>, and I<Port> names
are formatted like C<DEVICE:PORTNUM> (see examples below).

B<Options:>

=over 4

=item B<Port> I<Port>

Select the port I<Port>. Whether it is collected or ignored depends on the
B<IgnoreSelected> setting, see below. As with other plugins that use the
daemon's ignorelist functionality, a string that starts and ends with a slash
is interpreted as a regular expression. Examples:

  Port "mlx5_0:1"
  Port "/mthca0:[0-9]/"

See F</"IGNORELISTS"> for details.

=item B<IgnoreSelected> I<true>|I<false>

Sets whether selected ports are ignored or if all other ports are ignored. The
behavior (hopefully) is intuitive: If no B<Port> option is configured, all
ports are collected. If at least one B<Port> option is given and
B<IgnoreSelected> is not given or set to I<false>, B<only> matching ports will
be collected. If B<IgnoreSelected> is set to B<true>, all ports are collected
B<except> the ones matched.

=back

=head2 Plugin C<intel_pmu>

The I<intel_pmu> plugin collects performance counters data on Intel CPUs using
Linux perf interface. All events are reported on a per core basis.

B<Synopsis:>

  <Plugin intel_pmu>
    ReportHardwareCacheEvents true
    ReportKernelPMUEvents true
    ReportSoftwareEvents true
    EventList "/var/cache/pmu/GenuineIntel-6-2D-core.json"
    HardwareEvents "L2_RQSTS.CODE_RD_HIT,L2_RQSTS.CODE_RD_MISS" "L2_RQSTS.ALL_CODE_RD"
    Cores "0-3" "4,6" "[12-15]"
    DispatchMultiPmu false
  </Plugin>

B<Options:>

=over 4

=item B<ReportHardwareCacheEvents> B<false>|B<true>

Enable or disable measuring of hardware CPU cache events:
  - L1-dcache-loads
  - L1-dcache-load-misses
  - L1-dcache-stores
  - L1-dcache-store-misses
  - L1-dcache-prefetches
  - L1-dcache-prefetch-misses
  - L1-icache-loads
  - L1-icache-load-misses
  - L1-icache-prefetches
  - L1-icache-prefetch-misses
  - LLC-loads
  - LLC-load-misses
  - LLC-stores
  - LLC-store-misses
  - LLC-prefetches
  - LLC-prefetch-misses
  - dTLB-loads
  - dTLB-load-misses
  - dTLB-stores
  - dTLB-store-misses
  - dTLB-prefetches
  - dTLB-prefetch-misses
  - iTLB-loads
  - iTLB-load-misses
  - branch-loads
  - branch-load-misses

=item B<ReportKernelPMUEvents> B<false>|B<true>

Enable or disable measuring of the following events:
  - cpu-cycles
  - instructions
  - cache-references
  - cache-misses
  - branches
  - branch-misses
  - bus-cycles

=item B<ReportSoftwareEvents> B<false>|B<true>

Enable or disable measuring of software events provided by kernel:
  - cpu-clock
  - task-clock
  - context-switches
  - cpu-migrations
  - page-faults
  - minor-faults
  - major-faults
  - alignment-faults
  - emulation-faults

=item B<EventList> I<filename>

JSON performance counter event list file name. To be able to monitor all Intel
CPU specific events JSON event list file should be downloaded. Use the pmu-tools
event_download.py script to download event list for current CPU.

=item B<HardwareEvents> I<events>

This field is a list of event names or groups of comma separated event names.
This option requires B<EventList> option to be configured.

=item B<Cores> I<cores groups>

All events are reported on a per core basis. Monitoring of the events can be
configured for a group of cores (aggregated statistics). This field defines
groups of cores on which to monitor supported events. The field is represented
as list of strings with core group values. Each string represents a list of
cores in a group. If a group is enclosed in square brackets each core is added
individually to a separate group (that is statistics are not aggregated).
Allowed formats are:
    0,1,2,3
    0-10,20-18
    1,3,5-8,10,0x10-12
    [4-15,32-63]

If an empty string is provided as value for this field default cores
configuration is applied - that is separate group is created for each core.

=item B<DispatchMultiPmu> B<false>|B<true>

Enable or disable dispatching of cloned multi PMU for uncore events. If
disabled only total sum is dispatched as single event. If enabled separate
metric is dispatched for every counter.

=back

=head2 Plugin C<intel_rdt>

The I<intel_rdt> plugin collects information provided by monitoring features of
Intel Resource Director Technology (Intel(R) RDT) like Cache Monitoring
Technology (CMT), Memory Bandwidth Monitoring (MBM). These features provide
information about utilization of shared resources. CMT monitors last level cache
occupancy (LLC). MBM supports two types of events reporting local and remote
memory bandwidth. Local memory bandwidth (MBL) reports the bandwidth of
accessing memory associated with the local socket. Remote memory bandwidth (MBR)
reports the bandwidth of accessing the remote socket. Also this technology
allows to monitor instructions per clock (IPC).
Monitor events are hardware dependant. Monitoring capabilities are detected on
plugin initialization and only supported events are monitored.

B<Note:> I<intel_rdt> plugin is using model-specific registers (MSRs), which
require an additional capability to be enabled if collectd is run as a service.
Please refer to I<contrib/systemd.collectd.service> file for more details.

B<Synopsis:>

  <Plugin "intel_rdt">
    Cores "0-2" "3,4,6" "8-10,15"
    Processes "sshd,qemu-system-x86" "bash"
  </Plugin>

B<Options:>

=over 4

=item B<Interval> I<seconds>

The interval within which to retrieve statistics on monitored events in seconds.
For milliseconds divide the time by 1000 for example if the desired interval
is 50ms, set interval to 0.05. Due to limited capacity of counters it is not
recommended to set interval higher than 1 sec.

=item B<Cores> I<cores groups>

Monitoring of the events can be configured for group of cores
(aggregated statistics). This field defines groups of cores on which to monitor
supported events. The field is represented as list of strings with core group
values. Each string represents a list of cores in a group. Allowed formats are:
    0,1,2,3
    0-10,20-18
    1,3,5-8,10,0x10-12

If an empty string is provided as value for this field default cores
configuration is applied - a separate group is created for each core.

=item B<Processes> I<process names groups>

Monitoring of the events can be configured for group of processes
(aggregated statistics). This field defines groups of processes on which to
monitor supported events. The field is represented as list of strings with
process names group values. Each string represents a list of processes in a
group. Allowed format is:
    sshd,bash,qemu

=back

B<Note:> By default global interval is used to retrieve statistics on monitored
events. To configure a plugin specific interval use B<Interval> option of the
intel_rdt <LoadPlugin> block. For milliseconds divide the time by 1000 for
example if the desired interval is 50ms, set interval to 0.05.
Due to limited capacity of counters it is not recommended to set interval higher
than 1 sec.

=head2 Plugin C<interface>

=over 4

=item B<Interface> I<Interface>

Select this interface. By default these interfaces will then be collected. For
a more detailed description see B<IgnoreSelected> below.

See F</"IGNORELISTS"> for details.

=item B<IgnoreSelected> I<true>|I<false>

If no configuration is given, the B<interface>-plugin will collect data from
all interfaces. This may not be practical, especially for loopback- and
similar interfaces. Thus, you can use the B<Interface>-option to pick the
interfaces you're interested in. Sometimes, however, it's easier/preferred
to collect all interfaces I<except> a few ones. This option enables you to
do that: By setting B<IgnoreSelected> to I<true> the effect of
B<Interface> is inverted: All selected interfaces are ignored and all
other interfaces are collected.

It is possible to use regular expressions to match interface names, if the
name is surrounded by I</.../> and collectd was compiled with support for
regexps. This is useful if there's a need to collect (or ignore) data
for a group of interfaces that are similarly named, without the need to
explicitly list all of them (especially useful if the list is dynamic).
Example:

 Interface "lo"
 Interface "/^veth/"
 Interface "/^tun[0-9]+/"
 IgnoreSelected "true"

This will ignore the loopback interface, all interfaces with names starting
with I<veth> and all interfaces with names starting with I<tun> followed by
at least one digit.

=item B<ReportInactive> I<true>|I<false>

When set to I<false>, only interfaces with non-zero traffic will be
reported. Note that the check is done by looking into whether a
package was sent at any time from boot and the corresponding counter
is non-zero. So, if the interface has been sending data in the past
since boot, but not during the reported time-interval, it will still
be reported.

The default value is I<true> and results in collection of the data
from all interfaces that are selected by B<Interface> and
B<IgnoreSelected> options.

=item B<UniqueName> I<true>|I<false>

Interface name is not unique on Solaris (KSTAT), interface name is unique
only within a module/instance. Following tuple is considered unique:
   (ks_module, ks_instance, ks_name)
If this option is set to true, interface name contains above three fields
separated by an underscore. For more info on KSTAT, visit
L<http://docs.oracle.com/cd/E23824_01/html/821-1468/kstat-3kstat.html#REFMAN3Ekstat-3kstat>

This option is only available on Solaris.

=back

=head2 Plugin C<ipmi>

The B<ipmi plugin> allows to monitor server platform status using the Intelligent
Platform Management Interface (IPMI). Local and remote interfaces are supported.

The plugin configuration consists of one or more B<Instance> blocks which
specify one I<ipmi> connection each. Each block requires one unique string
argument as the instance name. If instances are not configured, an instance with
the default option values will be created.

For backwards compatibility, any option other than B<Instance> block will trigger
legacy config handling and it will be treated as an option within B<Instance>
block. This support will go away in the next major version of Collectd.

Within the B<Instance> blocks, the following options are allowed:

=over 4

=item B<Address> I<Address>

Hostname or IP to connect to. If not specified, plugin will try to connect to
local management controller (BMC).

=item B<Username> I<Username>

=item B<Password> I<Password>

The username and the password to use for the connection to remote BMC.

=item B<AuthType> I<MD5>|I<rmcp+>

Forces the authentication type to use for the connection to remote BMC.
By default most secure type is seleted.

=item B<Host> I<Hostname>

Sets the B<host> field of dispatched values. Defaults to the global hostname
setting.

=item B<Sensor> I<Sensor>

Selects sensors to collect or to ignore, depending on B<IgnoreSelected>.

See F</"IGNORELISTS"> for details.

=item B<IgnoreSelected> I<true>|I<false>

If no configuration if given, the B<ipmi> plugin will collect data from all
sensors found of type "temperature", "voltage", "current" and "fanspeed".
This option enables you to do that: By setting B<IgnoreSelected> to I<true>
the effect of B<Sensor> is inverted: All selected sensors are ignored and
all other sensors are collected.

=item B<NotifySensorAdd> I<true>|I<false>

If a sensor appears after initialization time of a minute a notification
is sent.

=item B<NotifySensorRemove> I<true>|I<false>

If a sensor disappears a notification is sent.

=item B<NotifySensorNotPresent> I<true>|I<false>

If you have for example dual power supply and one of them is (un)plugged then
a notification is sent.

=item B<NotifyIPMIConnectionState> I<true>|I<false>

If a IPMI connection state changes after initialization time of a minute
a notification is sent. Defaults to B<false>.

=item B<SELEnabled> I<true>|I<false>

If system event log (SEL) is enabled, plugin will listen for sensor threshold
and discrete events. When event is received the notification is sent.
SEL event filtering can be configured using B<SELSensor> and B<SELIgnoreSelected>
config options.
Defaults to B<false>.

=item B<SELSensor> I<SELSensor>

Selects sensors to get events from or to ignore, depending on B<SELIgnoreSelected>.

See F</"IGNORELISTS"> for details.

=item B<SELIgnoreSelected> I<true>|I<false>

If no configuration is given, the B<ipmi> plugin will pass events from all
sensors. This option enables you to do that: By setting B<SELIgnoreSelected>
to I<true> the effect of B<SELSensor> is inverted: All events from selected
sensors are ignored and all events from other sensors are passed.

=item B<SELClearEvent> I<true>|I<false>

If SEL clear event is enabled, plugin will delete event from SEL list after
it is received and successfully handled. In this case other tools that are
subscribed for SEL events will receive an empty event.
Defaults to B<false>.

=back

=head2 Plugin C<ipstats>

This plugin collects counts for ipv4 and ipv6 various types of packets passing
through the system in total.  At the moment it's only supported on FreeBSD.

The full list of options available to include in the counted statistics is:
  ip4receive         IPv4 total packets received
  ip4badsum          IPv4 checksum bad
  ip4tooshort        IPv4 packet too short
  ip4toosmall        IPv4 not enough data
  ip4badhlen         IPv4 ip header length < data size
  ip4badlen          IPv4 ip length < ip header length
  ip4fragment        IPv4 fragments received
  ip4fragdrop        IPv4 frags dropped (dups, out of space)
  ip4fragtimeout     IPv4 fragments timed out
  ip4forward         IPv4 packets forwarded
  ip4fastforward     IPv4 packets fast forwarded
  ip4cantforward     IPv4 packets rcvd for unreachable dest
  ip4redirectsent    IPv4 packets forwarded on same net
  ip4noproto         IPv4 unknown or unsupported protocol
  ip4deliver         IPv4 datagrams delivered to upper level
  ip4transmit        IPv4 total ip packets generated here
  ip4odrop           IPv4 lost packets due to nobufs, etc.
  ip4reassemble      IPv4 total packets reassembled ok
  ip4fragmented      IPv4 datagrams successfully fragmented
  ip4ofragment       IPv4 output fragments created
  ip4cantfrag        IPv4 don't fragment flag was set, etc.
  ip4badoptions      IPv4 error in option processing
  ip4noroute         IPv4 packets discarded due to no route
  ip4badvers         IPv4 ip version != 4
  ip4rawout          IPv4 total raw ip packets generated
  ip4toolong         IPv4 ip length > max ip packet size
  ip4notmember       IPv4 multicasts for unregistered grps
  ip4nogif           IPv4 no match gif found
  ip4badaddr         IPv4 invalid address on header

  ip6receive         IPv6 total packets received
  ip6tooshort        IPv6 packet too short
  ip6toosmall        IPv6 not enough data
  ip6fragment        IPv6 fragments received
  ip6fragdrop        IPv6 frags dropped(dups, out of space)
  ip6fragtimeout     IPv6 fragments timed out
  ip6fragoverflow    IPv6 fragments that exceeded limit
  ip6forward         IPv6 packets forwarded
  ip6cantforward     IPv6 packets rcvd for unreachable dest
  ip6redirectsent    IPv6 packets forwarded on same net
  ip6deliver         IPv6 datagrams delivered to upper level
  ip6transmit        IPv6 total ip packets generated here
  ip6odrop           IPv6 lost packets due to nobufs, etc.
  ip6reassemble      IPv6 total packets reassembled ok
  ip6fragmented      IPv6 datagrams successfully fragmented
  ip6ofragment       IPv6 output fragments created
  ip6cantfrag        IPv6 don't fragment flag was set, etc.
  ip6badoptions      IPv6 error in option processing
  ip6noroute         IPv6 packets discarded due to no route
  ip6badvers         IPv6 ip6 version != 6
  ip6rawout          IPv6 total raw ip packets generated
  ip6badscope        IPv6 scope error
  ip6notmember       IPv6 don't join this multicast group
  ip6nogif           IPv6 no match gif found
  ip6toomanyhdr      IPv6 discarded due to too many headers

By default the following options are included in the counted packets:

- ip4receive
- ip4forward
- ip4transmit

- ip6receive
- ip6forward
- ip6transmit

For example to also count IPv4 and IPv6 fragments received, include the
following configuration:

  <Plugin ipstats>
    ip4fragment true
    ip6fragment true
  </Plugin>

=head2 Plugin C<iptables>

=over 4

=item B<Chain> I<Table> I<Chain> [I<Comment|Number> [I<Name>]]

=item B<Chain6> I<Table> I<Chain> [I<Comment|Number> [I<Name>]]

Select the iptables/ip6tables filter rules to count packets and bytes from.

If only I<Table> and I<Chain> are given, this plugin will collect the counters
of all rules which have a comment-match. The comment is then used as
type-instance.

If I<Comment> or I<Number> is given, only the rule with the matching comment or
the I<n>th rule will be collected. Again, the comment (or the number) will be
used as the type-instance.

If I<Name> is supplied, it will be used as the type-instance instead of the
comment or the number.

=back

=head2 Plugin C<irq>

=over 4

=item B<Irq> I<Irq>

Select this irq. By default these irqs will then be collected. For a more
detailed description see B<IgnoreSelected> below.

See F</"IGNORELISTS"> for details.

=item B<IgnoreSelected> I<true>|I<false>

If no configuration if given, the B<irq>-plugin will collect data from all
irqs. This may not be practical, especially if no interrupts happen. Thus, you
can use the B<Irq>-option to pick the interrupt you're interested in.
Sometimes, however, it's easier/preferred to collect all interrupts I<except> a
few ones. This option enables you to do that: By setting B<IgnoreSelected> to
I<true> the effect of B<Irq> is inverted: All selected interrupts are ignored
and all other interrupts are collected.

=back

=head2 Plugin C<java>

The I<Java> plugin makes it possible to write extensions for collectd in Java.
This section only discusses the syntax and semantic of the configuration
options. For more in-depth information on the I<Java> plugin, please read
L<collectd-java(5)>.

Synopsis:

 <Plugin "java">
   JVMArg "-verbose:jni"
   JVMArg "-Djava.class.path=/opt/collectd/lib/collectd/bindings/java"
   LoadPlugin "org.collectd.java.Foobar"
   <Plugin "org.collectd.java.Foobar">
     # To be parsed by the plugin
   </Plugin>
 </Plugin>

Available configuration options:

=over 4

=item B<JVMArg> I<Argument>

Argument that is to be passed to the I<Java Virtual Machine> (JVM). This works
exactly the way the arguments to the I<java> binary on the command line work.
Execute C<javaE<nbsp>--help> for details.

Please note that B<all> these options must appear B<before> (i.E<nbsp>e. above)
any other options! When another option is found, the JVM will be started and
later options will have to be ignored!

=item B<LoadPlugin> I<JavaClass>

Instantiates a new I<JavaClass> object. The constructor of this object very
likely then registers one or more callback methods with the server.

See L<collectd-java(5)> for details.

When the first such option is found, the virtual machine (JVM) is created. This
means that all B<JVMArg> options must appear before (i.E<nbsp>e. above) all
B<LoadPlugin> options!

=item B<Plugin> I<Name>

The entire block is passed to the Java plugin as an
I<org.collectd.api.OConfigItem> object.

For this to work, the plugin has to register a configuration callback first,
see L<collectd-java(5)/"config callback">. This means, that the B<Plugin> block
must appear after the appropriate B<LoadPlugin> block. Also note, that I<Name>
depends on the (Java) plugin registering the callback and is completely
independent from the I<JavaClass> argument passed to B<LoadPlugin>.

=back

=head2 Plugin C<load>

The I<Load plugin> collects the system load. These numbers give a rough overview
over the utilization of a machine. The system load is defined as the number of
runnable tasks in the run-queue and is provided by many operating systems as a
one, five or fifteen minute average.

The following configuration options are available:

=over 4

=item B<ReportRelative> B<false>|B<true>

When enabled, system load divided by number of available CPU cores is reported
for intervals 1 min, 5 min and 15 min. Defaults to false.

=back


=head2 Plugin C<logfile>

=over 4

=item B<LogLevel> B<debug|info|notice|warning|err>

Sets the log-level. If, for example, set to B<notice>, then all events with
severity B<notice>, B<warning>, or B<err> will be written to the logfile.

Please note that B<debug> is only available if collectd has been compiled with
debugging support.

=item B<File> I<File>

Sets the file to write log messages to. The special strings B<stdout> and
B<stderr> can be used to write to the standard output and standard error
channels, respectively. This, of course, only makes much sense when I<collectd>
is running in foreground- or non-daemon-mode.

=item B<Timestamp> B<true>|B<false>

Prefix all lines printed by the current time. Defaults to B<true>.

=item B<PrintSeverity> B<true>|B<false>

When enabled, all lines are prefixed by the severity of the log message, for
example "warning". Defaults to B<false>.

=back

B<Note>: There is no need to notify the daemon after moving or removing the
log file (e.E<nbsp>g. when rotating the logs). The plugin reopens the file
for each line it writes.

=head2 Plugin C<logparser>

The I<logparser> plugin is used to parse different kinds of logs. Setting proper
options you can choose strings to collect. Plugin searches the log file for
messages which contain several matches (two or more). When all mandatory matches
are found then it sends proper notification containing all fetched values.

B<Synopsis:>

  <Plugin logparser>
    <Logfile "/var/log/syslog">
      FirstFullRead false
      <Message "pcie_errors">
        DefaultType "pcie_error"
        DefaultSeverity "warning"
        <Match "aer error">
          Regex "AER:.*error received"
          SubmatchIdx -1
        </Match>
        <Match "incident time">
          Regex "(... .. ..:..:..) .* pcieport.*AER"
          SubmatchIdx 1
          IsMandatory false
        </Match>
        <Match "root port">
          Regex "pcieport (.*): AER:"
          SubmatchIdx 1
          IsMandatory true
        </Match>
        <Match "device">
          PluginInstance true
          Regex " ([0-9a-fA-F:\\.]*): PCIe Bus Error"
          SubmatchIdx 1
          IsMandatory false
        </Match>
        <Match "severity_mandatory">
          Regex "severity="
          SubMatchIdx -1
        </Match>
        <Match "nonfatal">
          Regex "severity=.*\\([nN]on-[fF]atal"
          TypeInstance "non_fatal"
          IsMandatory false
        </Match>
        <Match "fatal">
          Regex "severity=.*\\([fF]atal"
          Severity "failure"
          TypeInstance "fatal"
          IsMandatory false
        </Match>
        <Match "corrected">
          Regex "severity=Corrected"
          TypeInstance "correctable"
          IsMandatory false
        </Match>
        <Match "error type">
          Regex "type=(.*),"
          SubmatchIdx 1
          IsMandatory false
        </Match>
       <Match "id">
          Regex ", id=(.*)"
          SubmatchIdx 1
        </Match>
      </Message>
    </Logfile>
  </Plugin>

B<Options:>

=over 4

=item B<Logfile> I<File>

The B<Logfile> block defines file to search. It may contain one or more
B<Message> blocks which are defined below.

=item B<FirstFullRead> I<true>|I<false>

Set to true if the file has to be parsed from the beginning on the first read.
If false only subsequent writes to log file will be parsed.

=item B<Message> I<Name>

B<Message> block contains matches to search the log file for. Each B<Message>
block builds a notification message using matched elements if its mandatory
B<Match> blocks are matched.

=item B<DefaultPluginInstance> I<String>

Sets the default value for the plugin instance of the notification.

=item B<DefaultType> I<String>

Sets the default value for the type of the notification.

=item B<DefaultTypeInstance> I<String>

Sets the default value for the type instance of the notification.

=item B<DefaultSeverity> I<String>

Sets the default severity. Must be set to "OK", "WARNING" or "FAILURE".
Default value is "OK".

=item B<Match> I<Name>

Multiple I<Match> blocks define regular expression patterns for extracting or
excluding specific string patterns from parsing. First and last I<Match> items
in the same I<Message> set boundaries of multiline message and are mandatory.
If these matches are not found then the whole message is discarded.

=item B<Regex> I<Regex>

Regular expression with pattern matching string. It may contain subexpressions,
so next option B<SubmatchIdx> specifies which subexpression should be stored.

=item B<SubmatchIdx> I<Integer>

Index of subexpression to be used for notification. Multiple subexpressions are
allowed. Index value 0 takes whole regular expression match as a result.
Index value -1 does not add result to message item. Can be omitted, default
value is 0.

=item B<Excluderegex> I<Regex>

Regular expression for excluding lines containing specific matching strings.
This is processed before checking I<Regex> pattern. It is optional and can
be omitted.

=item B<IsMandatory>  I<true>|I<false>

Flag indicating if I<Match> item is mandatory for message validation. If set to
true, whole message is discarded if it's missing. For false its presence is
optional. Default value is set to true.

=item B<PluginInstance> I<true>|I<String>

If set to true, it sets plugin instance to string returned by regex. It can be
overridden by user string.

=item B<Type> I<true>|I<String>

Sets notification type using rules like B<PluginInstance>.

=item B<TypeInstance> I<true>|I<String>

Sets notification type instance using rules like above.

=item B<Severity> I<String>

Sets notification severity to one of the options: "OK", "WARNING", "FAILURE".

=back

=head2 Plugin C<log_logstash>

The I<log logstash plugin> behaves like the logfile plugin but formats
messages as JSON events for logstash to parse and input.

=over 4

=item B<LogLevel> B<debug|info|notice|warning|err>

Sets the log-level. If, for example, set to B<notice>, then all events with
severity B<notice>, B<warning>, or B<err> will be written to the logfile.

Please note that B<debug> is only available if collectd has been compiled with
debugging support.

=item B<File> I<File>

Sets the file to write log messages to. The special strings B<stdout> and
B<stderr> can be used to write to the standard output and standard error
channels, respectively. This, of course, only makes much sense when I<collectd>
is running in foreground- or non-daemon-mode.

=back

B<Note>: There is no need to notify the daemon after moving or removing the
log file (e.E<nbsp>g. when rotating the logs). The plugin reopens the file
for each line it writes.

=head2 Plugin C<lpar>

The I<LPAR plugin> reads CPU statistics of I<Logical Partitions>, a
virtualization technique for IBM POWER processors. It takes into account CPU
time stolen from or donated to a partition, in addition to the usual user,
system, I/O statistics.

The following configuration options are available:

=over 4

=item B<CpuPoolStats> B<false>|B<true>

When enabled, statistics about the processor pool are read, too. The partition
needs to have pool authority in order to be able to acquire this information.
Defaults to false.

=item B<ReportBySerial> B<false>|B<true>

If enabled, the serial of the physical machine the partition is currently
running on is reported as I<hostname> and the logical hostname of the machine
is reported in the I<plugin instance>. Otherwise, the logical hostname will be
used (just like other plugins) and the I<plugin instance> will be empty.
Defaults to false.

=back

=head2 Plugin C<lua>

This plugin embeds a Lua interpreter into collectd and provides an interface
to collectd's plugin system. See L<collectd-lua(5)> for its documentation.


=head2 Plugin C<mbmon>

The C<mbmon plugin> uses mbmon to retrieve temperature, voltage, etc.

Be default collectd connects to B<localhost> (127.0.0.1), port B<411/tcp>. The
B<Host> and B<Port> options can be used to change these values, see below.
C<mbmon> has to be running to work correctly. If C<mbmon> is not running
timeouts may appear which may interfere with other statistics..

C<mbmon> must be run with the -r option ("print TAG and Value format");
Debian's F</etc/init.d/mbmon> script already does this, other people
will need to ensure that this is the case.

=over 4

=item B<Host> I<Hostname>

Hostname to connect to. Defaults to B<127.0.0.1>.

=item B<Port> I<Port>

TCP-Port to connect to. Defaults to B<411>.

=back

=head2 Plugin C<mdevents >
 
The I< mdevents > plugin collects status changes from md (Linux software RAID) devices.

RAID arrays are meant to allow users/administrators to keep systems up and
running, in case of common hardware problems (disk failure). Mdadm is the
standard software RAID management tool for Linux. It provides the ability to 
monitor "metadata event" occurring such as disk failures, clean-to-dirty 
transitions, and etc. The kernel provides the ability to report such actions to 
the userspace via sysfs, and mdadm takes action accordingly with the monitoring 
capability. The mdmon polls the /sys looking for changes in the entries 
array_state, sync_action, and per disk state attribute files. This is meaningful
for RAID1, 5 and 10 only.

Mdevents plugin is based on gathering RAID array events that are
written to syslog by mdadm. After registering an event, it can send a collectd
notification that contains mdadm event's data. Event consists of event type,
raid array name and, for particular events, name of component device.

Example message:

C<Jan 17 05:24:27 pc1 mdadm[188]: NewArray event detected on md device /dev/md0>

Plugin also classifies gathered event. This means that a notification will have
a different severity {OKAY, WARNING, FAILURE} for particular mdadm event.

For proper work, mdevents plugin needs syslog and mdadm utilities to be present on
the running system. Otherwise it will not be compiled as a part of collectd.

B<Synopsis:>

  <Plugin mdevents>
    Event ""
    IgnoreEvent False
    Array ""
    IgnoreArray False
  </Plugin>

B<Plugin configuration:>

Mdevents plugin's configuration is mostly based on IgnoreList, which is a collectd's
utility. User can specify what particular events/RAID arrays lie in his interest.
Setting of IgnoreEvent/IgnoreArray booleans won't take effect if Event/Array config
lists are empty - plugin will accept entry anyway.
 
B<Options:>
 
=over 4

=item B<Event> I<"EventName">

Names of events to be monitored, separated by spaces. Possible events include:

Event Name        | Class of event
------------------+---------------
DeviceDisappeared | FAILURE
RebuildStarted    | OKAY
RebuildNN         | OKAY
RebuildFinished   | WARNING
Fail              | FAILURE
FailSpare         | WARNING
SpareActive       | OKAY
NewArray          | OKAY
DegradedArray     | FAILURE
MoveSpare         | WARNING
SparesMissing     | WARNING
TestMessage       | OKAY

User should set the events that should be monitored as a strings separated by spaces,
for example Events "DeviceDisappeared Fail DegradedArray".

=item B<IgnoreEvent> I<false>|I<true>

If I<IgnoreEvent> is set to true, events specified in I<Events> will be ignored.
If it's false, only specified events will be monitored.

=item B<Array> I<arrays>

User can specify an array or a group of arrays using regexp. Plugin will accept
only RAID arrays names that start with "/dev/md".

=item B<IgnoreArray> I<false>|I<true>

If I<IgnoreArray> is set to true, arrays specified in I<Array> will be ignored.
If it's false, only specified events will be monitored.

=back

=head2 Plugin C<mcelog>

The C<mcelog plugin> uses mcelog to retrieve machine check exceptions.

By default the plugin connects to B<"/var/run/mcelog-client"> to check if the
mcelog server is running. When the server is running, the plugin will tail the
specified logfile to retrieve machine check exception information and send a
notification with the details from the logfile. The plugin will use the mcelog
client protocol to retrieve memory related machine check exceptions. Note that
for memory exceptions, notifications are only sent when there is a change in
the number of corrected/uncorrected memory errors.

=head3 The Memory block

Note: these options cannot be used in conjunction with the logfile options, they are mutually
exclusive.

=over 3

=item B<McelogClientSocket> I<Path>
Connect to the mcelog client socket using the UNIX domain socket at I<Path>.
Defaults to B<"/var/run/mcelog-client">.

=item B<PersistentNotification> B<true>|B<false>
Override default configuration to only send notifications when sent when there
is a change in the number of corrected/uncorrected memory errors. When set to
true notifications will be sent for every read cycle. Default is false. Does
not affect the stats being dispatched.

=back

=over 4

=item B<McelogLogfile> I<Path>

The mcelog file to parse. Defaults to B<"/var/log/mcelog">. Note: this option
cannot be used in conjunction with the memory block options, they are mutually
exclusive.

=back

=head2 Plugin C<md>

The C<md plugin> collects information from Linux Software-RAID devices (md).

All reported values are of the type C<md_disks>. Reported type instances are
I<active>, I<failed> (present but not operational), I<spare> (hot stand-by) and
I<missing> (physically absent) disks.

=over 4

=item B<Device> I<Device>

Select md devices based on device name. The I<device name> is the basename of
the device, i.e. the name of the block device without the leading C</dev/>.
See B<IgnoreSelected> for more details.

See F</"IGNORELISTS"> for details.

=item B<IgnoreSelected> B<true>|B<false>

Invert device selection: If set to B<true>, all md devices B<except> those
listed using B<Device> are collected. If B<false> (the default), only those
listed are collected. If no configuration is given, the B<md> plugin will
collect data from all md devices.

=back

=head2 Plugin C<memcachec>

The C<memcachec plugin> connects to a memcached server, queries one or more
given I<pages> and parses the returned data according to user specification.
The I<matches> used are the same as the matches used in the C<curl> and C<tail>
plugins.

In order to talk to the memcached server, this plugin uses the I<libmemcached>
library. Please note that there is another library with a very similar name,
libmemcache (notice the missing `d'), which is not applicable.

Synopsis of the configuration:

 <Plugin "memcachec">
   <Page "plugin_instance">
     Server "localhost"
     Key "page_key"
     Plugin "plugin_name"
     <Match>
       Regex "(\\d+) bytes sent"
       DSType CounterAdd
       Type "ipt_octets"
       Instance "type_instance"
     </Match>
   </Page>
 </Plugin>

The configuration options are:

=over 4

=item E<lt>B<Page> I<Name>E<gt>

Each B<Page> block defines one I<page> to be queried from the memcached server.
The block requires one string argument which is used as I<plugin instance>.

=item B<Server> I<Address>

Sets the server address to connect to when querying the page. Must be inside a
B<Page> block.

=item B<Key> I<Key>

When connected to the memcached server, asks for the page I<Key>.

=item B<Plugin> I<Plugin>

Use I<Plugin> as the plugin name when submitting values.
Defaults to C<memcachec>.

=item E<lt>B<Match>E<gt>

Match blocks define which strings to look for and how matches substrings are
interpreted. For a description of match blocks, please see L<"Plugin tail">.

=back

=head2 Plugin C<memcached>

The B<memcached plugin> connects to a memcached server and queries statistics
about cache utilization, memory and bandwidth used.
L<http://memcached.org/>

 <Plugin "memcached">
   <Instance "name">
     #Host "memcache.example.com"
     Address "127.0.0.1"
     Port 11211
   </Instance>
 </Plugin>

The plugin configuration consists of one or more B<Instance> blocks which
specify one I<memcached> connection each. Within the B<Instance> blocks, the
following options are allowed:

=over 4

=item B<Host> I<Hostname>

Sets the B<host> field of dispatched values. Defaults to the global hostname
setting.
For backwards compatibility, values are also dispatched with the global
hostname when B<Host> is set to B<127.0.0.1> or B<localhost> and B<Address> is
not set.

=item B<Address> I<Address>

Hostname or IP to connect to. For backwards compatibility, defaults to the
value of B<Host> or B<127.0.0.1> if B<Host> is unset.

=item B<Port> I<Port>

TCP port to connect to. Defaults to B<11211>.

=item B<Socket> I<Path>

Connect to I<memcached> using the UNIX domain socket at I<Path>. If this
setting is given, the B<Address> and B<Port> settings are ignored.

=back

=head2 Plugin C<mic>

The B<mic plugin> gathers CPU statistics, memory usage and temperatures from
Intel's Many Integrated Core (MIC) systems.

B<Synopsis:>

 <Plugin mic>
   ShowCPU true
   ShowCPUCores true
   ShowMemory true

   ShowTemperatures true
   Temperature vddg
   Temperature vddq
   IgnoreSelectedTemperature true

   ShowPower true
   Power total0
   Power total1
   IgnoreSelectedPower true
 </Plugin>

The following options are valid inside the B<PluginE<nbsp>mic> block:

=over 4

=item B<ShowCPU> B<true>|B<false>

If enabled (the default) a sum of the CPU usage across all cores is reported.

=item B<ShowCPUCores> B<true>|B<false>

If enabled (the default) per-core CPU usage is reported.

=item B<ShowMemory> B<true>|B<false>

If enabled (the default) the physical memory usage of the MIC system is
reported.

=item B<ShowTemperatures> B<true>|B<false>

If enabled (the default) various temperatures of the MIC system are reported.

=item B<Temperature> I<Name>

This option controls which temperatures are being reported. Whether matching
temperatures are being ignored or I<only> matching temperatures are reported
depends on the B<IgnoreSelectedTemperature> setting below. By default I<all>
temperatures are reported.

=item B<IgnoreSelectedTemperature> B<false>|B<true>

Controls the behavior of the B<Temperature> setting above. If set to B<false>
(the default) only temperatures matching a B<Temperature> option are reported
or, if no B<Temperature> option is specified, all temperatures are reported. If
set to B<true>, matching temperatures are I<ignored> and all other temperatures
are reported.

Known temperature names are:

=over 4

=item die

Die of the CPU

=item devmem

Device Memory

=item fin

Fan In

=item fout

Fan Out

=item vccp

Voltage ccp

=item vddg

Voltage ddg

=item vddq

Voltage ddq

=back

=item B<ShowPower> B<true>|B<false>

If enabled (the default) various temperatures of the MIC system are reported.

=item B<Power> I<Name>

This option controls which power readings are being reported. Whether matching
power readings are being ignored or I<only> matching power readings are reported
depends on the B<IgnoreSelectedPower> setting below. By default I<all>
power readings are reported.

=item B<IgnoreSelectedPower> B<false>|B<true>

Controls the behavior of the B<Power> setting above. If set to B<false>
(the default) only power readings matching a B<Power> option are reported
or, if no B<Power> option is specified, all power readings are reported. If
set to B<true>, matching power readings are I<ignored> and all other power readings
are reported.

Known power names are:

=over 4

=item total0

Total power utilization averaged over Time Window 0 (uWatts).

=item total1

Total power utilization averaged over Time Window 0 (uWatts).

=item inst

Instantaneous power (uWatts).

=item imax

Max instantaneous power (uWatts).

=item pcie

PCI-E connector power (uWatts).

=item c2x3

2x3 connector power (uWatts).

=item c2x4

2x4 connector power (uWatts).

=item vccp

Core rail (uVolts).

=item vddg

Uncore rail (uVolts).

=item vddq

Memory subsystem rail (uVolts).

=back

=back

=head2 Plugin C<memory>

The I<memory plugin> provides the following configuration options:

=over 4

=item B<ValuesAbsolute> B<true>|B<false>

Enables or disables reporting of physical memory usage in absolute numbers,
i.e. bytes. Defaults to B<true>.

=item B<ValuesPercentage> B<false>|B<true>

Enables or disables reporting of physical memory usage in percentages, e.g.
percent of physical memory used. Defaults to B<false>.

This is useful for deploying I<collectd> in a heterogeneous environment in
which the sizes of physical memory vary.

=back

=head2 Plugin C<modbus>

The B<modbus plugin> connects to a Modbus "slave" via Modbus/TCP or Modbus/RTU and
reads register values. It supports reading single registers (unsigned 16E<nbsp>bit
values), large integer values (unsigned 32E<nbsp>bit and 64E<nbsp>bit values) and
floating point values (two registers interpreted as IEEE floats in big endian
notation).

B<Synopsis:>

 <Data "voltage-input-1">
   RegisterBase 0
   RegisterType float
   RegisterCmd ReadHolding
   Type voltage
   Instance "input-1"
   #Scale 1.0
   #Shift 0.0
 </Data>

 <Data "voltage-input-2">
   RegisterBase 2
   RegisterType float
   RegisterCmd ReadHolding
   Type voltage
   Instance "input-2"
 </Data>

 <Data "supply-temperature-1">
   RegisterBase 0
   RegisterType Int16
   RegisterCmd ReadHolding
   Type temperature
   Instance "temp-1"
 </Data>

 <Host "modbus.example.com">
   Address "192.168.0.42"
   Port    "502"
   Interval 60

   <Slave 1>
     Instance "power-supply"
     Collect  "voltage-input-1"
     Collect  "voltage-input-2"
   </Slave>
 </Host>

 <Host "localhost">
   Device "/dev/ttyUSB0"
   Baudrate 38400
   Interval 20

   <Slave 1>
     Instance "temperature"
     Collect  "supply-temperature-1"
   </Slave>
 </Host>

=over 4

=item E<lt>B<Data> I<Name>E<gt> blocks

Data blocks define a mapping between register numbers and the "types" used by
I<collectd>.

Within E<lt>DataE<nbsp>/E<gt> blocks, the following options are allowed:

=over 4

=item B<RegisterBase> I<Number>

Configures the base register to read from the device. If the option
B<RegisterType> has been set to B<Uint32> or B<Float>, this and the next
register will be read (the register number is increased by one).

=item B<RegisterType> B<Int16>|B<Int32>|B<Int64>|B<Uint16>|B<Uint32>|B<UInt64>|B<Float>|B<Int32LE>|B<Uint32LE>|B<FloatLE>

Specifies what kind of data is returned by the device. This defaults to
B<Uint16>.  If the type is B<Int32>, B<Int32LE>, B<Uint32>, B<Uint32LE>,
B<Float> or B<FloatLE>, two 16E<nbsp>bit registers at B<RegisterBase>
and B<RegisterBase+1> will be read and the data is combined into one
32E<nbsp>value. For B<Int32>, B<Uint32> and B<Float> the most significant
16E<nbsp>bits are in the register at B<RegisterBase> and the least
significant 16E<nbsp>bits are in the register at B<RegisterBase+1>.
For B<Int32LE>, B<Uint32LE>, or B<Float32LE>, the high and low order
registers are swapped with the most significant 16E<nbsp>bits in
the B<RegisterBase+1> and the least significant 16E<nbsp>bits in
B<RegisterBase>. If the type is B<Int64> or B<UInt64>, four 16E<nbsp>bit
registers at B<RegisterBase>, B<RegisterBase+1>, B<RegisterBase+2> and
B<RegisterBase+3> will be read and the data combined into one
64E<nbsp>value.

=item B<RegisterCmd> B<ReadHolding>|B<ReadInput>

Specifies register type to be collected from device. Works only with libmodbus
2.9.2 or higher. Defaults to B<ReadHolding>.

=item B<Type> I<Type>

Specifies the "type" (data set) to use when dispatching the value to
I<collectd>. Currently, only data sets with exactly one data source are
supported.

=item B<Instance> I<Instance>

Sets the type instance to use when dispatching the value to I<Instance>. If
unset, an empty string (no type instance) is used.

=item B<Scale> I<Value>

The values taken from device are multiplied by I<Value>. The field is optional
and the default is B<1.0>.

=item B<Shift> I<Value>

I<Value> is added to values from device after they have been multiplied by
B<Scale> value. The field is optional and the default value is B<0.0>.

=back

=item E<lt>B<Host> I<Name>E<gt> blocks

Host blocks are used to specify to which hosts to connect and what data to read
from their "slaves". The string argument I<Name> is used as hostname when
dispatching the values to I<collectd>.

Within E<lt>HostE<nbsp>/E<gt> blocks, the following options are allowed:

=over 4

=item B<Address> I<Hostname>

For Modbus/TCP, specifies the node name (the actual network address) used to
connect to the host. This may be an IP address or a hostname. Please note that
the used I<libmodbus> library only supports IPv4 at the moment.

=item B<Port> I<Service>

for Modbus/TCP, specifies the port used to connect to the host. The port can
either be given as a number or as a service name. Please note that the
I<Service> argument must be a string, even if ports are given in their numerical
form. Defaults to "502".

=item B<Device> I<Devicenode>

For Modbus/RTU, specifies the path to the serial device being used.

=item B<Baudrate> I<Baudrate>

For Modbus/RTU, specifies the baud rate of the serial device.
Note, connections currently support only 8/N/1.

=item B<UARTType> I<UARTType>

For Modbus/RTU, specifies the type of the serial device.
RS232, RS422 and RS485 are supported. Defaults to RS232.
Available only on Linux systems with libmodbus>=2.9.4.

=item B<Interval> I<Interval>

Sets the interval (in seconds) in which the values will be collected from this
host. By default the global B<Interval> setting will be used.

=item E<lt>B<Slave> I<ID>E<gt>

Over each connection, multiple Modbus devices may be reached. The slave ID
is used to specify which device should be addressed. For each device you want
to query, one B<Slave> block must be given.

Within E<lt>SlaveE<nbsp>/E<gt> blocks, the following options are allowed:

=over 4

=item B<Instance> I<Instance>

Specify the plugin instance to use when dispatching the values to I<collectd>.
By default "slave_I<ID>" is used.

=item B<Collect> I<DataName>

Specifies which data to retrieve from the device. I<DataName> must be the same
string as the I<Name> argument passed to a B<Data> block. You can specify this
option multiple times to collect more than one value from a slave. At least one
B<Collect> option is mandatory.

=back

=back

=back

=head2 Plugin C<mqtt>

The I<MQTT plugin> can send metrics to MQTT (B<Publish> blocks) and receive
values from MQTT (B<Subscribe> blocks).

B<Synopsis:>

 <Plugin mqtt>
   <Publish "name">
     Host "mqtt.example.com"
     Prefix "collectd"
   </Publish>
   <Subscribe "name">
     Host "mqtt.example.com"
     Topic "collectd/#"
   </Subscribe>
 </Plugin>

The plugin's configuration is in B<Publish> and/or B<Subscribe> blocks,
configuring the sending and receiving direction respectively. The plugin will
register a write callback named C<mqtt/I<name>> where I<name> is the string
argument given to the B<Publish> block. Both types of blocks share many but not
all of the following options. If an option is valid in only one of the blocks,
it will be mentioned explicitly.

B<Options:>

=over 4

=item B<Host> I<Hostname>

Hostname of the MQTT broker to connect to.

=item B<Port> I<Service>

Port number or service name of the MQTT broker to connect to.

=item B<User> I<UserName>

Username used when authenticating to the MQTT broker.

=item B<Password> I<Password>

Password used when authenticating to the MQTT broker.

=item B<ClientId> I<ClientId>

MQTT client ID to use. Defaults to the hostname used by I<collectd>.

=item B<QoS> [B<0>-B<2>]

Sets the I<Quality of Service>, with the values C<0>, C<1> and C<2> meaning:

=over 4

=item B<0>

At most once

=item B<1>

At least once

=item B<2>

Exactly once

=back

In B<Publish> blocks, this option determines the QoS flag set on outgoing
messages and defaults to B<0>. In B<Subscribe> blocks, determines the maximum
QoS setting the client is going to accept and defaults to B<2>. If the QoS flag
on a message is larger than the maximum accepted QoS of a subscriber, the
message's QoS will be downgraded.

=item B<Prefix> I<Prefix> (Publish only)

This plugin will use one topic per I<value list> which will looks like a path.
I<Prefix> is used as the first path element and defaults to B<collectd>.

An example topic name would be:

 collectd/cpu-0/cpu-user

=item B<Retain> B<false>|B<true> (Publish only)

Controls whether the MQTT broker will retain (keep a copy of) the last message
sent to each topic and deliver it to new subscribers. Defaults to B<false>.

=item B<StoreRates> B<true>|B<false> (Publish only)

Controls whether C<DERIVE> and C<COUNTER> metrics are converted to a I<rate>
before sending. Defaults to B<true>.

=item B<CleanSession> B<true>|B<false> (Subscribe only)

Controls whether the MQTT "cleans" the session up after the subscriber
disconnects or if it maintains the subscriber's subscriptions and all messages
that arrive while the subscriber is disconnected. Defaults to B<true>.

=item B<Topic> I<TopicName> (Subscribe only)

Configures the topic(s) to subscribe to. You can use the single level C<+> and
multi level C<#> wildcards. Defaults to B<collectd/#>, i.e. all topics beneath
the B<collectd> branch.

=item B<CACert> I<file>

Path to the PEM-encoded CA certificate file. Setting this option enables TLS
communication with the MQTT broker, and as such, B<Port> should be the TLS-enabled
port of the MQTT broker.
This option enables the use of TLS.

=item B<CertificateFile> I<file>

Path to the PEM-encoded certificate file to use as client certificate when
connecting to the MQTT broker.
Only valid if B<CACert> and B<CertificateKeyFile> are also set.

=item B<CertificateKeyFile> I<file>

Path to the unencrypted PEM-encoded key file corresponding to B<CertificateFile>.
Only valid if B<CACert> and B<CertificateFile> are also set.

=item B<TLSProtocol> I<protocol>

If configured, this specifies the string protocol version (e.g. C<tlsv1>,
C<tlsv1.2>) to use for the TLS connection to the broker. If not set a default
version is used which depends on the version of OpenSSL the Mosquitto library
was linked against.
Only valid if B<CACert> is set.

=item B<CipherSuite> I<ciphersuite>

A string describing the ciphers available for use. See L<ciphers(1)> and the
C<openssl ciphers> utility for more information. If unset, the default ciphers
will be used.
Only valid if B<CACert> is set.

=back

=head2 Plugin C<mysql>

The C<mysql plugin> requires B<mysqlclient> to be installed. It connects to
one or more databases when started and keeps the connection up as long as
possible. When the connection is interrupted for whatever reason it will try
to re-connect. The plugin will complain loudly in case anything goes wrong.

This plugin issues the MySQL C<SHOW STATUS> / C<SHOW GLOBAL STATUS> command
and collects information about MySQL network traffic, executed statements,
requests, the query cache and threads by evaluating the
C<Bytes_{received,sent}>, C<Com_*>, C<Handler_*>, C<Qcache_*> and C<Threads_*>
return values. Please refer to the B<MySQL reference manual>, I<5.1.6. Server
Status Variables> for an explanation of these values.

Optionally, primary and replica statistics may be collected in a MySQL
replication setup. In that case, information about the synchronization state
of the nodes are collected by evaluating the C<Position> return value of the
C<SHOW MASTER STATUS> command and the C<Seconds_Behind_Master>,
C<Read_Master_Log_Pos> and C<Exec_Master_Log_Pos> return values of the
C<SHOW SLAVE STATUS> command. See the B<MySQL reference manual>,
I<12.5.5.21 SHOW MASTER STATUS Syntax> and
I<12.5.5.31 SHOW SLAVE STATUS Syntax> for details.

Synopsis:

  <Plugin mysql>
    <Database foo>
      Host "hostname"
      User "username"
      Password "password"
      Port "3306"
      MasterStats true
      ConnectTimeout 10
      SSLKey "/path/to/key.pem"
      SSLCert "/path/to/cert.pem"
      SSLCA "/path/to/ca.pem"
      SSLCAPath "/path/to/cas/"
      SSLCipher "DHE-RSA-AES256-SHA"
    </Database>

    <Database bar>
      Alias "squeeze"
      Host "localhost"
      Socket "/var/run/mysql/mysqld.sock"
      SlaveStats true
      SlaveNotifications true
    </Database>

   <Database galera>
      Alias "galera"
      Host "localhost"
      Socket "/var/run/mysql/mysqld.sock"
      WsrepStats true
   </Database>
  </Plugin>

A B<Database> block defines one connection to a MySQL database. It accepts a
single argument which specifies the name of the database. None of the other
options are required. MySQL will use default values as documented in the
"mysql_real_connect()" and "mysql_ssl_set()" sections in the
B<MySQL reference manual>.

=over 4

=item B<Alias> I<Alias>

Alias to use as sender instead of hostname when reporting. This may be useful
when having cryptic hostnames.

=item B<Host> I<Hostname>

Hostname of the database server. Defaults to B<localhost>.

=item B<User> I<Username>

Username to use when connecting to the database. The user does not have to be
granted any privileges (which is synonym to granting the C<USAGE> privilege),
unless you want to collect replication statistics (see B<MasterStats> and
B<SlaveStats> below). In this case, the user needs the C<REPLICATION CLIENT>
(or C<SUPER>) privileges. Else, any existing MySQL user will do.

=item B<Password> I<Password>

Password needed to log into the database.

=item B<Database> I<Database>

Select this database. Defaults to I<no database> which is a perfectly reasonable
option for what this plugin does.

=item B<Port> I<Port>

TCP-port to connect to. The port must be specified in its numeric form, but it
must be passed as a string nonetheless. For example:

  Port "3306"

If B<Host> is set to B<localhost> (the default), this setting has no effect.
See the documentation for the C<mysql_real_connect> function for details.

=item B<Socket> I<Socket>

Specifies the path to the UNIX domain socket of the MySQL server. This option
only has any effect, if B<Host> is set to B<localhost> (the default).
Otherwise, use the B<Port> option above. See the documentation for the
C<mysql_real_connect> function for details.

=item B<InnodbStats> I<true|false>

If enabled, metrics about the InnoDB storage engine are collected.
Disabled by default.

=item B<MasterStats> I<true|false>

=item B<SlaveStats> I<true|false>

Enable the collection of primary / replica statistics in a replication setup. In
order to be able to get access to these statistics, the user needs special
privileges. See the B<User> documentation above. Defaults to B<false>.

=item B<SlaveNotifications> I<true|false>

If enabled, the plugin sends a notification if the replication slave I/O and /
or SQL threads are not running. Defaults to B<false>.

=item B<WsrepStats> I<true|false>

Enable the collection of wsrep plugin statistics, used in Master-Master
replication setups like in MySQL Galera/Percona XtraDB Cluster.
User needs only privileges to execute 'SHOW GLOBAL STATUS'.
Defaults to B<false>.

=item B<ConnectTimeout> I<Seconds>

Sets the connect timeout for the MySQL client.

=item B<SSLKey> I<Path>

If provided, the X509 key in PEM format.

=item B<SSLCert> I<Path>

If provided, the X509 cert in PEM format.

=item B<SSLCA> I<Path>

If provided, the CA file in PEM format (check OpenSSL docs).

=item B<SSLCAPath> I<Path>

If provided, the CA directory (check OpenSSL docs).

=item B<SSLCipher> I<String>

If provided, the SSL cipher to use.

=back

=head2 Plugin C<netapp>

The netapp plugin can collect various performance and capacity information
from a NetApp filer using the NetApp API.

Please note that NetApp has a wide line of products and a lot of different
software versions for each of these products. This plugin was developed for a
NetApp FAS3040 running OnTap 7.2.3P8 and tested on FAS2050 7.3.1.1L1,
FAS3140 7.2.5.1 and FAS3020 7.2.4P9. It I<should> work for most combinations of
model and software version but it is very hard to test this.
If you have used this plugin with other models and/or software version, feel
free to send us a mail to tell us about the results, even if it's just a short
"It works".

To collect these data collectd will log in to the NetApp via HTTP(S) and HTTP
basic authentication.

B<Do not use a regular user for this!> Create a special collectd user with just
the minimum of capabilities needed. The user only needs the "login-http-admin"
capability as well as a few more depending on which data will be collected.
Required capabilities are documented below.

=head3 Synopsis

 <Plugin "netapp">
   <Host "netapp1.example.com">
    Protocol      "https"
    Address       "10.0.0.1"
    Port          443
    User          "username"
    Password      "aef4Aebe"
    Interval      30

    <WAFL>
      Interval 30
      GetNameCache   true
      GetDirCache    true
      GetBufferCache true
      GetInodeCache  true
    </WAFL>

    <Disks>
      Interval 30
      GetBusy true
    </Disks>

    <VolumePerf>
      Interval 30
      GetIO      "volume0"
      IgnoreSelectedIO      false
      GetOps     "volume0"
      IgnoreSelectedOps     false
      GetLatency "volume0"
      IgnoreSelectedLatency false
    </VolumePerf>

    <VolumeUsage>
      Interval 30
      GetCapacity "vol0"
      GetCapacity "vol1"
      IgnoreSelectedCapacity false
      GetSnapshot "vol1"
      GetSnapshot "vol3"
      IgnoreSelectedSnapshot false
    </VolumeUsage>

    <Quota>
      Interval 60
    </Quota>

    <Snapvault>
      Interval 30
    </Snapvault>

    <System>
      Interval 30
      GetCPULoad     true
      GetInterfaces  true
      GetDiskOps     true
      GetDiskIO      true
    </System>

    <VFiler vfilerA>
      Interval 60

      SnapVault true
      # ...
    </VFiler>
   </Host>
 </Plugin>

The netapp plugin accepts the following configuration options:

=over 4

=item B<Host> I<Name>

A host block defines one NetApp filer. It will appear in collectd with the name
you specify here which does not have to be its real name nor its hostname (see
the B<Address> option below).

=item B<VFiler> I<Name>

A B<VFiler> block may only be used inside a host block. It accepts all the
same options as the B<Host> block (except for cascaded B<VFiler> blocks) and
will execute all NetApp API commands in the context of the specified
VFiler(R). It will appear in collectd with the name you specify here which
does not have to be its real name. The VFiler name may be specified using the
B<VFilerName> option. If this is not specified, it will default to the name
you specify here.

The VFiler block inherits all connection related settings from the surrounding
B<Host> block (which appear before the B<VFiler> block) but they may be
overwritten inside the B<VFiler> block.

This feature is useful, for example, when using a VFiler as SnapVault target
(supported since OnTap 8.1). In that case, the SnapVault statistics are not
available in the host filer (vfiler0) but only in the respective VFiler
context.

=item B<Protocol> B<httpd>|B<http>

The protocol collectd will use to query this host.

Optional

Type: string

Default: https

Valid options: http, https

=item B<Address> I<Address>

The hostname or IP address of the host.

Optional

Type: string

Default: The "host" block's name.

=item B<Port> I<Port>

The TCP port to connect to on the host.

Optional

Type: integer

Default: 80 for protocol "http", 443 for protocol "https"

=item B<User> I<User>

=item B<Password> I<Password>

The username and password to use to login to the NetApp.

Mandatory

Type: string

=item B<VFilerName> I<Name>

The name of the VFiler in which context to execute API commands. If not
specified, the name provided to the B<VFiler> block will be used instead.

Optional

Type: string

Default: name of the B<VFiler> block

B<Note:> This option may only be used inside B<VFiler> blocks.

=item B<Interval> I<Interval>

B<TODO>

=back

The following options decide what kind of data will be collected. You can
either use them as a block and fine tune various parameters inside this block,
use them as a single statement to just accept all default values, or omit it to
not collect any data.

The following options are valid inside all blocks:

=over 4

=item B<Interval> I<Seconds>

Collect the respective statistics every I<Seconds> seconds. Defaults to the
host specific setting.

=back

=head3 The System block

This will collect various performance data about the whole system.

B<Note:> To get this data the collectd user needs the
"api-perf-object-get-instances" capability.

=over 4

=item B<Interval> I<Seconds>

Collect disk statistics every I<Seconds> seconds.

=item B<GetCPULoad> B<true>|B<false>

If you set this option to true the current CPU usage will be read. This will be
the average usage between all CPUs in your NetApp without any information about
individual CPUs.

B<Note:> These are the same values that the NetApp CLI command "sysstat"
returns in the "CPU" field.

Optional

Type: boolean

Default: true

Result: Two value lists of type "cpu", and type instances "idle" and "system".

=item B<GetInterfaces> B<true>|B<false>

If you set this option to true the current traffic of the network interfaces
will be read. This will be the total traffic over all interfaces of your NetApp
without any information about individual interfaces.

B<Note:> This is the same values that the NetApp CLI command "sysstat" returns
in the "Net kB/s" field.

B<Or is it?>

Optional

Type: boolean

Default: true

Result: One value list of type "if_octects".

=item B<GetDiskIO> B<true>|B<false>

If you set this option to true the current IO throughput will be read. This
will be the total IO of your NetApp without any information about individual
disks, volumes or aggregates.

B<Note:> This is the same values that the NetApp CLI command "sysstat" returns
in the "DiskE<nbsp>kB/s" field.

Optional

Type: boolean

Default: true

Result: One value list of type "disk_octets".

=item B<GetDiskOps> B<true>|B<false>

If you set this option to true the current number of HTTP, NFS, CIFS, FCP,
iSCSI, etc. operations will be read. This will be the total number of
operations on your NetApp without any information about individual volumes or
aggregates.

B<Note:> These are the same values that the NetApp CLI command "sysstat"
returns in the "NFS", "CIFS", "HTTP", "FCP" and "iSCSI" fields.

Optional

Type: boolean

Default: true

Result: A variable number of value lists of type "disk_ops_complex". Each type
of operation will result in one value list with the name of the operation as
type instance.

=back

=head3 The WAFL block

This will collect various performance data about the WAFL file system. At the
moment this just means cache performance.

B<Note:> To get this data the collectd user needs the
"api-perf-object-get-instances" capability.

B<Note:> The interface to get these values is classified as "Diagnostics" by
NetApp. This means that it is not guaranteed to be stable even between minor
releases.

=over 4

=item B<Interval> I<Seconds>

Collect disk statistics every I<Seconds> seconds.

=item B<GetNameCache> B<true>|B<false>

Optional

Type: boolean

Default: true

Result: One value list of type "cache_ratio" and type instance
"name_cache_hit".

=item B<GetDirCache> B<true>|B<false>

Optional

Type: boolean

Default: true

Result: One value list of type "cache_ratio" and type instance "find_dir_hit".

=item B<GetInodeCache> B<true>|B<false>

Optional

Type: boolean

Default: true

Result: One value list of type "cache_ratio" and type instance
"inode_cache_hit".

=item B<GetBufferCache> B<true>|B<false>

B<Note:> This is the same value that the NetApp CLI command "sysstat" returns
in the "Cache hit" field.

Optional

Type: boolean

Default: true

Result: One value list of type "cache_ratio" and type instance "buf_hash_hit".

=back

=head3 The Disks block

This will collect performance data about the individual disks in the NetApp.

B<Note:> To get this data the collectd user needs the
"api-perf-object-get-instances" capability.

=over 4

=item B<Interval> I<Seconds>

Collect disk statistics every I<Seconds> seconds.

=item B<GetBusy> B<true>|B<false>

If you set this option to true the busy time of all disks will be calculated
and the value of the busiest disk in the system will be written.

B<Note:> This is the same values that the NetApp CLI command "sysstat" returns
in the "Disk util" field. Probably.

Optional

Type: boolean

Default: true

Result: One value list of type "percent" and type instance "disk_busy".

=back

=head3 The VolumePerf block

This will collect various performance data about the individual volumes.

You can select which data to collect about which volume using the following
options. They follow the standard ignorelist semantic.

B<Note:> To get this data the collectd user needs the
I<api-perf-object-get-instances> capability.

=over 4

=item B<Interval> I<Seconds>

Collect volume performance data every I<Seconds> seconds.

=item B<GetIO> I<Volume>

=item B<GetOps> I<Volume>

=item B<GetLatency> I<Volume>

Select the given volume for IO, operations or latency statistics collection.
The argument is the name of the volume without the C</vol/> prefix.

Since the standard ignorelist functionality is used here, you can use a string
starting and ending with a slash to specify regular expression matching: To
match the volumes "vol0", "vol2" and "vol7", you can use this regular
expression:

  GetIO "/^vol[027]$/"

If no regular expression is specified, an exact match is required. Both,
regular and exact matching are case sensitive.

If no volume was specified at all for either of the three options, that data
will be collected for all available volumes.

See F</"IGNORELISTS"> for details.

=item B<IgnoreSelectedIO> B<true>|B<false>

=item B<IgnoreSelectedOps> B<true>|B<false>

=item B<IgnoreSelectedLatency> B<true>|B<false>

When set to B<true>, the volumes selected for IO, operations or latency
statistics collection will be ignored and the data will be collected for all
other volumes.

When set to B<false>, data will only be collected for the specified volumes and
all other volumes will be ignored.

If no volumes have been specified with the above B<Get*> options, all volumes
will be collected regardless of the B<IgnoreSelected*> option.

Defaults to B<false>

=back

=head3 The VolumeUsage block

This will collect capacity data about the individual volumes.

B<Note:> To get this data the collectd user needs the I<api-volume-list-info>
capability.

=over 4

=item B<Interval> I<Seconds>

Collect volume usage statistics every I<Seconds> seconds.

=item B<GetCapacity> I<VolumeName>

The current capacity of the volume will be collected. This will result in two
to four value lists, depending on the configuration of the volume. All data
sources are of type "df_complex" with the name of the volume as
plugin_instance.

There will be type_instances "used" and "free" for the number of used and
available bytes on the volume.  If the volume has some space reserved for
snapshots, a type_instance "snap_reserved" will be available.  If the volume
has SIS enabled, a type_instance "sis_saved" will be available. This is the
number of bytes saved by the SIS feature.

B<Note:> The current NetApp API has a bug that results in this value being
reported as a 32E<nbsp>bit number. This plugin tries to guess the correct
number which works most of the time.  If you see strange values here, bug
NetApp support to fix this.

Repeat this option to specify multiple volumes.

=item B<IgnoreSelectedCapacity> B<true>|B<false>

Specify whether to collect only the volumes selected by the B<GetCapacity>
option or to ignore those volumes. B<IgnoreSelectedCapacity> defaults to
B<false>. However, if no B<GetCapacity> option is specified at all, all
capacities will be selected anyway.

=item B<GetSnapshot> I<VolumeName>

Select volumes from which to collect snapshot information.

Usually, the space used for snapshots is included in the space reported as
"used". If snapshot information is collected as well, the space used for
snapshots is subtracted from the used space.

To make things even more interesting, it is possible to reserve space to be
used for snapshots. If the space required for snapshots is less than that
reserved space, there is "reserved free" and "reserved used" space in addition
to "free" and "used". If the space required for snapshots exceeds the reserved
space, that part allocated in the normal space is subtracted from the "used"
space again.

Repeat this option to specify multiple volumes.

=item B<IgnoreSelectedSnapshot>

Specify whether to collect only the volumes selected by the B<GetSnapshot>
option or to ignore those volumes. B<IgnoreSelectedSnapshot> defaults to
B<false>. However, if no B<GetSnapshot> option is specified at all, all
capacities will be selected anyway.

=back

=head3 The Quota block

This will collect (tree) quota statistics (used disk space and number of used
files). This mechanism is useful to get usage information for single qtrees.
In case the quotas are not used for any other purpose, an entry similar to the
following in C</etc/quotas> would be sufficient:

  /vol/volA/some_qtree tree - - - - -

After adding the entry, issue C<quota on -w volA> on the NetApp filer.

=over 4

=item B<Interval> I<Seconds>

Collect SnapVault(R) statistics every I<Seconds> seconds.

=back

=head3 The SnapVault block

This will collect statistics about the time and traffic of SnapVault(R)
transfers.

=over 4

=item B<Interval> I<Seconds>

Collect SnapVault(R) statistics every I<Seconds> seconds.

=back

=head2 Plugin C<netlink>

The C<netlink> plugin uses a netlink socket to query the Linux kernel about
statistics of various interface and routing aspects.

=over 4

=item B<Interface> I<Interface>

=item B<VerboseInterface> I<Interface>

Instruct the plugin to collect interface statistics. This is basically the same
as the statistics provided by the C<interface> plugin (see above) but
potentially much more detailed.

When configuring with B<Interface> only the basic statistics will be collected,
namely octets, packets, and errors. These statistics are collected by
the C<interface> plugin, too, so using both at the same time is no benefit.

When configured with B<VerboseInterface> all counters B<except> the basic ones
will be collected, so that no data needs to be collected twice if you use the
C<interface> plugin.
This includes dropped packets, received multicast packets, collisions and a
whole zoo of differentiated RX and TX errors. You can try the following command
to get an idea of what awaits you:

  ip -s -s link list

If I<Interface> is B<All>, all interfaces will be selected.

It is possible to use regular expressions to match interface names, if the
name is surrounded by I</.../> and collectd was compiled with support for
regexps. This is useful if there's a need to collect (or ignore) data
for a group of interfaces that are similarly named, without the need to
explicitly list all of them (especially useful if the list is dynamic).
Examples:

 Interface "/^eth/"
 Interface "/^ens[1-4]$|^enp[0-3]$/"
 VerboseInterface "/^eno[0-9]+/"

This will match all interfaces with names starting with I<eth>, all interfaces
in range I<ens1 - ens4> and I<enp0 - enp3>, and for verbose metrics all
interfaces with names starting with I<eno> followed by at least one digit.

=item B<QDisc> I<Interface> [I<QDisc>]

=item B<Class> I<Interface> [I<Class>]

=item B<Filter> I<Interface> [I<Filter>]

Collect the octets and packets that pass a certain qdisc, class or filter.

QDiscs and classes are identified by their type and handle (or classid).
Filters don't necessarily have a handle, therefore the parent's handle is used.
The notation used in collectd differs from that used in tc(1) in that it
doesn't skip the major or minor number if it's zero and doesn't print special
ids by their name. So, for example, a qdisc may be identified by
C<pfifo_fast-1:0> even though the minor number of B<all> qdiscs is zero and
thus not displayed by tc(1).

If B<QDisc>, B<Class>, or B<Filter> is given without the second argument,
i.E<nbsp>.e. without an identifier, all qdiscs, classes, or filters that are
associated with that interface will be collected.

Since a filter itself doesn't necessarily have a handle, the parent's handle is
used. This may lead to problems when more than one filter is attached to a
qdisc or class. This isn't nice, but we don't know how this could be done any
better. If you have a idea, please don't hesitate to tell us.

As with the B<Interface> option you can specify B<All> as the interface,
meaning all interfaces.

Here are some examples to help you understand the above text more easily:

  <Plugin netlink>
    VerboseInterface "All"
    QDisc "eth0" "pfifo_fast-1:0"
    QDisc "ppp0"
    Class "ppp0" "htb-1:10"
    Filter "ppp0" "u32-1:0"
  </Plugin>

See F</"IGNORELISTS"> for details.

=item B<IgnoreSelected>

The behavior is the same as with all other similar plugins: If nothing is
selected at all, everything is collected. If some things are selected using the
options described above, only these statistics are collected. If you set
B<IgnoreSelected> to B<true>, this behavior is inverted, i.E<nbsp>e. the
specified statistics will not be collected.

=item B<CollectVFStats> B<true|false>

Allow plugin to collect VF's statistics if there are Virtual Functions
available for interfaces specified in B<Interface> or B<VerboseInterface>.
All available stats are collected no matter if parent interface is set
by B<Interface> or B<VerboseInterface>.

=back

=head2 Plugin C<network>

The Network plugin sends data to a remote instance of collectd, receives data
from a remote instance, or both at the same time. Data which has been received
from the network is usually not transmitted again, but this can be activated, see
the B<Forward> option below.

The default IPv6 multicast group is C<ff18::efc0:4a42>. The default IPv4
multicast group is C<239.192.74.66>. The default I<UDP> port is B<25826>.

Both, B<Server> and B<Listen> can be used as single option or as block. When
used as block, given options are valid for this socket only. The following
example will export the metrics twice: Once to an "internal" server (without
encryption and signing) and one to an external server (with cryptographic
signature):

 <Plugin "network">
   # Export to an internal server
   # (demonstrates usage without additional options)
   Server "collectd.internal.tld"

   # Export to an external server
   # (demonstrates usage with signature options)
   <Server "collectd.external.tld">
     SecurityLevel "sign"
     Username "myhostname"
     Password "ohl0eQue"
   </Server>
 </Plugin>

=over 4

=item B<E<lt>Server> I<Host> [I<Port>]B<E<gt>>

The B<Server> statement/block sets the server to send datagrams to. The
statement may occur multiple times to send each datagram to multiple
destinations.

The argument I<Host> may be a hostname, an IPv4 address or an IPv6 address. The
optional second argument specifies a port number or a service name. If not
given, the default, B<25826>, is used.

The following options are recognized within B<Server> blocks:

=over 4

=item B<SecurityLevel> B<Encrypt>|B<Sign>|B<None>

Set the security you require for network communication. When the security level
has been set to B<Encrypt>, data sent over the network will be encrypted using
I<AES-256>. The integrity of encrypted packets is ensured using I<SHA-1>. When
set to B<Sign>, transmitted data is signed using the I<HMAC-SHA-256> message
authentication code. When set to B<None>, data is sent without any security.

This feature is only available if the I<network> plugin was linked with
I<libgcrypt>.

=item B<Username> I<Username>

Sets the username to transmit. This is used by the server to lookup the
password. See B<AuthFile> below. All security levels except B<None> require
this setting.

This feature is only available if the I<network> plugin was linked with
I<libgcrypt>.

=item B<Password> I<Password>

Sets a password (shared secret) for this socket. All security levels except
B<None> require this setting.

This feature is only available if the I<network> plugin was linked with
I<libgcrypt>.

=item B<Interface> I<Interface name>

Set the outgoing interface for IP packets. This applies at least
to IPv6 packets and if possible to IPv4. If this option is not applicable,
undefined or a non-existent interface name is specified, the default
behavior is to let the kernel choose the appropriate interface. Be warned
that the manual selection of an interface for unicast traffic is only
necessary in rare cases.

=item B<BindAddress> I<IP Address>

Set the outgoing IP address for IP packets. This option can be used instead of
the I<Interface> option to explicitly define the IP address which will be used
to send Packets to the remote server.

=item B<ResolveInterval> I<Seconds>

Sets the interval at which to re-resolve the DNS for the I<Host>. This is
useful to force a regular DNS lookup to support a high availability setup. If
not specified, re-resolves are never attempted.

=back

=item B<E<lt>Listen> I<Host> [I<Port>]B<E<gt>>

The B<Listen> statement sets the interfaces to bind to. When multiple
statements are found the daemon will bind to multiple interfaces.

The argument I<Host> may be a hostname, an IPv4 address or an IPv6 address. If
the argument is a multicast address the daemon will join that multicast group.
The optional second argument specifies a port number or a service name. If not
given, the default, B<25826>, is used.

The following options are recognized within C<E<lt>ListenE<gt>> blocks:

=over 4

=item B<SecurityLevel> B<Encrypt>|B<Sign>|B<None>

Set the security you require for network communication. When the security level
has been set to B<Encrypt>, only encrypted data will be accepted. The integrity
of encrypted packets is ensured using I<SHA-1>. When set to B<Sign>, only
signed and encrypted data is accepted. When set to B<None>, all data will be
accepted. If an B<AuthFile> option was given (see below), encrypted data is
decrypted if possible.

This feature is only available if the I<network> plugin was linked with
I<libgcrypt>.

=item B<AuthFile> I<Filename>

Sets a file in which usernames are mapped to passwords. These passwords are
used to verify signatures and to decrypt encrypted network packets. If
B<SecurityLevel> is set to B<None>, this is optional. If given, signed data is
verified and encrypted packets are decrypted. Otherwise, signed data is
accepted without checking the signature and encrypted data cannot be decrypted.
For the other security levels this option is mandatory.

The file format is very simple: Each line consists of a username followed by a
colon and any number of spaces followed by the password. To demonstrate, an
example file could look like this:

  user0: foo
  user1: bar

Each time a packet is received, the modification time of the file is checked
using L<stat(2)>. If the file has been changed, the contents is re-read. While
the file is being read, it is locked using L<fcntl(2)>.

=item B<Interface> I<Interface name>

Set the incoming interface for IP packets explicitly. This applies at least
to IPv6 packets and if possible to IPv4. If this option is not applicable,
undefined or a non-existent interface name is specified, the default
behavior is, to let the kernel choose the appropriate interface. Thus incoming
traffic gets only accepted, if it arrives on the given interface.

=back

=item B<TimeToLive> I<1-255>

Set the time-to-live of sent packets. This applies to all, unicast and
multicast, and IPv4 and IPv6 packets. The default is to not change this value.
That means that multicast packets will be sent with a TTL of C<1> (one) on most
operating systems.

=item B<MaxPacketSize> I<1024-65535>

Set the maximum size for datagrams received over the network. Packets larger
than this will be truncated. Defaults to 1452E<nbsp>bytes, which is the maximum
payload size that can be transmitted in one Ethernet frame using IPv6E<nbsp>/
UDP.

On the server side, this limit should be set to the largest value used on
I<any> client. Likewise, the value on the client must not be larger than the
value on the server, or data will be lost.

B<Compatibility:> Versions prior to I<versionE<nbsp>4.8> used a fixed sized
buffer of 1024E<nbsp>bytes. Versions I<4.8>, I<4.9> and I<4.10> used a default
value of 1024E<nbsp>bytes to avoid problems when sending data to an older
server.

=item B<Forward> I<true|false>

If set to I<true>, write packets that were received via the network plugin to
the sending sockets. This should only be activated when the B<Listen>- and
B<Server>-statements differ. Otherwise packets may be send multiple times to
the same multicast group. While this results in more network traffic than
necessary it's not a huge problem since the plugin has a duplicate detection,
so the values will not loop.

=item B<ReportStats> B<true>|B<false>

The network plugin cannot only receive and send statistics, it can also create
statistics about itself. Collectd data included the number of received and
sent octets and packets, the length of the receive queue and the number of
values handled. When set to B<true>, the I<Network plugin> will make these
statistics available. Defaults to B<false>.

=back

=head2 Plugin C<nfs>

The I<nfs plugin> collects information about the usage of the Network File
System (NFS). It counts the number of procedure calls for each procedure,
grouped by version and whether the system runs as server or client.

It is possibly to omit metrics for a specific NFS version by setting one or
more of the following options to B<false> (all of them default to B<true>).

=over 4

=item B<ReportV2> B<true>|B<false>

=item B<ReportV3> B<true>|B<false>

=item B<ReportV4> B<true>|B<false>

=back

=head2 Plugin C<nginx>

This plugin collects the number of connections and requests handled by the
C<nginx daemon> (speak: engineE<nbsp>X), a HTTP and mail server/proxy. It
queries the page provided by the C<ngx_http_stub_status_module> module, which
isn't compiled by default. Please refer to
L<http://wiki.codemongers.com/NginxStubStatusModule> for more information on
how to compile and configure nginx and this module.

The following options are accepted by the C<nginx plugin>:

=over 4

=item B<URL> I<http://host/nginx_status>

Sets the URL of the C<ngx_http_stub_status_module> output.

=item B<User> I<Username>

Optional user name needed for authentication.

=item B<Password> I<Password>

Optional password needed for authentication.

=item B<VerifyPeer> B<true|false>

Enable or disable peer SSL certificate verification. See
L<http://curl.haxx.se/docs/sslcerts.html> for details. Enabled by default.

=item B<VerifyHost> B<true|false>

Enable or disable peer host name verification. If enabled, the plugin checks
if the C<Common Name> or a C<Subject Alternate Name> field of the SSL
certificate matches the host name provided by the B<URL> option. If this
identity check fails, the connection is aborted. Obviously, only works when
connecting to a SSL enabled server. Enabled by default.

=item B<CACert> I<File>

File that holds one or more SSL certificates. If you want to use HTTPS you will
possibly need this option. What CA certificates come bundled with C<libcurl>
and are checked by default depends on the distribution you use.

=item B<Timeout> I<Milliseconds>

The B<Timeout> option sets the overall timeout for HTTP requests to B<URL>, in
milliseconds. By default, the configured B<Interval> is used to set the
timeout.

=back

=head2 Plugin C<notify_desktop>

This plugin sends a desktop notification to a notification daemon, as defined
in the Desktop Notification Specification. To actually display the
notifications, B<notification-daemon> is required and B<collectd> has to be
able to access the X server (i.E<nbsp>e., the C<DISPLAY> and C<XAUTHORITY>
environment variables have to be set correctly) and the D-Bus message bus.

The Desktop Notification Specification can be found at
L<http://www.galago-project.org/specs/notification/>.

=over 4

=item B<OkayTimeout> I<timeout>

=item B<WarningTimeout> I<timeout>

=item B<FailureTimeout> I<timeout>

Set the I<timeout>, in milliseconds, after which to expire the notification
for C<OKAY>, C<WARNING> and C<FAILURE> severities respectively. If zero has
been specified, the displayed notification will not be closed at all - the
user has to do so herself. These options default to 5000. If a negative number
has been specified, the default is used as well.

=back

=head2 Plugin C<notify_email>

The I<notify_email> plugin uses the I<ESMTP> library to send notifications to a
configured email address.

I<libESMTP> is available from L<http://www.stafford.uklinux.net/libesmtp/>.

Available configuration options:

=over 4

=item B<From> I<Address>

Email address from which the emails should appear to come from.

Default: C<root@localhost>

=item B<Recipient> I<Address>

Configures the email address(es) to which the notifications should be mailed.
May be repeated to send notifications to multiple addresses.

At least one B<Recipient> must be present for the plugin to work correctly.

=item B<SMTPServer> I<Hostname>

Hostname of the SMTP server to connect to.

Default: C<localhost>

=item B<SMTPPort> I<Port>

TCP port to connect to.

Default: C<25>

=item B<SMTPUser> I<Username>

Username for ASMTP authentication. Optional.

=item B<SMTPPassword> I<Password>

Password for ASMTP authentication. Optional.

=item B<Subject> I<Subject>

Subject-template to use when sending emails. There must be exactly two
string-placeholders in the subject, given in the standard I<printf(3)> syntax,
i.E<nbsp>e. C<%s>. The first will be replaced with the severity, the second
with the hostname.

Default: C<Collectd notify: %s@%s>

=back

=head2 Plugin C<notify_nagios>

The I<notify_nagios> plugin writes notifications to Nagios' I<command file> as
a I<passive service check result>.

Available configuration options:

=over 4

=item B<CommandFile> I<Path>

Sets the I<command file> to write to. Defaults to F</usr/local/nagios/var/rw/nagios.cmd>.

=back

=head2 Plugin C<ntpd>

The C<ntpd> plugin collects per-peer ntp data such as time offset and time
dispersion.

For talking to B<ntpd>, it mimics what the B<ntpdc> control program does on
the wire - using B<mode 7> specific requests. This mode is deprecated with
newer B<ntpd> releases (4.2.7p230 and later). For the C<ntpd> plugin to work
correctly with them, the ntp daemon must be explicitly configured to
enable B<mode 7> (which is disabled by default). Refer to the I<ntp.conf(5)>
manual page for details.

Available configuration options for the C<ntpd> plugin:

=over 4

=item B<Host> I<Hostname>

Hostname of the host running B<ntpd>. Defaults to B<localhost>.

=item B<Port> I<Port>

UDP-Port to connect to. Defaults to B<123>.

=item B<ReverseLookups> B<true>|B<false>

Sets whether or not to perform reverse lookups on peers. Since the name or
IP-address may be used in a filename it is recommended to disable reverse
lookups. The default is to do reverse lookups to preserve backwards
compatibility, though.

=item B<IncludeUnitID> B<true>|B<false>

When a peer is a refclock, include the unit ID in the I<type instance>.
Defaults to B<false> for backward compatibility.

If two refclock peers use the same driver and this is B<false>, the plugin will
try to write simultaneous measurements from both to the same type instance.
This will result in error messages in the log and only one set of measurements
making it through.

=back

=head2 Plugin C<nut>

=over 4

=item B<UPS> I<upsname>B<@>I<hostname>[B<:>I<port>]

Add a UPS to collect data from. The format is identical to the one accepted by
L<upsc(8)>.

=item B<ForceSSL> B<true>|B<false>

Stops connections from falling back to unsecured if an SSL connection
cannot be established. Defaults to false if undeclared.

=item B<VerifyPeer> I<true>|I<false>

If set to true, requires a CAPath be provided. Will use the CAPath to find
certificates to use as Trusted Certificates to validate a upsd server certificate.
If validation of the upsd server certificate fails, the connection will not be
established. If ForceSSL is undeclared or set to false, setting VerifyPeer to true
will override and set ForceSSL to true.

=item B<CAPath> I/path/to/certs/folder

If VerifyPeer is set to true, this is required. Otherwise this is ignored.
The folder pointed at must contain certificate(s) named according to their hash.
Ex: XXXXXXXX.Y where X is the hash value of a cert and Y is 0. If name collisions
occur because two different certs have the same hash value, Y can be  incremented
in order to avoid conflict. To create a symbolic link to a certificate the following
command can be used from within the directory where the cert resides:

C<ln -s some.crt ./$(openssl x509 -hash -noout -in some.crt).0>

Alternatively, the package openssl-perl provides a command C<c_rehash> that will
generate links like the one described above for ALL certs in a given folder.
Example usage:
C<c_rehash /path/to/certs/folder>

=item B<ConnectTimeout> I<Milliseconds>

The B<ConnectTimeout> option sets the connect timeout, in milliseconds.
By default, the configured B<Interval> is used to set the timeout.

=back

=head2 Plugin C<olsrd>

The I<olsrd> plugin connects to the TCP port opened by the I<txtinfo> plugin of
the Optimized Link State Routing daemon and reads information about the current
state of the meshed network.

The following configuration options are understood:

=over 4

=item B<Host> I<Host>

Connect to I<Host>. Defaults to B<"localhost">.

=item B<Port> I<Port>

Specifies the port to connect to. This must be a string, even if you give the
port as a number rather than a service name. Defaults to B<"2006">.

=item B<CollectLinks> B<No>|B<Summary>|B<Detail>

Specifies what information to collect about links, i.E<nbsp>e. direct
connections of the daemon queried. If set to B<No>, no information is
collected. If set to B<Summary>, the number of links and the average of all
I<link quality> (LQ) and I<neighbor link quality> (NLQ) values is calculated.
If set to B<Detail> LQ and NLQ are collected per link.

Defaults to B<Detail>.

=item B<CollectRoutes> B<No>|B<Summary>|B<Detail>

Specifies what information to collect about routes of the daemon queried. If
set to B<No>, no information is collected. If set to B<Summary>, the number of
routes and the average I<metric> and I<ETX> is calculated. If set to B<Detail>
metric and ETX are collected per route.

Defaults to B<Summary>.

=item B<CollectTopology> B<No>|B<Summary>|B<Detail>

Specifies what information to collect about the global topology. If set to
B<No>, no information is collected. If set to B<Summary>, the number of links
in the entire topology and the average I<link quality> (LQ) is calculated.
If set to B<Detail> LQ and NLQ are collected for each link in the entire topology.

Defaults to B<Summary>.

=back

=head2 Plugin C<onewire>

B<EXPERIMENTAL!> See notes below.

The C<onewire> plugin uses the B<owcapi> library from the B<owfs> project
L<http://owfs.org/> to read sensors connected via the onewire bus.

It can be used in two possible modes - standard or advanced.

In the standard mode only temperature sensors (sensors with the family code
C<10>, C<22> and C<28> - e.g. DS1820, DS18S20, DS1920) can be read. If you have
other sensors you would like to have included, please send a sort request to
the mailing list. You can select sensors to be read or to be ignored depending
on the option B<IgnoreSelected>). When no list is provided the whole bus is
walked and all sensors are read.

Hubs (the DS2409 chips) are working, but read the note, why this plugin is
experimental, below.

In the advanced mode you can configure any sensor to be read (only numerical
value) using full OWFS path (e.g. "/uncached/10.F10FCA000800/temperature").
In this mode you have to list all the sensors. Neither default bus walk nor
B<IgnoreSelected> are used here. Address and type (file) is extracted from
the path automatically and should produce compatible structure with the "standard"
mode (basically the path is expected as for example
"/uncached/10.F10FCA000800/temperature" where it would extract address part
"F10FCA000800" and the rest after the slash is considered the type - here
"temperature").
There are two advantages to this mode - you can access virtually any sensor
(not just temperature), select whether to use cached or directly read values
and it is slighlty faster. The downside is more complex configuration.

The two modes are distinguished automatically by the format of the address.
It is not possible to mix the two modes. Once a full path is detected in any
B<Sensor> then the whole addressing (all sensors) is considered to be this way
(and as standard addresses will fail parsing they will be ignored).

=over 4

=item B<Device> I<Device>

Sets the device to read the values from. This can either be a "real" hardware
device, such as a serial port or an USB port, or the address of the
L<owserver(1)> socket, usually B<localhost:4304>.

Though the documentation claims to automatically recognize the given address
format, with versionE<nbsp>2.7p4 we had to specify the type explicitly. So
with that version, the following configuration worked for us:

  <Plugin onewire>
    Device "-s localhost:4304"
  </Plugin>

This directive is B<required> and does not have a default value.

=item B<Sensor> I<Sensor>

In the standard mode selects sensors to collect or to ignore
(depending on B<IgnoreSelected>, see below). Sensors are specified without
the family byte at the beginning, so you have to use for example C<F10FCA000800>,
and B<not> include the leading C<10.> family byte and point.
When no B<Sensor> is configured the whole Onewire bus is walked and all supported
sensors (see above) are read.

In the advanced mode the B<Sensor> specifies full OWFS path - e.g.
C</uncached/10.F10FCA000800/temperature> (or when cached values are OK
C</10.F10FCA000800/temperature>). B<IgnoreSelected> is not used.

As there can be multiple devices on the bus you can list multiple sensor (use
multiple B<Sensor> elements).

See F</"IGNORELISTS"> for details.

=item B<IgnoreSelected> I<true>|I<false>

If no configuration is given, the B<onewire> plugin will collect data from all
sensors found. This may not be practical, especially if sensors are added and
removed regularly. Sometimes, however, it's easier/preferred to collect only
specific sensors or all sensors I<except> a few specified ones. This option
enables you to do that: By setting B<IgnoreSelected> to I<true> the effect of
B<Sensor> is inverted: All selected interfaces are ignored and all other
interfaces are collected.

Used only in the standard mode - see above.

=item B<Interval> I<Seconds>

Sets the interval in which all sensors should be read. If not specified, the
global B<Interval> setting is used.

=back

B<EXPERIMENTAL!> The C<onewire> plugin is experimental, because it doesn't yet
work with big setups. It works with one sensor being attached to one
controller, but as soon as you throw in a couple more senors and maybe a hub
or two, reading all values will take more than ten seconds (the default
interval). We will probably add some separate thread for reading the sensors
and some cache or something like that, but it's not done yet. We will try to
maintain backwards compatibility in the future, but we can't promise. So in
short: If it works for you: Great! But keep in mind that the config I<might>
change, though this is unlikely. Oh, and if you want to help improving this
plugin, just send a short notice to the mailing list. ThanksE<nbsp>:)

=head2 Plugin C<openldap>

To use the C<openldap> plugin you first need to configure the I<OpenLDAP>
server correctly. The backend database C<monitor> needs to be loaded and
working. See slapd-monitor(5) for the details.

The configuration of the C<openldap> plugin consists of one or more B<Instance>
blocks. Each block requires one string argument as the instance name. For
example:

 <Plugin "openldap">
   <Instance "foo">
     URL "ldap://localhost/"
   </Instance>
   <Instance "bar">
     URL "ldaps://localhost/"
   </Instance>
 </Plugin>

The instance name will be used as the I<plugin instance>. To emulate the old
(versionE<nbsp>4) behavior, you can use an empty string (""). In order for the
plugin to work correctly, each instance name must be unique. This is not
enforced by the plugin and it is your responsibility to ensure it is.

The following options are accepted within each B<Instance> block:

=over 4

=item B<URL> I<ldap://host/binddn>

Sets the URL to use to connect to the I<OpenLDAP> server. This option is
I<mandatory>.

=item B<BindDN> I<BindDN>

Name in the form of an LDAP distinguished name intended to be used for
authentication. Defaults to empty string to establish an anonymous authorization.

=item B<Password> I<Password>

Password for simple bind authentication. If this option is not set,
unauthenticated bind operation is used.

=item B<StartTLS> B<true|false>

Defines whether TLS must be used when connecting to the I<OpenLDAP> server.
Disabled by default.

=item B<VerifyHost> B<true|false>

Enables or disables peer host name verification. If enabled, the plugin checks
if the C<Common Name> or a C<Subject Alternate Name> field of the SSL
certificate matches the host name provided by the B<URL> option. If this
identity check fails, the connection is aborted. Enabled by default.

=item B<CACert> I<File>

File that holds one or more SSL certificates. If you want to use TLS/SSL you
may possibly need this option. What CA certificates are checked by default
depends on the distribution you use and can be changed with the usual ldap
client configuration mechanisms. See ldap.conf(5) for the details.

=item B<Timeout> I<Seconds>

Sets the timeout value for ldap operations, in seconds. By default, the
configured B<Interval> is used to set the timeout. Use B<-1> to disable
(infinite timeout).

=item B<Version> I<Version>

An integer which sets the LDAP protocol version number to use when connecting
to the I<OpenLDAP> server. Defaults to B<3> for using I<LDAPv3>.

=back

=head2 Plugin C<openvpn>

The OpenVPN plugin reads a status file maintained by OpenVPN and gathers
traffic statistics about connected clients.

To set up OpenVPN to write to the status file periodically, use the
B<--status> option of OpenVPN.

So, in a nutshell you need:

  openvpn $OTHER_OPTIONS \
    --status "/var/run/openvpn-status" 10

Available options:

=over 4

=item B<StatusFile> I<File>

Specifies the location of the status file.

=item B<ImprovedNamingSchema> B<true>|B<false>

When enabled, the filename of the status file will be used as plugin instance
and the client's "common name" will be used as type instance. This is required
when reading multiple status files. Enabling this option is recommended, but to
maintain backwards compatibility this option is disabled by default.

=item B<CollectCompression> B<true>|B<false>

Sets whether or not statistics about the compression used by OpenVPN should be
collected. This information is only available in I<single> mode. Enabled by
default.

=item B<CollectIndividualUsers> B<true>|B<false>

Sets whether or not traffic information is collected for each connected client
individually. If set to false, currently no traffic data is collected at all
because aggregating this data in a save manner is tricky. Defaults to B<true>.

=item B<CollectUserCount> B<true>|B<false>

When enabled, the number of currently connected clients or users is collected.
This is especially interesting when B<CollectIndividualUsers> is disabled, but
can be configured independently from that option. Defaults to B<false>.

=back

=head2 Plugin C<oracle>

The "oracle" plugin uses the Oracle® Call Interface I<(OCI)> to connect to an
Oracle® Database and lets you execute SQL statements there. It is very similar
to the "dbi" plugin, because it was written around the same time. See the "dbi"
plugin's documentation above for details.

  <Plugin oracle>
    <Query "out_of_stock">
      Statement "SELECT category, COUNT(*) AS value FROM products WHERE in_stock = 0 GROUP BY category"
      <Result>
        Type "gauge"
        # InstancePrefix "foo"
        InstancesFrom "category"
        ValuesFrom "value"
      </Result>
    </Query>
    <Database "product_information">
      #Plugin "warehouse"
      ConnectID "db01"
      Username "oracle"
      Password "secret"
      Query "out_of_stock"
    </Database>
  </Plugin>

=head3 B<Query> blocks

The Query blocks are handled identically to the Query blocks of the "dbi"
plugin. Please see its documentation above for details on how to specify
queries.

=head3 B<Database> blocks

Database blocks define a connection to a database and which queries should be
sent to that database. Each database needs a "name" as string argument in the
starting tag of the block. This name will be used as "PluginInstance" in the
values submitted to the daemon. Other than that, that name is not used.

=over 4

=item B<Plugin> I<Plugin>

Use I<Plugin> as the plugin name when submitting query results from
this B<Database>. Defaults to C<oracle>.

=item B<ConnectID> I<ID>

Defines the "database alias" or "service name" to connect to. Usually, these
names are defined in the file named C<$ORACLE_HOME/network/admin/tnsnames.ora>.

=item B<Host> I<Host>

Hostname to use when dispatching values for this database. Defaults to using
the global hostname of the I<collectd> instance.

=item B<Username> I<Username>

Username used for authentication.

=item B<Password> I<Password>

Password used for authentication.

=item B<Query> I<QueryName>

Associates the query named I<QueryName> with this database connection. The
query needs to be defined I<before> this statement, i.E<nbsp>e. all query
blocks you want to refer to must be placed above the database block you want to
refer to them from.

=back

=head2 Plugin C<ovs_events>

The I<ovs_events> plugin monitors the link status of I<Open vSwitch> (OVS)
connected interfaces, dispatches the values to collectd and sends the
notification whenever the link state change occurs. This plugin uses OVS
database to get a link state change notification.

B<Synopsis:>

 <Plugin "ovs_events">
   Port 6640
   Address "127.0.0.1"
   Socket "/var/run/openvswitch/db.sock"
   Interfaces "br0" "veth0"
   SendNotification true
   DispatchValues false
 </Plugin>

The plugin provides the following configuration options:

=over 4

=item B<Address> I<node>

The address of the OVS DB server JSON-RPC interface used by the plugin. To
enable the interface, OVS DB daemon should be running with C<--remote=ptcp:>
option. See L<ovsdb-server(1)> for more details. The option may be either
network hostname, IPv4 numbers-and-dots notation or IPv6 hexadecimal string
format. Defaults to C<localhost>.

=item B<Port> I<service>

TCP-port to connect to. Either a service name or a port number may be given.
Defaults to B<6640>.

=item B<Socket> I<path>

The UNIX domain socket path of OVS DB server JSON-RPC interface used by the
plugin. To enable the interface, the OVS DB daemon should be running with
C<--remote=punix:> option. See L<ovsdb-server(1)> for more details. If this
option is set, B<Address> and B<Port> options are ignored.

=item B<Interfaces> [I<ifname> ...]

List of interface names to be monitored by this plugin. If this option is not
specified or is empty then all OVS connected interfaces on all bridges are
monitored.

Default: empty (all interfaces on all bridges are monitored)

=item B<SendNotification> I<true|false>

If set to true, OVS link notifications (interface status and OVS DB connection
terminate) are sent to collectd. Default value is true.

=item B<DispatchValues> I<true|false>

Dispatch the OVS DB interface link status value with configured plugin interval.
Defaults to false. Please note, if B<SendNotification> and B<DispatchValues>
options are false, no OVS information will be provided by the plugin.

=back

B<Note:> By default, the global interval setting is used within which to
retrieve the OVS link status. To configure a plugin-specific interval, please
use B<Interval> option of the OVS B<LoadPlugin> block settings. For milliseconds
simple divide the time by 1000 for example if the desired interval is 50ms, set
interval to 0.05.

=head2 Plugin C<ovs_stats>

The I<ovs_stats> plugin collects statistics of OVS connected interfaces.
This plugin uses OVSDB management protocol (RFC7047) monitor mechanism to get
statistics from OVSDB

B<Synopsis:>

 <Plugin "ovs_stats">
   Port 6640
   Address "127.0.0.1"
   Socket "/var/run/openvswitch/db.sock"
   Bridges "br0" "br_ext"
   InterfaceStats false
 </Plugin>

The plugin provides the following configuration options:

=over 4

=item B<Address> I<node>

The address of the OVS DB server JSON-RPC interface used by the plugin. To
enable the interface, OVS DB daemon should be running with C<--remote=ptcp:>
option. See L<ovsdb-server(1)> for more details. The option may be either
network hostname, IPv4 numbers-and-dots notation or IPv6 hexadecimal string
format. Defaults to C<localhost>.

=item B<Port> I<service>

TCP-port to connect to. Either a service name or a port number may be given.
Defaults to B<6640>.

=item B<Socket> I<path>

The UNIX domain socket path of OVS DB server JSON-RPC interface used by the
plugin. To enable the interface, the OVS DB daemon should be running with
C<--remote=punix:> option. See L<ovsdb-server(1)> for more details. If this
option is set, B<Address> and B<Port> options are ignored.

=item B<Bridges> [I<brname> ...]

List of OVS bridge names to be monitored by this plugin. If this option is
omitted or is empty then all OVS bridges will be monitored.

Default: empty (monitor all bridges)

=item B<InterfaceStats> B<false>|B<true>

Indicates that the plugin should gather statistics for individual interfaces
in addition to ports.  This can be useful when monitoring an OVS setup with
bond ports, where you might wish to know individual statistics for the
interfaces included in the bonds.  Defaults to B<false>.

=back

=head2 Plugin C<pcie_errors>

The I<pcie_errors> plugin collects PCI Express errors from Device Status in Capability
structure and from Advanced Error Reporting Extended Capability where available.
At every read it polls config space of PCI Express devices and dispatches
notification for every error that is set. It checks for new errors at every read.
The device is indicated in plugin_instance according to format "domain:bus:dev.fn".
Errors are divided into categories indicated by type_instance: "correctable", and
for uncorrectable errors "non_fatal" or "fatal".
Fatal errors are reported as I<NOTIF_FAILURE> and all others as I<NOTIF_WARNING>.

B<Synopsis:>

  <Plugin "pcie_errors">
    Source "sysfs"
    AccessDir "/sys/bus/pci"
    ReportMasked false
    PersistentNotifications false
  </Plugin>

B<Options:>

=over 4

=item B<Source> B<sysfs>|B<proc>

Use B<sysfs> or B<proc> to read data from /sysfs or /proc.
The default value is B<sysfs>.

=item B<AccessDir> I<dir>

Directory used to access device config space. It is optional and defaults to
/sys/bus/pci for B<sysfs> and to /proc/bus/pci for B<proc>.

=item B<ReportMasked> B<false>|B<true>

If true plugin will notify about errors that are set to masked in Error Mask register.
Such errors are not reported to the PCI Express Root Complex. Defaults to B<false>.

=item B<PersistentNotifications> B<false>|B<true>

If false plugin will dispatch notification only on set/clear of error.
The ones already reported will be ignored. Defaults to B<false>.

=back

=head2 Plugin C<perl>

This plugin embeds a Perl-interpreter into collectd and provides an interface
to collectd's plugin system. See L<collectd-perl(5)> for its documentation.

=head2 Plugin C<pinba>

The I<Pinba plugin> receives profiling information from I<Pinba>, an extension
for the I<PHP> interpreter. At the end of executing a script, i.e. after a
PHP-based webpage has been delivered, the extension will send a UDP packet
containing timing information, peak memory usage and so on. The plugin will
wait for such packets, parse them and account the provided information, which
is then dispatched to the daemon once per interval.

Synopsis:

 <Plugin pinba>
   Address "::0"
   Port "30002"
   # Overall statistics for the website.
   <View "www-total">
     Server "www.example.com"
   </View>
   # Statistics for www-a only
   <View "www-a">
     Host "www-a.example.com"
     Server "www.example.com"
   </View>
   # Statistics for www-b only
   <View "www-b">
     Host "www-b.example.com"
     Server "www.example.com"
   </View>
 </Plugin>

The plugin provides the following configuration options:

=over 4

=item B<Address> I<Node>

Configures the address used to open a listening socket. By default, plugin will
bind to the I<any> address C<::0>.

=item B<Port> I<Service>

Configures the port (service) to bind to. By default the default Pinba port
"30002" will be used. The option accepts service names in addition to port
numbers and thus requires a I<string> argument.

=item E<lt>B<View> I<Name>E<gt> block

The packets sent by the Pinba extension include the hostname of the server, the
server name (the name of the virtual host) and the script that was executed.
Using B<View> blocks it is possible to separate the data into multiple groups
to get more meaningful statistics. Each packet is added to all matching groups,
so that a packet may be accounted for more than once.

=over 4

=item B<Host> I<Host>

Matches the hostname of the system the webserver / script is running on. This
will contain the result of the L<gethostname(2)> system call. If not
configured, all hostnames will be accepted.

=item B<Server> I<Server>

Matches the name of the I<virtual host>, i.e. the contents of the
C<$_SERVER["SERVER_NAME"]> variable when within PHP. If not configured, all
server names will be accepted.

=item B<Script> I<Script>

Matches the name of the I<script name>, i.e. the contents of the
C<$_SERVER["SCRIPT_NAME"]> variable when within PHP. If not configured, all
script names will be accepted.

=back

=back

=head2 Plugin C<ping>

The I<Ping> plugin starts a new thread which sends ICMP "ping" packets to the
configured hosts periodically and measures the network latency. Whenever the
C<read> function of the plugin is called, it submits the average latency, the
standard deviation and the drop rate for each host.

Available configuration options:

=over 4

=item B<Host> I<IP-address>

Host to ping periodically. This option may be repeated several times to ping
multiple hosts.

=item B<Interval> I<Seconds>

Sets the interval in which to send ICMP echo packets to the configured hosts.
This is B<not> the interval in which metrics are read from the plugin but the
interval in which the hosts are "pinged". Therefore, the setting here should be
smaller than or equal to the global B<Interval> setting. Fractional times, such
as "1.24" are allowed.

Default: B<1.0>

=item B<Timeout> I<Seconds>

Time to wait for a response from the host to which an ICMP packet had been
sent. If a reply was not received after I<Seconds> seconds, the host is assumed
to be down or the packet to be dropped. This setting must be smaller than the
B<Interval> setting above for the plugin to work correctly. Fractional
arguments are accepted.

Default: B<0.9>

=item B<TTL> I<0-255>

Sets the Time-To-Live of generated ICMP packets.

=item B<Size> I<size>

Sets the size of the data payload in ICMP packet to specified I<size> (it
will be filled with regular ASCII pattern). If not set, default 56 byte
long string is used so that the packet size of an ICMPv4 packet is exactly
64 bytes, similar to the behaviour of normal ping(1) command.

=item B<SourceAddress> I<host>

Sets the source address to use. I<host> may either be a numerical network
address or a network hostname.

=item B<AddressFamily> I<af>

Sets the address family to use. I<af> may be "any", "ipv4" or "ipv6". This
option will be ignored if you set a B<SourceAddress>.

=item B<Device> I<name>

Sets the outgoing network device to be used. I<name> has to specify an
interface name (e.E<nbsp>g. C<eth0>). This might not be supported by all
operating systems.

=item B<MaxMissed> I<Packets>

Trigger a DNS resolve after the host has not replied to I<Packets> packets. This
enables the use of dynamic DNS services (like dyndns.org) with the ping plugin.

Default: B<-1> (disabled)

=back

=head2 Plugin C<postgresql>

The C<postgresql> plugin queries statistics from PostgreSQL databases. It
keeps a persistent connection to all configured databases and tries to
reconnect if the connection has been interrupted. A database is configured by
specifying a B<Database> block as described below. The default statistics are
collected from PostgreSQL's B<statistics collector> which thus has to be
enabled for this plugin to work correctly. This should usually be the case by
default. See the section "The Statistics Collector" of the B<PostgreSQL
Documentation> for details.

By specifying custom database queries using a B<Query> block as described
below, you may collect any data that is available from some PostgreSQL
database. This way, you are able to access statistics of external daemons
which are available in a PostgreSQL database or use future or special
statistics provided by PostgreSQL without the need to upgrade your collectd
installation.

Starting with version 5.2, the C<postgresql> plugin supports writing data to
PostgreSQL databases as well. This has been implemented in a generic way. You
need to specify an SQL statement which will then be executed by collectd in
order to write the data (see below for details). The benefit of that approach
is that there is no fixed database layout. Rather, the layout may be optimized
for the current setup.

The B<PostgreSQL Documentation> manual can be found at
L<http://www.postgresql.org/docs/manuals/>.

  <Plugin postgresql>
    <Query magic>
      Statement "SELECT magic FROM wizard WHERE host = $1;"
      Param hostname
      <Result>
        Type gauge
        InstancePrefix "magic"
        ValuesFrom magic
      </Result>
    </Query>

    <Query rt36_tickets>
      Statement "SELECT COUNT(type) AS count, type \
                        FROM (SELECT CASE \
                                     WHEN resolved = 'epoch' THEN 'open' \
                                     ELSE 'resolved' END AS type \
                                     FROM tickets) type \
                        GROUP BY type;"
      <Result>
        Type counter
        InstancePrefix "rt36_tickets"
        InstancesFrom "type"
        ValuesFrom "count"
      </Result>
    </Query>

    <Writer sqlstore>
      Statement "SELECT collectd_insert($1, $2, $3, $4, $5, $6, $7, $8, $9);"
      StoreRates true
    </Writer>

    <Database foo>
      Plugin "kingdom"
      Host "hostname"
      Port "5432"
      User "username"
      Password "secret"
      SSLMode "prefer"
      KRBSrvName "kerberos_service_name"
      Query magic
    </Database>

    <Database bar>
      Interval 300
      Service "service_name"
      Query backends # predefined
      Query rt36_tickets
    </Database>

    <Database qux>
      # ...
      Writer sqlstore
      CommitInterval 10
    </Database>
  </Plugin>

The B<Query> block defines one database query which may later be used by a
database definition. It accepts a single mandatory argument which specifies
the name of the query. The names of all queries have to be unique (see the
B<MinVersion> and B<MaxVersion> options below for an exception to this
rule).

In each B<Query> block, there is one or more B<Result> blocks. Multiple
B<Result> blocks may be used to extract multiple values from a single query.

The following configuration options are available to define the query:

=over 4

=item B<Statement> I<sql query statement>

Specify the I<sql query statement> which the plugin should execute. The string
may contain the tokens B<$1>, B<$2>, etc. which are used to reference the
first, second, etc. parameter. The value of the parameters is specified by the
B<Param> configuration option - see below for details. To include a literal
B<$> character followed by a number, surround it with single quotes (B<'>).

Any SQL command which may return data (such as C<SELECT> or C<SHOW>) is
allowed. Note, however, that only a single command may be used. Semicolons are
allowed as long as a single non-empty command has been specified only.

The returned lines will be handled separately one after another.

=item B<Param> I<hostname>|I<database>|I<instance>|I<username>|I<interval>

Specify the parameters which should be passed to the SQL query. The parameters
are referred to in the SQL query as B<$1>, B<$2>, etc. in the same order as
they appear in the configuration file. The value of the parameter is
determined depending on the value of the B<Param> option as follows:

=over 4

=item I<hostname>

The configured hostname of the database connection. If a UNIX domain socket is
used, the parameter expands to "localhost".

=item I<database>

The name of the database of the current connection.

=item I<instance>

The name of the database plugin instance. See the B<Instance> option of the
database specification below for details.

=item I<username>

The username used to connect to the database.

=item I<interval>

The interval with which this database is queried (as specified by the database
specific or global B<Interval> options).

=back

Please note that parameters are only supported by PostgreSQL's protocol
version 3 and above which was introduced in version 7.4 of PostgreSQL.

=item B<PluginInstanceFrom> I<column>

Specify how to create the "PluginInstance" for reporting this query results.
Only one column is supported. You may concatenate fields and string values in
the query statement to get the required results.

=item B<MinVersion> I<version>

=item B<MaxVersion> I<version>

Specify the minimum or maximum version of PostgreSQL that this query should be
used with. Some statistics might only be available with certain versions of
PostgreSQL. This allows you to specify multiple queries with the same name but
which apply to different versions, thus allowing you to use the same
configuration in a heterogeneous environment.

The I<version> has to be specified as the concatenation of the major, minor
and patch-level versions, each represented as two-decimal-digit numbers. For
example, version 8.2.3 will become 80203.

=back

The B<Result> block defines how to handle the values returned from the query.
It defines which column holds which value and how to dispatch that value to
the daemon.

=over 4

=item B<Type> I<type>

The I<type> name to be used when dispatching the values. The type describes
how to handle the data and where to store it. See L<types.db(5)> for more
details on types and their configuration. The number and type of values (as
selected by the B<ValuesFrom> option) has to match the type of the given name.

This option is mandatory.

=item B<InstancePrefix> I<prefix>

=item B<InstancesFrom> I<column0> [I<column1> ...]

Specify how to create the "TypeInstance" for each data set (i.E<nbsp>e. line).
B<InstancePrefix> defines a static prefix that will be prepended to all type
instances. B<InstancesFrom> defines the column names whose values will be used
to create the type instance. Multiple values will be joined together using the
hyphen (C<->) as separation character.

The plugin itself does not check whether or not all built instances are
different. It is your responsibility to assure that each is unique.

Both options are optional. If none is specified, the type instance will be
empty.

=item B<ValuesFrom> I<column0> [I<column1> ...]

Names the columns whose content is used as the actual data for the data sets
that are dispatched to the daemon. How many such columns you need is
determined by the B<Type> setting as explained above. If you specify too many
or not enough columns, the plugin will complain about that and no data will be
submitted to the daemon.

The actual data type, as seen by PostgreSQL, is not that important as long as
it represents numbers. The plugin will automatically cast the values to the
right type if it know how to do that. For that, it uses the L<strtoll(3)> and
L<strtod(3)> functions, so anything supported by those functions is supported
by the plugin as well.

This option is required inside a B<Result> block and may be specified multiple
times. If multiple B<ValuesFrom> options are specified, the columns are read
in the given order.

=back

The following predefined queries are available (the definitions can be found
in the F<postgresql_default.conf> file which, by default, is available at
C<I<prefix>/share/collectd/>):

=over 4

=item B<backends>

This query collects the number of backends, i.E<nbsp>e. the number of
connected clients.

=item B<transactions>

This query collects the numbers of committed and rolled-back transactions of
the user tables.

=item B<queries>

This query collects the numbers of various table modifications (i.E<nbsp>e.
insertions, updates, deletions) of the user tables.

=item B<query_plans>

This query collects the numbers of various table scans and returned tuples of
the user tables.

=item B<table_states>

This query collects the numbers of live and dead rows in the user tables.

=item B<disk_io>

This query collects disk block access counts for user tables.

=item B<disk_usage>

This query collects the on-disk size of the database in bytes.

=back

In addition, the following detailed queries are available by default. Please
note that each of those queries collects information B<by table>, thus,
potentially producing B<a lot> of data. For details see the description of the
non-by_table queries above.

=over 4

=item B<queries_by_table>

=item B<query_plans_by_table>

=item B<table_states_by_table>

=item B<disk_io_by_table>

=back

The B<Writer> block defines a PostgreSQL writer backend. It accepts a single
mandatory argument specifying the name of the writer. This will then be used
in the B<Database> specification in order to activate the writer instance. The
names of all writers have to be unique. The following options may be
specified:

=over 4

=item B<Statement> I<sql statement>

This mandatory option specifies the SQL statement that will be executed for
each submitted value. A single SQL statement is allowed only. Anything after
the first semicolon will be ignored.

Nine parameters will be passed to the statement and should be specified as
tokens B<$1>, B<$2>, through B<$9> in the statement string. The following
values are made available through those parameters:

=over 4

=item B<$1>

The timestamp of the queried value as an RFC 3339-formatted local time.

=item B<$2>

The hostname of the queried value.

=item B<$3>

The plugin name of the queried value.

=item B<$4>

The plugin instance of the queried value. This value may be B<NULL> if there
is no plugin instance.

=item B<$5>

The type of the queried value (cf. L<types.db(5)>).

=item B<$6>

The type instance of the queried value. This value may be B<NULL> if there is
no type instance.

=item B<$7>

An array of names for the submitted values (i.E<nbsp>e., the name of the data
sources of the submitted value-list).

=item B<$8>

An array of types for the submitted values (i.E<nbsp>e., the type of the data
sources of the submitted value-list; C<counter>, C<gauge>, ...). Note, that if
B<StoreRates> is enabled (which is the default, see below), all types will be
C<gauge>.

=item B<$9>

An array of the submitted values. The dimensions of the value name and value
arrays match.

=back

In general, it is advisable to create and call a custom function in the
PostgreSQL database for this purpose. Any procedural language supported by
PostgreSQL will do (see chapter "Server Programming" in the PostgreSQL manual
for details).

=item B<StoreRates> B<false>|B<true>

If set to B<true> (the default), convert counter values to rates. If set to
B<false> counter values are stored as is, i.E<nbsp>e. as an increasing integer
number.

=back

The B<Database> block defines one PostgreSQL database for which to collect
statistics. It accepts a single mandatory argument which specifies the
database name. None of the other options are required. PostgreSQL will use
default values as documented in the section "CONNECTING TO A DATABASE" in the
L<psql(1)> manpage. However, be aware that those defaults may be influenced by
the user collectd is run as and special environment variables. See the manpage
for details.

=over 4

=item B<Interval> I<seconds>

Specify the interval with which the database should be queried. The default is
to use the global B<Interval> setting.

=item B<CommitInterval> I<seconds>

This option may be used for database connections which have "writers" assigned
(see above). If specified, it causes a writer to put several updates into a
single transaction. This transaction will last for the specified amount of
time. By default, each update will be executed in a separate transaction. Each
transaction generates a fair amount of overhead which can, thus, be reduced by
activating this option. The draw-back is, that data covering the specified
amount of time will be lost, for example, if a single statement within the
transaction fails or if the database server crashes.

=item B<Plugin> I<Plugin>

Use I<Plugin> as the plugin name when submitting query results from
this B<Database>. Defaults to C<postgresql>.

=item B<Instance> I<name>

Specify the plugin instance name that should be used instead of the database
name (which is the default, if this option has not been specified). This
allows one to query multiple databases of the same name on the same host (e.g.
when running multiple database server versions in parallel).
The plugin instance name can also be set from the query result using
the B<PluginInstanceFrom> option in B<Query> block.

=item B<Host> I<hostname>

Specify the hostname or IP of the PostgreSQL server to connect to. If the
value begins with a slash, it is interpreted as the directory name in which to
look for the UNIX domain socket.

This option is also used to determine the hostname that is associated with a
collected data set. If it has been omitted or either begins with with a slash
or equals B<localhost> it will be replaced with the global hostname definition
of collectd. Any other value will be passed literally to collectd when
dispatching values. Also see the global B<Hostname> and B<FQDNLookup> options.

=item B<Port> I<port>

Specify the TCP port or the local UNIX domain socket file extension of the
server.

=item B<User> I<username>

Specify the username to be used when connecting to the server.

=item B<Password> I<password>

Specify the password to be used when connecting to the server.

=item B<ExpireDelay> I<delay>

Skip expired values in query output.

=item B<SSLMode> I<disable>|I<allow>|I<prefer>|I<require>

Specify whether to use an SSL connection when contacting the server. The
following modes are supported:

=over 4

=item I<disable>

Do not use SSL at all.

=item I<allow>

First, try to connect without using SSL. If that fails, try using SSL.

=item I<prefer> (default)

First, try to connect using SSL. If that fails, try without using SSL.

=item I<require>

Use SSL only.

=back

=item B<Instance> I<name>

Specify the plugin instance name that should be used instead of the database
name (which is the default, if this option has not been specified). This
allows one to query multiple databases of the same name on the same host (e.g.
when running multiple database server versions in parallel).

=item B<KRBSrvName> I<kerberos_service_name>

Specify the Kerberos service name to use when authenticating with Kerberos 5
or GSSAPI. See the sections "Kerberos authentication" and "GSSAPI" of the
B<PostgreSQL Documentation> for details.

=item B<Service> I<service_name>

Specify the PostgreSQL service name to use for additional parameters. That
service has to be defined in F<pg_service.conf> and holds additional
connection parameters. See the section "The Connection Service File" in the
B<PostgreSQL Documentation> for details.

=item B<Query> I<query>

Specifies a I<query> which should be executed in the context of the database
connection. This may be any of the predefined or user-defined queries. If no
such option is given, it defaults to "backends", "transactions", "queries",
"query_plans", "table_states", "disk_io" and "disk_usage" (unless a B<Writer>
has been specified). Else, the specified queries are used only.

=item B<Writer> I<writer>

Assigns the specified I<writer> backend to the database connection. This
causes all collected data to be send to the database using the settings
defined in the writer configuration (see the section "FILTER CONFIGURATION"
below for details on how to selectively send data to certain plugins).

Each writer will register a flush callback which may be used when having long
transactions enabled (see the B<CommitInterval> option above). When issuing
the B<FLUSH> command (see L<collectd-unixsock(5)> for details) the current
transaction will be committed right away. Two different kinds of flush
callbacks are available with the C<postgresql> plugin:

=over 4

=item B<postgresql>

Flush all writer backends.

=item B<postgresql->I<database>

Flush all writers of the specified I<database> only.

=back

=back

=head2 Plugin C<powerdns>

The C<powerdns> plugin queries statistics from an authoritative PowerDNS
nameserver and/or a PowerDNS recursor. Since both offer a wide variety of
values, many of which are probably meaningless to most users, but may be useful
for some. So you may chose which values to collect, but if you don't, some
reasonable defaults will be collected.

  <Plugin "powerdns">
    <Server "server_name">
      Collect "latency"
      Collect "udp-answers" "udp-queries"
      Socket "/var/run/pdns.controlsocket"
    </Server>
    <Recursor "recursor_name">
      Collect "questions"
      Collect "cache-hits" "cache-misses"
      Socket "/var/run/pdns_recursor.controlsocket"
    </Recursor>
    LocalSocket "/opt/collectd/var/run/collectd-powerdns"
  </Plugin>

=over 4

=item B<Server> and B<Recursor> block

The B<Server> block defines one authoritative server to query, the B<Recursor>
does the same for an recursing server. The possible options in both blocks are
the same, though. The argument defines a name for the serverE<nbsp>/ recursor
and is required.

=over 4

=item B<Collect> I<Field>

Using the B<Collect> statement you can select which values to collect. Here,
you specify the name of the values as used by the PowerDNS servers, e.E<nbsp>g.
C<dlg-only-drops>, C<answers10-100>.

The method of getting the values differs for B<Server> and B<Recursor> blocks:
When querying the server a C<SHOW *> command is issued in any case, because
that's the only way of getting multiple values out of the server at once.
collectd then picks out the values you have selected. When querying the
recursor, a command is generated to query exactly these values. So if you
specify invalid fields when querying the recursor, a syntax error may be
returned by the daemon and collectd may not collect any values at all.

If no B<Collect> statement is given, the following B<Server> values will be
collected:

=over 4

=item latency

=item packetcache-hit

=item packetcache-miss

=item packetcache-size

=item query-cache-hit

=item query-cache-miss

=item recursing-answers

=item recursing-questions

=item tcp-answers

=item tcp-queries

=item udp-answers

=item udp-queries

=back

The following B<Recursor> values will be collected by default:

=over 4

=item noerror-answers

=item nxdomain-answers

=item servfail-answers

=item sys-msec

=item user-msec

=item qa-latency

=item cache-entries

=item cache-hits

=item cache-misses

=item questions

=back

Please note that up to that point collectd doesn't know what values are
available on the server and values that are added do not need a change of the
mechanism so far. However, the values must be mapped to collectd's naming
scheme, which is done using a lookup table that lists all known values. If
values are added in the future and collectd does not know about them, you will
get an error much like this:

  powerdns plugin: submit: Not found in lookup table: foobar = 42

In this case please file a bug report with the collectd team.

=item B<Socket> I<Path>

Configures the path to the UNIX domain socket to be used when connecting to the
daemon. By default C<${localstatedir}/run/pdns.controlsocket> will be used for
an authoritative server and C<${localstatedir}/run/pdns_recursor.controlsocket>
will be used for the recursor.

=back

=item B<LocalSocket> I<Path>

Querying the recursor is done using UDP. When using UDP over UNIX domain
sockets, the client socket needs a name in the file system, too. You can set
this local name to I<Path> using the B<LocalSocket> option. The default is
C<I<prefix>/var/run/collectd-powerdns>.

=back

=head2 Plugin C<processes>

Collects information about processes of local system.

By default, with no process matches configured, only general statistics is
collected: the number of processes in each state and fork rate.

Process matches can be configured by B<Process> and B<ProcessMatch> options.
These may also be a block in which further options may be specified.

The statistics collected for matched processes are:
 - size of the resident segment size (RSS)
 - user- and system-time used
 - number of processes
 - number of threads
 - number of open files (under Linux)
 - number of memory mapped files (under Linux)
 - io data (where available)
 - context switches (under Linux)
 - minor and major pagefaults
 - Delay Accounting information (Linux only, requires libmnl)

B<Synopsis:>

 <Plugin processes>
   CollectFileDescriptor  true
   CollectContextSwitch   true
   CollectDelayAccounting false
   Process "name"
   ProcessMatch "name" "regex"
   <Process "collectd">
     CollectFileDescriptor  false
     CollectContextSwitch   false
     CollectDelayAccounting true
   </Process>
   <ProcessMatch "name" "regex">
     CollectFileDescriptor false
     CollectContextSwitch true
   </ProcessMatch>
 </Plugin>

=over 4

=item B<Process> I<Name>

Select more detailed statistics of processes matching this name.

Some platforms have a limit on the length of process names.
I<Name> must stay below this limit.

=item B<ProcessMatch> I<name> I<regex>

Select more detailed statistics of processes matching the specified I<regex>
(see L<regex(7)> for details). The statistics of all matching processes are
summed up and dispatched to the daemon using the specified I<name> as an
identifier. This allows one to "group" several processes together.
I<name> must not contain slashes.

=item B<CollectContextSwitch> I<Boolean>

Collect the number of context switches for matched processes.
Disabled by default.

=item B<CollectDelayAccounting> I<Boolean>

If enabled, collect Linux Delay Accounding information for matching processes.
Delay Accounting provides the time processes wait for the CPU to become
available, for I/O operations to finish, for pages to be swapped in and for
freed pages to be reclaimed. The metrics are reported as "seconds per second"
using the C<delay_rate> type, e.g. C<delay_rate-delay-cpu>.
Disabled by default.

This option is only available on Linux, requires the C<libmnl> library and
requires the C<CAP_NET_ADMIN> capability at runtime.

=item B<CollectFileDescriptor> I<Boolean>

Collect number of file descriptors of matched processes.
Disabled by default.

=item B<CollectMemoryMaps> I<Boolean>

Collect the number of memory mapped files of the process.
The limit for this number is configured via F</proc/sys/vm/max_map_count> in
the Linux kernel.

=back

The B<CollectContextSwitch>, B<CollectDelayAccounting>,
B<CollectFileDescriptor> and B<CollectMemoryMaps> options may be used inside
B<Process> and B<ProcessMatch> blocks. When used there, these options affect
reporting the corresponding processes only. Outside of B<Process> and
B<ProcessMatch> blocks these options set the default value for subsequent
matches.

=head2 Plugin C<procevent>

The I<procevent> plugin monitors when processes start (EXEC) and stop (EXIT).

B<Synopsis:>

  <Plugin procevent>
    BufferLength 10
    Process "name"
    ProcessRegex "regex"
  </Plugin>

B<Options:>

=over 4

=item B<BufferLength> I<length>

Maximum number of process events that can be stored in plugin's ring buffer.
By default, this is set to 10.  Once an event has been read, its location
becomes available for storing a new event.

=item B<Process> I<name>

Enumerate a process name to monitor.  All processes that match this exact
name will be monitored for EXECs and EXITs.

=item B<ProcessRegex> I<regex>

Enumerate a process pattern to monitor.  All processes that match this 
regular expression will be monitored for EXECs and EXITs.

=back

=head2 Plugin C<protocols>

Collects a lot of information about various network protocols, such as I<IP>,
I<TCP>, I<UDP>, etc.

Available configuration options:

=over 4

=item B<Value> I<Selector>

Selects whether or not to select a specific value. The string being matched is
of the form "I<Protocol>:I<ValueName>", where I<Protocol> will be used as the
plugin instance and I<ValueName> will be used as type instance. An example of
the string being used would be C<Tcp:RetransSegs>.

You can use regular expressions to match a large number of values with just one
configuration option. To select all "extended" I<TCP> values, you could use the
following statement:

  Value "/^TcpExt:/"

Whether only matched values are selected or all matched values are ignored
depends on the B<IgnoreSelected>. By default, only matched values are selected.
If no value is configured at all, all values will be selected.

See F</"IGNORELISTS"> for details.

=item B<IgnoreSelected> B<true>|B<false>

If set to B<true>, inverts the selection made by B<Value>, i.E<nbsp>e. all
matching values will be ignored.

=back

=head2 Plugin C<python>

This plugin embeds a Python-interpreter into collectd and provides an interface
to collectd's plugin system. See L<collectd-python(5)> for its documentation.

=head2 Plugin C<redfish>

The C<redfish> plugin collects sensor data using REST protocol called
Redfish.

B<Sample configuration:>

  <Plugin redfish>
    <Query "fans">
      Endpoint "/redfish/v1/Chassis/Chassis-1/Thermal"
      <Resource "Fans">
        <Property "ReadingRPM">
          PluginInstance "chassis-1"
          Type "rpm"
        </Property>
      </Resource>
    </Query>
    <Query "temperatures">
      Endpoint "/redfish/v1/Chassis/Chassis-1/Thermal"
      <Resource "Temperatures">
        <Property "ReadingCelsius">
          PluginInstance "chassis-1"
          Type "degrees"
        </Property>
      </Resource>
    </Query>
    <Query "voltages">
      Endpoint "/redfish/v1/Chassis/Chassis-1/Power"
      <Resource "Voltages">
        <Property "ReadingVolts">
          PluginInstance "chassis-1"
          Type "volts"
        </Property>
      </Resource>
    </Query>
    <Service "local">
      Host "127.0.0.1:5000"
      User "user"
      Passwd "passwd"
      Queries "fans" "voltages" "temperatures"
    </Service>
  </Plugin>

=over 4

=item B<Query>

Section defining a query performed on Redfish interface

=item B<Endpoint>

URI of the REST API Endpoint for accessing the BMC

=item B<Resource>

Selects single resource or array to collect data.

=item B<Property>

Selects property from which data is gathered

=item B<PluginInstance>

Plugin instance of dispatched collectd metric

=item B<Type>

Type of dispatched collectd metric

=item B<TypeInstance>

Type instance of collectd metric

=item B<Service>

Section defining service to be sent requests

=item B<Username>

BMC username

=item B<Password>

BMC password

=item B<Queries>

Queries to run

=back

=head2 Plugin C<routeros>

The C<routeros> plugin connects to a device running I<RouterOS>, the
Linux-based operating system for routers by I<MikroTik>. The plugin uses
I<librouteros> to connect and reads information about the interfaces and
wireless connections of the device. The configuration supports querying
multiple routers:

  <Plugin "routeros">
    <Router>
      Host "router0.example.com"
      User "collectd"
      Password "secr3t"
      CollectInterface true
      CollectCPULoad true
      CollectMemory true
    </Router>
    <Router>
      Host "router1.example.com"
      User "collectd"
      Password "5ecret"
      CollectInterface true
      CollectRegistrationTable true
      CollectDF true
      CollectDisk true
      CollectHealth true
    </Router>
  </Plugin>

As you can see above, the configuration of the I<routeros> plugin consists of
one or more B<E<lt>RouterE<gt>> blocks. Within each block, the following
options are understood:

=over 4

=item B<Host> I<Host>

Hostname or IP-address of the router to connect to.

=item B<Port> I<Port>

Port name or port number used when connecting. If left unspecified, the default
will be chosen by I<librouteros>, currently "8728". This option expects a
string argument, even when a numeric port number is given.

=item B<User> I<User>

Use the user name I<User> to authenticate. Defaults to "admin".

=item B<Password> I<Password>

Set the password used to authenticate.

=item B<CollectInterface> B<true>|B<false>

When set to B<true>, interface statistics will be collected for all interfaces
present on the device. Defaults to B<false>.

=item B<CollectRegistrationTable> B<true>|B<false>

When set to B<true>, information about wireless LAN connections will be
collected. Defaults to B<false>.

=item B<CollectCPULoad> B<true>|B<false>

When set to B<true>, information about the CPU usage will be collected. The
number is a dimensionless value where zero indicates no CPU usage at all.
Defaults to B<false>.

=item B<CollectMemory> B<true>|B<false>

When enabled, the amount of used and free memory will be collected. How used
memory is calculated is unknown, for example whether or not caches are counted
as used space.
Defaults to B<false>.

=item B<CollectDF> B<true>|B<false>

When enabled, the amount of used and free disk space will be collected.
Defaults to B<false>.

=item B<CollectDisk> B<true>|B<false>

When enabled, the number of sectors written and bad blocks will be collected.
Defaults to B<false>.

=item B<CollectHealth> B<true>|B<false>

When enabled, the health statistics will be collected. This includes the
voltage and temperature on supported hardware.
Defaults to B<false>.

=back

=head2 Plugin C<radio>

This plugin doesn't have any options. It determines whether radios in computer
are switched on or off using the rfkill interface.

=head2 Plugin C<redis>

The I<Redis plugin> connects to one or more Redis servers, gathers
information about each server's state and executes user-defined queries.
For each server there is a I<Node> block which configures the connection
parameters and set of user-defined queries for this node.

  <Plugin redis>
    <Node "example">
        Host "localhost"
        Port "6379"
        #Socket "/var/run/redis/redis.sock"
        Timeout 2000
        ReportCommandStats false
        ReportCpuUsage true
        <Query "LLEN myqueue">
          #Database 0
          Type "queue_length"
          Instance "myqueue"
        </Query>
    </Node>
  </Plugin>

=over 4

=item B<Node> I<Nodename>

The B<Node> block identifies a new Redis node, that is a new Redis instance
running in an specified host and port. The name for node is a canonical
identifier which is used as I<plugin instance>. It is limited to
128E<nbsp>characters in length.

When no B<Node> is configured explicitly, plugin connects to "localhost:6379".

=item B<Host> I<Hostname>

The B<Host> option is the hostname or IP-address where the Redis instance is
running on.

=item B<Port> I<Port>

The B<Port> option is the TCP port on which the Redis instance accepts
connections. Either a service name of a port number may be given. Please note
that numerical port numbers must be given as a string, too.

=item B<Socket> I<Path>

Connect to Redis using the UNIX domain socket at I<Path>. If this
setting is given, the B<Hostname> and B<Port> settings are ignored.

=item B<Password> I<Password>

Use I<Password> to authenticate when connecting to I<Redis>.

=item B<Timeout> I<Milliseconds>

The B<Timeout> option set the socket timeout for node response. Since the Redis
read function is blocking, you should keep this value as low as possible.
It is expected what B<Timeout> values should be lower than B<Interval> defined
globally.

Defaults to 2000 (2 seconds).

=item B<ReportCommandStats> B<false>|B<true>

Enables or disables reporting of statistics based on the command type, including
rate of command calls and average CPU time consumed by command processing.
Defaults to B<false>.

=item B<ReportCpuUsage> B<true>|B<false>

Enables or disables reporting of CPU consumption statistics.
Defaults to B<true>.

=item B<Query> I<Querystring>

The B<Query> block identifies a query to execute against the redis server.
There may be an arbitrary number of queries to execute. Each query should
return single string or integer.

=item B<Type> I<Collectd type>

Within a query definition, a valid I<collectd type> to use as when submitting
the result of the query. When not supplied, will default to B<gauge>.

Currently only types with one datasource are supported.
See L<types.db(5)> for more details on types and their configuration.

=item B<Instance> I<Type instance>

Within a query definition, an optional type instance to use when submitting
the result of the query. When not supplied will default to the escaped
command, up to 128 chars.

=item B<Database> I<Index>

This index selects the Redis logical database to use for query. Defaults
to C<0>.

=back

=head2 Plugin C<rrdcached>

The C<rrdcached> plugin uses the RRDtool accelerator daemon, L<rrdcached(1)>,
to store values to RRD files in an efficient manner. The combination of the
C<rrdcached> B<plugin> and the C<rrdcached> B<daemon> is very similar to the
way the C<rrdtool> plugin works (see below). The added abstraction layer
provides a number of benefits, though: Because the cache is not within
C<collectd> anymore, it does not need to be flushed when C<collectd> is to be
restarted. This results in much shorter (if any) gaps in graphs, especially
under heavy load. Also, the C<rrdtool> command line utility is aware of the
daemon so that it can flush values to disk automatically when needed. This
allows one to integrate automated flushing of values into graphing solutions
much more easily.

There are disadvantages, though: The daemon may reside on a different host, so
it may not be possible for C<collectd> to create the appropriate RRD files
anymore. And even if C<rrdcached> runs on the same host, it may run in a
different base directory, so relative paths may do weird stuff if you're not
careful.

So the B<recommended configuration> is to let C<collectd> and C<rrdcached> run
on the same host, communicating via a UNIX domain socket. The B<DataDir>
setting should be set to an absolute path, so that a changed base directory
does not result in RRD files being createdE<nbsp>/ expected in the wrong place.

=over 4

=item B<DaemonAddress> I<Address>

Address of the daemon as understood by the C<rrdc_connect> function of the RRD
library. See L<rrdcached(1)> for details. Example:

  <Plugin "rrdcached">
    DaemonAddress "unix:/var/run/rrdcached.sock"
  </Plugin>

=item B<DataDir> I<Directory>

Set the base directory in which the RRD files reside. If this is a relative
path, it is relative to the working base directory of the C<rrdcached> daemon!
Use of an absolute path is recommended.

=item B<CreateFiles> B<true>|B<false>

Enables or disables the creation of RRD files. If the daemon is not running
locally, or B<DataDir> is set to a relative path, this will not work as
expected. Default is B<true>.

=item B<CreateFilesAsync> B<false>|B<true>

When enabled, new RRD files are enabled asynchronously, using a separate thread
that runs in the background. This prevents writes to block, which is a problem
especially when many hundreds of files need to be created at once. However,
since the purpose of creating the files asynchronously is I<not> to block until
the file is available, values before the file is available will be discarded.
When disabled (the default) files are created synchronously, blocking for a
short while, while the file is being written.

=item B<StepSize> I<Seconds>

B<Force> the stepsize of newly created RRD-files. Ideally (and per default)
this setting is unset and the stepsize is set to the interval in which the data
is collected. Do not use this option unless you absolutely have to for some
reason. Setting this option may cause problems with the C<snmp plugin>, the
C<exec plugin> or when the daemon is set up to receive data from other hosts.

=item B<HeartBeat> I<Seconds>

B<Force> the heartbeat of newly created RRD-files. This setting should be unset
in which case the heartbeat is set to twice the B<StepSize> which should equal
the interval in which data is collected. Do not set this option unless you have
a very good reason to do so.

=item B<RRARows> I<NumRows>

The C<rrdtool plugin> calculates the number of PDPs per CDP based on the
B<StepSize>, this setting and a timespan. This plugin creates RRD-files with
three times five RRAs, i. e. five RRAs with the CFs B<MIN>, B<AVERAGE>, and
B<MAX>. The five RRAs are optimized for graphs covering one hour, one day, one
week, one month, and one year.

So for each timespan, it calculates how many PDPs need to be consolidated into
one CDP by calculating:
  number of PDPs = timespan / (stepsize * rrarows)

Bottom line is, set this no smaller than the width of you graphs in pixels. The
default is 1200.

=item B<RRATimespan> I<Seconds>

Adds an RRA-timespan, given in seconds. Use this option multiple times to have
more then one RRA. If this option is never used, the built-in default of (3600,
86400, 604800, 2678400, 31622400) is used.

For more information on how RRA-sizes are calculated see B<RRARows> above.

=item B<XFF> I<Factor>

Set the "XFiles Factor". The default is 0.1. If unsure, don't set this option.
I<Factor> must be in the range C<[0.0-1.0)>, i.e. between zero (inclusive) and
one (exclusive).

=item B<CollectStatistics> B<false>|B<true>

When set to B<true>, various statistics about the I<rrdcached> daemon will be
collected, with "rrdcached" as the I<plugin name>. Defaults to B<false>.

Statistics are read via I<rrdcached>s socket using the STATS command.
See L<rrdcached(1)> for details.

=back

=head2 Plugin C<rrdtool>

You can use the settings B<StepSize>, B<HeartBeat>, B<RRARows>, and B<XFF> to
fine-tune your RRD-files. Please read L<rrdcreate(1)> if you encounter problems
using these settings. If you don't want to dive into the depths of RRDtool, you
can safely ignore these settings.

=over 4

=item B<DataDir> I<Directory>

Set the directory to store RRD files under. By default RRD files are generated
beneath the daemon's working directory, i.e. the B<BaseDir>.

=item B<CreateFilesAsync> B<false>|B<true>

When enabled, new RRD files are enabled asynchronously, using a separate thread
that runs in the background. This prevents writes to block, which is a problem
especially when many hundreds of files need to be created at once. However,
since the purpose of creating the files asynchronously is I<not> to block until
the file is available, values before the file is available will be discarded.
When disabled (the default) files are created synchronously, blocking for a
short while, while the file is being written.

=item B<StepSize> I<Seconds>

B<Force> the stepsize of newly created RRD-files. Ideally (and per default)
this setting is unset and the stepsize is set to the interval in which the data
is collected. Do not use this option unless you absolutely have to for some
reason. Setting this option may cause problems with the C<snmp plugin>, the
C<exec plugin> or when the daemon is set up to receive data from other hosts.

=item B<HeartBeat> I<Seconds>

B<Force> the heartbeat of newly created RRD-files. This setting should be unset
in which case the heartbeat is set to twice the B<StepSize> which should equal
the interval in which data is collected. Do not set this option unless you have
a very good reason to do so.

=item B<RRARows> I<NumRows>

The C<rrdtool plugin> calculates the number of PDPs per CDP based on the
B<StepSize>, this setting and a timespan. This plugin creates RRD-files with
three times five RRAs, i.e. five RRAs with the CFs B<MIN>, B<AVERAGE>, and
B<MAX>. The five RRAs are optimized for graphs covering one hour, one day, one
week, one month, and one year.

So for each timespan, it calculates how many PDPs need to be consolidated into
one CDP by calculating:
  number of PDPs = timespan / (stepsize * rrarows)

Bottom line is, set this no smaller than the width of you graphs in pixels. The
default is 1200.

=item B<RRATimespan> I<Seconds>

Adds an RRA-timespan, given in seconds. Use this option multiple times to have
more then one RRA. If this option is never used, the built-in default of (3600,
86400, 604800, 2678400, 31622400) is used.

For more information on how RRA-sizes are calculated see B<RRARows> above.

=item B<XFF> I<Factor>

Set the "XFiles Factor". The default is 0.1. If unsure, don't set this option.
I<Factor> must be in the range C<[0.0-1.0)>, i.e. between zero (inclusive) and
one (exclusive).

=item B<CacheFlush> I<Seconds>

When the C<rrdtool> plugin uses a cache (by setting B<CacheTimeout>, see below)
it writes all values for a certain RRD-file if the oldest value is older than
(or equal to) the number of seconds specified by B<CacheTimeout>.
That check happens on new values arriwal. If some RRD-file is not updated
anymore for some reason (the computer was shut down, the network is broken,
etc.) some values may still be in the cache. If B<CacheFlush> is set, then
every I<Seconds> seconds the entire cache is searched for entries older than
B<CacheTimeout> + B<RandomTimeout> seconds. The entries found are written to
disk. Since scanning the entire cache is kind of expensive and does nothing
under normal circumstances, this value should not be too small. 900 seconds
might be a good value, though setting this to 7200 seconds doesn't normally
do much harm either.

Defaults to 10x B<CacheTimeout>.
B<CacheFlush> must be larger than or equal to B<CacheTimeout>, otherwise the
above default is used.

=item B<CacheTimeout> I<Seconds>

If this option is set to a value greater than zero, the C<rrdtool plugin> will
save values in a cache, as described above. Writing multiple values at once
reduces IO-operations and thus lessens the load produced by updating the files.
The trade off is that the graphs kind of "drag behind" and that more memory is
used.

=item B<WritesPerSecond> I<Updates>

When collecting many statistics with collectd and the C<rrdtool> plugin, you
will run serious performance problems. The B<CacheFlush> setting and the
internal update queue assert that collectd continues to work just fine even
under heavy load, but the system may become very unresponsive and slow. This is
a problem especially if you create graphs from the RRD files on the same
machine, for example using the C<graph.cgi> script included in the
C<contrib/collection3/> directory.

This setting is designed for very large setups. Setting this option to a value
between 25 and 80 updates per second, depending on your hardware, will leave
the server responsive enough to draw graphs even while all the cached values
are written to disk. Flushed values, i.E<nbsp>e. values that are forced to disk
by the B<FLUSH> command, are B<not> effected by this limit. They are still
written as fast as possible, so that web frontends have up to date data when
generating graphs.

For example: If you have 100,000 RRD files and set B<WritesPerSecond> to 30
updates per second, writing all values to disk will take approximately
56E<nbsp>minutes. Together with the flushing ability that's integrated into
"collection3" you'll end up with a responsive and fast system, up to date
graphs and basically a "backup" of your values every hour.

=item B<RandomTimeout> I<Seconds>

When set, the actual timeout for each value is chosen randomly between
I<CacheTimeout>-I<RandomTimeout> and I<CacheTimeout>+I<RandomTimeout>. The
intention is to avoid high load situations that appear when many values timeout
at the same time. This is especially a problem shortly after the daemon starts,
because all values were added to the internal cache at roughly the same time.

=back

=head2 Plugin C<sensors>

The I<Sensors plugin> uses B<lm_sensors> to retrieve sensor-values. This means
that all the needed modules have to be loaded and lm_sensors has to be
configured (most likely by editing F</etc/sensors.conf>. Read
L<sensors.conf(5)> for details.

The B<lm_sensors> homepage can be found at
L<http://secure.netroedge.com/~lm78/>.

=over 4

=item B<SensorConfigFile> I<File>

Read the I<lm_sensors> configuration from I<File>. When unset (recommended),
the library's default will be used.

=item B<Sensor> I<chip-bus-address/type-feature>

Selects the name of the sensor which you want to collect or ignore, depending
on the B<IgnoreSelected> below. For example, the option "B<Sensor>
I<it8712-isa-0290/voltage-in1>" will cause collectd to gather data for the
voltage sensor I<in1> of the I<it8712> on the isa bus at the address 0290.

The value passed to this option has the format
"I<plugin_instance>/I<type>-I<type_instance>".

See F</"IGNORELISTS"> for details.

=item B<IgnoreSelected> I<true>|I<false>

If no configuration if given, the B<sensors>-plugin will collect data from all
sensors. This may not be practical, especially for uninteresting sensors.
Thus, you can use the B<Sensor>-option to pick the sensors you're interested
in. Sometimes, however, it's easier/preferred to collect all sensors I<except> a
few ones. This option enables you to do that: By setting B<IgnoreSelected> to
I<true> the effect of B<Sensor> is inverted: All selected sensors are ignored
and all other sensors are collected.

=item B<UseLabels> I<true>|I<false>

Configures how sensor readings are reported. When set to I<true>, sensor
readings are reported using their descriptive label (e.g. "VCore"). When set to
I<false> (the default) the sensor name is used ("in0").

=back

=head2 Plugin C<sigrok>

The I<sigrok plugin> uses I<libsigrok> to retrieve measurements from any device
supported by the L<sigrok|http://sigrok.org/> project.

B<Synopsis>

 <Plugin sigrok>
   LogLevel 3
   <Device "AC Voltage">
      Driver "fluke-dmm"
      MinimumInterval 10
      Conn "/dev/ttyUSB2"
   </Device>
   <Device "Sound Level">
      Driver "cem-dt-885x"
      Conn "/dev/ttyUSB1"
   </Device>
 </Plugin>

=over 4

=item B<LogLevel> B<0-5>

The I<sigrok> logging level to pass on to the I<collectd> log, as a number
between B<0> and B<5> (inclusive). These levels correspond to C<None>,
C<Errors>, C<Warnings>, C<Informational>, C<Debug >and C<Spew>, respectively.
The default is B<2> (C<Warnings>). The I<sigrok> log messages, regardless of
their level, are always submitted to I<collectd> at its INFO log level.

=item E<lt>B<Device> I<Name>E<gt>

A sigrok-supported device, uniquely identified by this section's options. The
I<Name> is passed to I<collectd> as the I<plugin instance>.

=item B<Driver> I<DriverName>

The sigrok driver to use for this device.

=item B<Conn> I<ConnectionSpec>

If the device cannot be auto-discovered, or more than one might be discovered
by the driver, I<ConnectionSpec> specifies the connection string to the device.
It can be of the form of a device path (e.g.E<nbsp>C</dev/ttyUSB2>), or, in
case of a non-serial USB-connected device, the USB I<VendorID>B<.>I<ProductID>
separated by a period (e.g.E<nbsp>C<0403.6001>). A USB device can also be
specified as I<Bus>B<.>I<Address> (e.g.E<nbsp>C<1.41>).

=item B<SerialComm> I<SerialSpec>

For serial devices with non-standard port settings, this option can be used
to specify them in a form understood by I<sigrok>, e.g.E<nbsp>C<9600/8n1>.
This should not be necessary; drivers know how to communicate with devices they
support.

=item B<MinimumInterval> I<Seconds>

Specifies the minimum time between measurement dispatches to I<collectd>, in
seconds. Since some I<sigrok> supported devices can acquire measurements many
times per second, it may be necessary to throttle these. For example, the
I<RRD plugin> cannot process writes more than once per second.

The default B<MinimumInterval> is B<0>, meaning measurements received from the
device are always dispatched to I<collectd>. When throttled, unused
measurements are discarded.

=back

=head2 Plugin C<slurm>

This plugin collects per-partition SLURM node and job state information, as
well as internal health statistics.
It takes no options. It should run on a node that is capable of running the
I<sinfo> and I<squeue> commands, i.e. it has a running slurmd and a valid
slurm.conf.
Note that this plugin needs the B<Globals> option set to I<true> in order to
function properly.

=head2 Plugin C<smart>

The C<smart> plugin collects SMART information from physical
disks. Values collectd include temperature, power cycle count, poweron
time and bad sectors. Also, all SMART attributes are collected along
with the normalized current value, the worst value, the threshold and
a human readable value. The plugin can also collect SMART attributes
for NVMe disks (present in accordance with NVMe 1.4 spec) and Additional
SMART Attributes from Intel® NVMe disks.

Using the following two options you can ignore some disks or configure the
collection only of specific disks.

=over 4

=item B<Disk> I<Name>

Select the disk I<Name>. Whether it is collected or ignored depends on the
B<IgnoreSelected> setting, see below. As with other plugins that use the
daemon's ignorelist functionality, a string that starts and ends with a slash
is interpreted as a regular expression. Examples:

  Disk "sdd"
  Disk "/hda[34]/"
  Disk "nvme0n1"

See F</"IGNORELISTS"> for details.

=item B<IgnoreSelected> B<true>|B<false>

Sets whether selected disks, i.E<nbsp>e. the ones matches by any of the B<Disk>
statements, are ignored or if all other disks are ignored. The behavior
(hopefully) is intuitive: If no B<Disk> option is configured, all disks are
collected. If at least one B<Disk> option is given and no B<IgnoreSelected> or
set to B<false>, B<only> matching disks will be collected. If B<IgnoreSelected>
is set to B<true>, all disks are collected B<except> the ones matched.

=item B<IgnoreSleepMode> B<true>|B<false>

Normally, the C<smart> plugin will ignore disks that are reported to be asleep.
This option disables the sleep mode check and allows the plugin to collect data
from these disks anyway. This is useful in cases where libatasmart mistakenly
reports disks as asleep because it has not been updated to incorporate support
for newer idle states in the ATA spec.

=item B<UseSerial> B<true>|B<false>

A disk's kernel name (e.g., sda) can change from one boot to the next. If this
option is enabled, the C<smart> plugin will use the disk's serial number (e.g.,
HGST_HUH728080ALE600_2EJ8VH8X) instead of the kernel name as the key for
storing data. This ensures that the data for a given disk will be kept together
even if the kernel name changes.

=back

=head2 Plugin C<snmp>

Since the configuration of the C<snmp plugin> is a little more complicated than
other plugins, its documentation has been moved to an own manpage,
L<collectd-snmp(5)>. Please see there for details.

=head2 Plugin C<snmp_agent>

The I<snmp_agent> plugin is an AgentX subagent that receives and handles queries
from SNMP master agent and returns the data collected by read plugins.
The I<snmp_agent> plugin handles requests only for OIDs specified in
configuration file. To handle SNMP queries the plugin gets data from collectd
and translates requested values from collectd's internal format to SNMP format.
This plugin is a generic plugin and cannot work without configuration.
For more details on AgentX subagent see
<http://www.net-snmp.org/tutorial/tutorial-5/toolkit/demon/>

B<Synopsis:>

  <Plugin snmp_agent>
    <Data "memAvailReal">
      Plugin "memory"
      #PluginInstance "some"
      Type "memory"
      TypeInstance "free"
      OIDs "1.3.6.1.4.1.2021.4.6.0"
    </Data>
    <Table "ifTable">
      IndexOID "IF-MIB::ifIndex"
      SizeOID "IF-MIB::ifNumber"
      <Data "ifDescr">
        <IndexKey>
          Source "PluginInstance"
        </IndexKey>
        Plugin "interface"
        OIDs "IF-MIB::ifDescr"
      </Data>
      <Data "ifOctets">
        Plugin "interface"
        Type "if_octets"
        TypeInstance ""
        OIDs "IF-MIB::ifInOctets" "IF-MIB::ifOutOctets"
      </Data>
    </Table>
    <Table "CPUAffinityTable">
      <Data "DomainName">
        <IndexKey>
          Source "PluginInstance"
        </IndexKey>
        Plugin "virt"
        OIDs "LIBVIRT-HYPERVISOR-MIB::lvhAffinityDomainName"
      </Data>
      <Data "VCPU">
        Plugin "virt"
        <IndexKey>
          Source "TypeInstance"
          Regex "^vcpu_([0-9]{1,3})-cpu_[0-9]{1,3}$"
          Group 1
        </IndexKey>
        OIDs "LIBVIRT-HYPERVISOR-MIB::lvhVCPUIndex"
      </Data>
      <Data "CPU">
        Plugin "virt"
        <IndexKey>
          Source "TypeInstance"
          Regex "^vcpu_[0-9]{1,3}-cpu_([0-9]{1,3})$"
          Group 1
        </IndexKey>
        OIDs "LIBVIRT-HYPERVISOR-MIB::lvhCPUIndex"
      </Data>
      <Data "CPUAffinity">
        Plugin "virt"
        Type "cpu_affinity"
        OIDs "LIBVIRT-HYPERVISOR-MIB::lvhCPUAffinity"
      </Data>
    </Table>
  </Plugin>

There are two types of blocks that can be contained in the
C<E<lt>PluginE<nbsp> snmp_agentE<gt>> block: B<Data> and B<Table>:

=head3 B<Data> block

The B<Data> block defines a list OIDs that are to be handled. This block can
define scalar or table OIDs. If B<Data> block is defined inside of B<Table>
block it reperesents table OIDs.
The following options can be set:

=over 4

=item B<IndexKey> block

B<IndexKey> block contains all data needed for proper index build of snmp table.
In case more than
one table B<Data> block has B<IndexKey> block present then multiple key index is
built. If B<Data> block defines scalar data type B<IndexKey> has no effect and can
be omitted.

=over 8

=item B<Source> I<String>

B<Source> can be set to one of the following values: "Hostname", "Plugin",
"PluginInstance", "Type", "TypeInstance". This value indicates which field of
corresponding collectd metric is taken as a SNMP table index.

=item B<Regex> I<String>

B<Regex> option can also be used to parse strings or numbers out of
specific field. For example: type-instance field which is "vcpu1-cpu2" can be
parsed into two numeric fields CPU = 2 and VCPU = 1 and can be later used
as a table index.

=item B<Group> I<Number>

B<Group> number can be specified in case groups are used in regex.

=back

=item B<Plugin> I<String>

Read plugin name whose collected data will be mapped to specified OIDs.

=item B<PluginInstance> I<String>

Read plugin instance whose collected data will be mapped to specified OIDs.
The field is optional and by default there is no plugin instance check.
Allowed only if B<Data> block defines scalar data type.

=item B<Type> I<String>

Collectd's type that is to be used for specified OID, e.E<nbsp>g. "if_octets"
for example. The types are read from the B<TypesDB> (see L<collectd.conf(5)>).

=item B<TypeInstance> I<String>

Collectd's type-instance that is to be used for specified OID.

=item B<OIDs> I<OID> [I<OID> ...]

Configures the OIDs to be handled by I<snmp_agent> plugin. Values for these OIDs
are taken from collectd data type specified by B<Plugin>, B<PluginInstance>,
B<Type>, B<TypeInstance> fields of this B<Data> block. Number of the OIDs
configured should correspond to number of values in specified B<Type>.
For example two OIDs "IF-MIB::ifInOctets" "IF-MIB::ifOutOctets" can be mapped to
"rx" and "tx" values of "if_octets" type.

=item B<Scale> I<Value>

The values taken from collectd are multiplied by I<Value>. The field is optional
and the default is B<1.0>.

=item B<Shift> I<Value>

I<Value> is added to values from collectd after they have been multiplied by
B<Scale> value. The field is optional and the default value is B<0.0>.

=back

=head3 The B<Table> block

The B<Table> block defines a collection of B<Data> blocks that belong to one
snmp table. In addition to multiple B<Data> blocks the following options can be
set:

=over 4

=item B<IndexOID> I<OID>

OID that is handled by the plugin and is mapped to numerical index value that is
generated by the plugin for each table record.

=item B<SizeOID> I<OID>

OID that is handled by the plugin. Returned value is the number of records in
the table. The field is optional.

=back

=head2 Plugin C<statefs_bluetooth>

This plugin doesn't have any options. It reads statistics related to
bluetooth performance exposed by StateFS at /run/state. StateFS is used
in Mer-based Sailfish OS, for example.

=head2 Plugin C<statefs_cellular>

This plugin doesn't have any options. It reads statistics related to
cellular network performance exposed by StateFS at /run/state. StateFS
is used in Mer-based Sailfish OS, for example.

=head2 Plugin C<statefs_internet>

This plugin doesn't have any options. It reads statistics related to
internet performance exposed by StateFS at /run/state. StateFS
is used in Mer-based Sailfish OS, for example.

=head2 Plugin C<statsd>

The I<statsd plugin> listens to a UDP socket, reads "events" in the statsd
protocol and dispatches rates or other aggregates of these numbers
periodically.

The plugin implements the I<Counter>, I<Timer>, I<Gauge> and I<Set> types which
are dispatched as the I<collectd> types C<derive>, C<latency>, C<gauge> and
C<objects> respectively.

The following configuration options are valid:

=over 4

=item B<Host> I<Host>

Bind to the hostname / address I<Host>. By default, the plugin will bind to the
"any" address, i.e. accept packets sent to any of the hosts addresses.

=item B<Port> I<Port>

UDP port to listen to. This can be either a service name or a port number.
Defaults to C<8125>.

=item B<DeleteCounters> B<false>|B<true>

=item B<DeleteTimers> B<false>|B<true>

=item B<DeleteGauges> B<false>|B<true>

=item B<DeleteSets> B<false>|B<true>

These options control what happens if metrics are not updated in an interval.
If set to B<False>, the default, metrics are dispatched unchanged, i.e. the
rate of counters and size of sets will be zero, timers report C<NaN> and gauges
are unchanged. If set to B<True>, the such metrics are not dispatched and
removed from the internal cache.

=item B<CounterSum> B<false>|B<true>

When enabled, creates a C<count> metric which reports the change since the last
read. This option primarily exists for compatibility with the I<statsd>
implementation by Etsy.

=item B<TimerPercentile> I<Percent>

Calculate and dispatch the configured percentile, i.e. compute the latency, so
that I<Percent> of all reported timers are smaller than or equal to the
computed latency. This is useful for cutting off the long tail latency, as it's
often done in I<Service Level Agreements> (SLAs).

Different percentiles can be calculated by setting this option several times.
If none are specified, no percentiles are calculated / dispatched.

=item B<TimerLower> B<false>|B<true>

=item B<TimerUpper> B<false>|B<true>

=item B<TimerSum> B<false>|B<true>

=item B<TimerCount> B<false>|B<true>

Calculate and dispatch various values out of I<Timer> metrics received during
an interval. If set to B<False>, the default, these values aren't calculated /
dispatched.

Please note what reported timer values less than 0.001 are ignored in all B<Timer*> reports.

=back

=head2 Plugin C<suspend>

This plugin doesn't have any options. It reads statistics related to
suspend attempts (successful, failed) and records them as attempts per
second. Statistics is provided by Linux kernel using debugFS.

=head2 Plugin C<swap>

The I<Swap plugin> collects information about used and available swap space. On
I<Linux> and I<Solaris>, the following options are available:

=over 4

=item B<ReportByDevice> B<false>|B<true>

Configures how to report physical swap devices. If set to B<false> (the
default), the summary over all swap devices is reported only, i.e. the globally
used and available space over all devices. If B<true> is configured, the used
and available space of each device will be reported separately.

This option is only available if the I<Swap plugin> can read C</proc/swaps>
(under Linux) or use the L<swapctl(2)> mechanism (under I<Solaris>).

=item B<ReportBytes> B<false>|B<true>

When enabled, the I<swap I/O> is reported in bytes. When disabled, the default,
I<swap I/O> is reported in pages. This option is available under Linux only.

=item B<ValuesAbsolute> B<true>|B<false>

Enables or disables reporting of absolute swap metrics, i.e. number of I<bytes>
available and used. Defaults to B<true>.

=item B<ValuesPercentage> B<false>|B<true>

Enables or disables reporting of relative swap metrics, i.e. I<percent>
available and free. Defaults to B<false>.

This is useful for deploying I<collectd> in a heterogeneous environment, where
swap sizes differ and you want to specify generic thresholds or similar.

=item B<ReportIO> B<true>|B<false>

Enables or disables reporting swap IO. Defaults to B<true>.

This is useful for the cases when swap IO is not neccessary, is not available,
or is not reliable.

=back

=head2 Plugin C<sysevent>

The I<sysevent> plugin monitors rsyslog messages.

B<Synopsis:>

  <Plugin sysevent>
    Listen "192.168.0.2" "6666"
    BufferSize 1024
    BufferLength 10
    RegexFilter "regex"
  </Plugin>

  rsyslog should be configured such that it sends data to the IP and port you
  include in the plugin configuration.  For example, given the configuration
  above, something like this would be set in /etc/rsyslog.conf:

    if $programname != 'collectd' then
    *.* @192.168.0.2:6666

  This plugin is designed to consume JSON rsyslog data, so a more complete
  rsyslog configuration would look like so (where we define a JSON template
  and use it when sending data to our IP and port):

    $template ls_json,"{%timestamp:::date-rfc3339,jsonf:@timestamp%, \
    %source:::jsonf:@source_host%,\"@source\":\"syslog://%fromhost-ip:::json%\", \
    \"@message\":\"%timestamp% %app-name%:%msg:::json%\",\"@fields\": \
    {%syslogfacility-text:::jsonf:facility%,%syslogseverity:::jsonf:severity-num%, \
    %syslogseverity-text:::jsonf:severity%,%programname:::jsonf:program%, \
    %procid:::jsonf:processid%}}"

    if $programname != 'collectd' then
    *.* @192.168.0.2:6666;ls_json

  Please note that these rsyslog.conf examples are *not* complete, as rsyslog
  requires more than these options in the configuration file.  These examples
  are meant to demonstration the proper remote logging and JSON format syntax.

B<Options:>

=over 4

=item B<Listen> I<host> I<port>

Listen on this IP on this port for incoming rsyslog messages.

=item B<BufferSize> I<length>

Maximum allowed size for incoming rsyslog messages.  Messages that exceed 
this number will be truncated to this size.  Default is 4096 bytes.

=item B<BufferLength> I<length>

Maximum number of rsyslog events that can be stored in plugin's ring buffer.
By default, this is set to 10.  Once an event has been read, its location
becomes available for storing a new event.

=item B<RegexFilter> I<regex>

Enumerate a regex filter to apply to all incoming rsyslog messages.  If a
message matches this filter, it will be published.

=back

=head2 Plugin C<syslog>

=over 4

=item B<LogLevel> B<debug|info|notice|warning|err>

Sets the log-level. If, for example, set to B<notice>, then all events with
severity B<notice>, B<warning>, or B<err> will be submitted to the
syslog-daemon.

Please note that B<debug> is only available if collectd has been compiled with
debugging support.

=item B<NotifyLevel> B<OKAY>|B<WARNING>|B<FAILURE>

Controls which notifications should be sent to syslog. The default behaviour is
not to send any. Less severe notifications always imply logging more severe
notifications: Setting this to B<OKAY> means all notifications will be sent to
syslog, setting this to B<WARNING> will send B<WARNING> and B<FAILURE>
notifications but will dismiss B<OKAY> notifications. Setting this option to
B<FAILURE> will only send failures to syslog.

=back

=head2 Plugin C<table>

The C<table plugin> provides generic means to parse tabular data and dispatch
user specified values. Values are selected based on column numbers. For
example, this plugin may be used to get values from the Linux L<proc(5)>
filesystem or CSV (comma separated values) files.

  <Plugin table>
    <Table "/proc/slabinfo">
      #Plugin "slab"
      Instance "slabinfo"
      Separator " "
      <Result>
        Type gauge
        InstancePrefix "active_objs"
        InstancesFrom 0
        ValuesFrom 1
      </Result>
      <Result>
        Type gauge
        InstancePrefix "objperslab"
        InstancesFrom 0
        ValuesFrom 4
      </Result>
    </Table>
  </Plugin>

The configuration consists of one or more B<Table> blocks, each of which
configures one file to parse. Within each B<Table> block, there are one or
more B<Result> blocks, which configure which data to select and how to
interpret it.

The following options are available inside a B<Table> block:

=over 4

=item B<Plugin> I<Plugin>

If specified, I<Plugin> is used as the plugin name when submitting values.
Defaults to B<table>.

=item B<Instance> I<instance>

If specified, I<instance> is used as the plugin instance. If omitted, the
filename of the table is used instead, with all special characters replaced
with an underscore (C<_>).

=item B<Separator> I<string>

Any character of I<string> is interpreted as a delimiter between the different
columns of the table. A sequence of two or more contiguous delimiters in the
table is considered to be a single delimiter, i.E<nbsp>e. there cannot be any
empty columns. The plugin uses the L<strtok_r(3)> function to parse the lines
of a table - see its documentation for more details. This option is mandatory.

A horizontal tab, newline and carriage return may be specified by C<\\t>,
C<\\n> and C<\\r> respectively. Please note that the double backslashes are
required because of collectd's config parsing.

=back

The following options are available inside a B<Result> block:

=over 4

=item B<Type> I<type>

Sets the type used to dispatch the values to the daemon. Detailed information
about types and their configuration can be found in L<types.db(5)>. This
option is mandatory.

=item B<InstancePrefix> I<prefix>

If specified, prepend I<prefix> to the type instance. If omitted, only the
B<InstancesFrom> option is considered for the type instance.

=item B<InstancesFrom> I<column0> [I<column1> ...]

If specified, the content of the given columns (identified by the column
number starting at zero) will be used to create the type instance for each
row. Multiple values (and the instance prefix) will be joined together with
dashes (I<->) as separation character. If omitted, only the B<InstancePrefix>
option is considered for the type instance.

The plugin itself does not check whether or not all built instances are
different. It’s your responsibility to assure that each is unique. This is
especially true, if you do not specify B<InstancesFrom>: B<You> have to make
sure that the table only contains one row.

If neither B<InstancePrefix> nor B<InstancesFrom> is given, the type instance
will be empty.

=item B<ValuesFrom> I<column0> [I<column1> ...]

Specifies the columns (identified by the column numbers starting at zero)
whose content is used as the actual data for the data sets that are dispatched
to the daemon. How many such columns you need is determined by the B<Type>
setting above. If you specify too many or not enough columns, the plugin will
complain about that and no data will be submitted to the daemon. The plugin
uses L<strtoll(3)> and L<strtod(3)> to parse counter and gauge values
respectively, so anything supported by those functions is supported by the
plugin as well. This option is mandatory.

=back

=head2 Plugin C<tail>

The C<tail plugin> follows logfiles, just like L<tail(1)> does, parses
each line and dispatches found values. What is matched can be configured by the
user using (extended) regular expressions, as described in L<regex(7)>.

  <Plugin "tail">
    <File "/var/log/exim4/mainlog">
      Plugin "mail"
      Instance "exim"
      Interval 60
      <Match>
        Regex "S=([1-9][0-9]*)"
        DSType "CounterAdd"
        Type "ipt_bytes"
        Instance "total"
      </Match>
      <Match>
        Regex "\\<R=local_user\\>"
        ExcludeRegex "\\<R=local_user\\>.*mail_spool defer"
        DSType "CounterInc"
        Type "counter"
        Instance "local_user"
      </Match>
      <Match>
        Regex "l=([0-9]*\\.[0-9]*)"
        <DSType "Distribution">
          Percentile 99
          Bucket 0 100
          #BucketType "bucket"
        </DSType>
        Type "latency"
        Instance "foo"
      </Match>
    </File>
  </Plugin>

The config consists of one or more B<File> blocks, each of which configures one
logfile to parse. Within each B<File> block, there are one or more B<Match>
blocks, which configure a regular expression to search for.

The B<Plugin> and B<Instance> options in the B<File> block may be used to set
the plugin name and instance respectively. So in the above example the plugin name
C<mail-exim> would be used.

These options are applied for all B<Match> blocks that B<follow> it, until the
next B<Plugin> or B<Instance> option. This way you can extract several plugin
instances from one logfile, handy when parsing syslog and the like.

The B<Interval> option allows you to define the length of time between reads. If
this is not set, the default Interval will be used.

Each B<Match> block has the following options to describe how the match should
be performed:

=over 4

=item B<Regex> I<regex>

Sets the regular expression to use for matching against a line. The first
subexpression has to match something that can be turned into a number by
L<strtoll(3)> or L<strtod(3)>, depending on the value of C<CounterAdd>, see
below. Because B<extended> regular expressions are used, you do not need to use
backslashes for subexpressions! If in doubt, please consult L<regex(7)>. Due to
collectd's config parsing you need to escape backslashes, though. So if you
want to match literal parentheses you need to do the following:

  Regex "SPAM \\(Score: (-?[0-9]+\\.[0-9]+)\\)"

=item B<ExcludeRegex> I<regex>

Sets an optional regular expression to use for excluding lines from the match.
An example which excludes all connections from localhost from the match:

  ExcludeRegex "127\\.0\\.0\\.1"

=item B<DSType> I<Type>

Sets how the values are cumulated. I<Type> is one of:

=over 4

=item B<GaugeAverage>

Calculate the average of all values matched during the interval.

=item B<GaugeMin>

Report the smallest value matched during the interval.

=item B<GaugeMax>

Report the greatest value matched during the interval.

=item B<GaugeLast>

Report the last value matched during the interval.

=item B<GaugePersist>

Report the last matching value. The metric is I<not> reset to C<NaN> at the end
of an interval. It is continuously reported until another value is matched.
This is intended for cases in which only state changes are reported, for
example a thermometer that only reports the temperature when it changes.

=item B<CounterSet>

=item B<DeriveSet>

=item B<AbsoluteSet>

The matched number is a counter. Simply I<sets> the internal counter to this
value. Variants exist for C<COUNTER>, C<DERIVE>, and C<ABSOLUTE> data sources.

=item B<GaugeAdd>

=item B<CounterAdd>

=item B<DeriveAdd>

Add the matched value to the internal counter. In case of B<DeriveAdd>, the
matched number may be negative, which will effectively subtract from the
internal counter.

=item B<GaugeInc>

=item B<CounterInc>

=item B<DeriveInc>

Increase the internal counter by one. These B<DSType> are the only ones that do
not use the matched subexpression, but simply count the number of matched
lines. Thus, you may use a regular expression without submatch in this case.

B<GaugeInc> is reset to I<zero> after every read, unlike other B<Gauge*>
metrics which are reset to C<NaN>.

=item B<Distribution>

Type to do calculations based on the distribution of values, primarily
calculating percentiles. This is primarily geared towards latency, but can be
used for other metrics as well. The range of values tracked with this setting
must be in the range (0–2^34) and can be fractional. Please note that neither
zero nor 2^34 are inclusive bounds, i.e. zero I<cannot> be handled by a
distribution.

This option must be used together with the B<Percentile> and/or B<Bucket>
options.

B<Synopsis:>

  <DSType "Distribution">
    Percentile 99
    Bucket 0 100
    BucketType "bucket"
  </DSType>

=over 4

=item B<Percentile> I<Percent>

Calculate and dispatch the configured percentile, i.e. compute the value, so
that I<Percent> of all matched values are smaller than or equal to the computed
latency.

Metrics are reported with the I<type> B<Type> (the value of the above option)
and the I<type instance> C<[E<lt>InstanceE<gt>-]E<lt>PercentE<gt>>.

This option may be repeated to calculate more than one percentile.

=item B<Bucket> I<lower_bound> I<upper_bound>

Export the number of values (a C<DERIVE>) falling within the given range. Both,
I<lower_bound> and I<upper_bound> may be a fractional number, such as B<0.5>.
Each B<Bucket> option specifies an interval C<(I<lower_bound>,
I<upper_bound>]>, i.e. the range I<excludes> the lower bound and I<includes>
the upper bound. I<lower_bound> and I<upper_bound> may be zero, meaning no
lower/upper bound.

To export the entire (0–inf) range without overlap, use the upper bound of the
previous range as the lower bound of the following range. In other words, use
the following schema:

  Bucket   0   1
  Bucket   1   2
  Bucket   2   5
  Bucket   5  10
  Bucket  10  20
  Bucket  20  50
  Bucket  50   0

Metrics are reported with the I<type> set by B<BucketType> option (C<bucket>
by default) and the I<type instance>
C<E<lt>TypeE<gt>[-E<lt>InstanceE<gt>]-E<lt>lower_boundE<gt>_E<lt>upper_boundE<gt>>.

This option may be repeated to calculate more than one rate.

=item B<BucketType> I<Type>

Sets the type used to dispatch B<Bucket> metrics.
Optional, by default C<bucket> will be used.

=back

=back

The B<Gauge*> and B<Distribution> types interpret the submatch as a floating
point number, using L<strtod(3)>. The B<Counter*> and B<AbsoluteSet> types
interpret the submatch as an unsigned integer using L<strtoull(3)>. The
B<Derive*> types interpret the submatch as a signed integer using
L<strtoll(3)>. B<CounterInc>, B<DeriveInc> and B<GaugeInc> do not use the
submatch at all and it may be omitted in this case.

The B<Gauge*> types, unless noted otherwise, are reset to C<NaN> after being
reported. In other words, B<GaugeAverage> reports the average of all values
matched since the last metric was reported (or C<NaN> if there was no match).

=item B<Type> I<Type>

Sets the type used to dispatch this value. Detailed information about types and
their configuration can be found in L<types.db(5)>.

=item B<Instance> I<TypeInstance>

This optional setting sets the type instance to use.

=back

=head2 Plugin C<tail_csv>

The I<tail_csv plugin> reads files in the CSV format, e.g. the statistics file
written by I<Snort>.

B<Synopsis:>

 <Plugin "tail_csv">
   <Metric "snort-dropped">
       Type "percent"
       Instance "dropped"
       ValueFrom 1
   </Metric>
   <File "/var/log/snort/snort.stats">
       Plugin "snortstats"
       Instance "eth0"
       Interval 600
       Collect "snort-dropped"
       FieldSeparator ","
       #TimeFrom 0
   </File>
 </Plugin>

The configuration consists of one or more B<Metric> blocks that define an index
into the line of the CSV file and how this value is mapped to I<collectd's>
internal representation. These are followed by one or more B<Instance> blocks
which configure which file to read, in which interval and which metrics to
extract.

=over 4

=item E<lt>B<Metric> I<Name>E<gt>

The B<Metric> block configures a new metric to be extracted from the statistics
file and how it is mapped on I<collectd's> data model. The string I<Name> is
only used inside the B<Instance> blocks to refer to this block, so you can use
one B<Metric> block for multiple CSV files.

=over 4

=item B<Type> I<Type>

Configures which I<Type> to use when dispatching this metric. Types are defined
in the L<types.db(5)> file, see the appropriate manual page for more
information on specifying types. Only types with a single I<data source> are
supported by the I<tail_csv plugin>. The information whether the value is an
absolute value (i.e. a C<GAUGE>) or a rate (i.e. a C<DERIVE>) is taken from the
I<Type's> definition.

=item B<Instance> I<TypeInstance>

If set, I<TypeInstance> is used to populate the type instance field of the
created value lists. Otherwise, no type instance is used.

=item B<ValueFrom> I<Index>

Configure to read the value from the field with the zero-based index I<Index>.
If the value is parsed as signed integer, unsigned integer or double depends on
the B<Type> setting, see above.

=back

=item E<lt>B<File> I<Path>E<gt>

Each B<File> block represents one CSV file to read. There must be at least one
I<File> block but there can be multiple if you have multiple CSV files.

=over 4

=item B<Plugin> I<Plugin>

Use I<Plugin> as the plugin name when submitting values.
Defaults to C<tail_csv>.

=item B<Instance> I<PluginInstance>

Sets the I<plugin instance> used when dispatching the values.

=item B<Collect> I<Metric>

Specifies which I<Metric> to collect. This option must be specified at least
once, and you can use this option multiple times to specify more than one
metric to be extracted from this statistic file.

=item B<Interval> I<Seconds>

Configures the interval in which to read values from this instance / file.
Defaults to the plugin's default interval.

=item B<TimeFrom> I<Index>

Rather than using the local time when dispatching a value, read the timestamp
from the field with the zero-based index I<Index>. The value is interpreted as
seconds since epoch. The value is parsed as a double and may be factional.

=item B<FieldSeparator> I<Character>

Specify the character to use as field separator while parsing the CSV.
Defaults to ',' if not specified. The value can only be a single character.

=back

=back

=head2 Plugin C<teamspeak2>

The C<teamspeak2 plugin> connects to the query port of a teamspeak2 server and
polls interesting global and virtual server data. The plugin can query only one
physical server but unlimited virtual servers. You can use the following
options to configure it:

=over 4

=item B<Host> I<hostname/ip>

The hostname or ip which identifies the physical server.
Default: 127.0.0.1

=item B<Port> I<port>

The query port of the physical server. This needs to be a string.
Default: "51234"

=item B<Server> I<port>

This option has to be added once for every virtual server the plugin should
query. If you want to query the virtual server on port 8767 this is what the
option would look like:

  Server "8767"

This option, although numeric, needs to be a string, i.E<nbsp>e. you B<must>
use quotes around it! If no such statement is given only global information
will be collected.

=back

=head2 Plugin C<ted>

The I<TED> plugin connects to a device of "The Energy Detective", a device to
measure power consumption. These devices are usually connected to a serial
(RS232) or USB port. The plugin opens a configured device and tries to read the
current energy readings. For more information on TED, visit
L<http://www.theenergydetective.com/>.

Available configuration options:

=over 4

=item B<Device> I<Path>

Path to the device on which TED is connected. collectd will need read and write
permissions on that file.

Default: B</dev/ttyUSB0>

=item B<Retries> I<Num>

Apparently reading from TED is not that reliable. You can therefore configure a
number of retries here. You only configure the I<retries> here, to if you
specify zero, one reading will be performed (but no retries if that fails); if
you specify three, a maximum of four readings are performed. Negative values
are illegal.

Default: B<0>

=back

=head2 Plugin C<tcpconns>

The C<tcpconns plugin> counts the number of currently established TCP
connections based on the local port and/or the remote port. Since there may be
a lot of connections the default if to count all connections with a local port,
for which a listening socket is opened. You can use the following options to
fine-tune the ports you are interested in:

=over 4

=item B<ListeningPorts> I<true>|I<false>

If this option is set to I<true>, statistics for all local ports for which a
listening socket exists are collected. The default depends on B<LocalPort> and
B<RemotePort> (see below): If no port at all is specifically selected, the
default is to collect listening ports. If specific ports (no matter if local or
remote ports) are selected, this option defaults to I<false>, i.E<nbsp>e. only
the selected ports will be collected unless this option is set to I<true>
specifically.

=item B<LocalPort> I<Port>

Count the connections to a specific local port. This can be used to see how
many connections are handled by a specific daemon, e.E<nbsp>g. the mailserver.
You have to specify the port in numeric form, so for the mailserver example
you'd need to set B<25>.

=item B<RemotePort> I<Port>

Count the connections to a specific remote port. This is useful to see how
much a remote service is used. This is most useful if you want to know how many
connections a local service has opened to remote services, e.E<nbsp>g. how many
connections a mail server or news server has to other mail or news servers, or
how many connections a web proxy holds to web servers. You have to give the
port in numeric form.

=item B<AllPortsSummary> I<true>|I<false>

If this option is set to I<true> a summary of statistics from all connections
are collected. This option defaults to I<false>.

=back

=head2 Plugin C<thermal>

=over 4

=item B<ForceUseProcfs> I<true>|I<false>

By default, the I<Thermal plugin> tries to read the statistics from the Linux
C<sysfs> interface. If that is not available, the plugin falls back to the
C<procfs> interface. By setting this option to I<true>, you can force the
plugin to use the latter. This option defaults to I<false>.

=item B<Device> I<Device>

Selects the name of the thermal device that you want to collect or ignore,
depending on the value of the B<IgnoreSelected> option. This option may be
used multiple times to specify a list of devices.

See F</"IGNORELISTS"> for details.

=item B<IgnoreSelected> I<true>|I<false>

Invert the selection: If set to true, all devices B<except> the ones that
match the device names specified by the B<Device> option are collected. By
default only selected devices are collected if a selection is made. If no
selection is configured at all, B<all> devices are selected.

=back

=head2 Plugin C<threshold>

The I<Threshold plugin> checks values collected or received by I<collectd>
against a configurable I<threshold> and issues I<notifications> if values are
out of bounds.

Documentation for this plugin is available in the L<collectd-threshold(5)>
manual page.

=head2 Plugin C<tokyotyrant>

The I<TokyoTyrant plugin> connects to a TokyoTyrant server and collects a
couple metrics: number of records, and database size on disk.

=over 4

=item B<Host> I<Hostname/IP>

The hostname or IP which identifies the server.
Default: B<127.0.0.1>

=item B<Port> I<Service/Port>

The query port of the server. This needs to be a string, even if the port is
given in its numeric form.
Default: B<1978>

=back

=head2 Plugin C<turbostat>

The I<Turbostat plugin> reads CPU frequency and C-state residency on modern
Intel processors by using I<Model Specific Registers>.

=over 4

=item B<CoreCstates> I<Bitmask(Integer)>

Bit mask of the list of core C-states supported by the processor.
This option should only be used if the automated detection fails.
Default value extracted from the CPU model and family.

Currently supported C-states (by this plugin): 3, 6, 7

B<Example:>

  All states (3, 6 and 7):
  (1<<3) + (1<<6) + (1<<7) = 392

=item B<PackageCstates> I<Bitmask(Integer)>

Bit mask of the list of packages C-states supported by the processor. This
option should only be used if the automated detection fails. Default value
extracted from the CPU model and family.

Currently supported C-states (by this plugin): 2, 3, 6, 7, 8, 9, 10

B<Example:>

  States 2, 3, 6 and 7:
  (1<<2) + (1<<3) + (1<<6) + (1<<7) = 396

=item B<SystemManagementInterrupt> I<true>|I<false>

Boolean enabling the collection of the I/O System-Management Interrupt counter.
This option should only be used if the automated detection fails or if you want
to disable this feature.

=item B<DigitalTemperatureSensor> I<true>|I<false>

Boolean enabling the collection of the temperature of each core. This option
should only be used if the automated detection fails or if you want to disable
this feature.

=item B<TCCActivationTemp> I<Temperature>

I<Thermal Control Circuit Activation Temperature> of the installed CPU. This
temperature is used when collecting the temperature of cores or packages. This
option should only be used if the automated detection fails. Default value
extracted from B<MSR_IA32_TEMPERATURE_TARGET>.

=item B<RunningAveragePowerLimit> I<Bitmask(Integer)>

Bit mask of the list of elements to be thermally monitored. This option should
only be used if the automated detection fails or if you want to disable some
collections. The different bits of this bit mask accepted by this plugin are:

=over 4

=item 0 ('1'): Package

=item 1 ('2'): DRAM

=item 2 ('4'): Cores

=item 3 ('8'): Embedded graphic device

=back

=item B<LogicalCoreNames> I<true>|I<false>

Boolean enabling the use of logical core numbering for per core statistics.
When enabled, C<cpuE<lt>nE<gt>> is used as plugin instance, where I<n> is a
dynamic number assigned by the kernel. Otherwise, C<coreE<lt>nE<gt>> is used
if there is only one package and C<pkgE<lt>nE<gt>-coreE<lt>mE<gt>> if there is
more than one, where I<n> is the n-th core of package I<m>.

=item B<RestoreAffinityPolicy> I<AllCPUs>|I<Restore>

Reading data from CPU has side-effect: collectd process's CPU affinity mask
changes. After reading data is completed, affinity mask needs to be restored.
This option allows to set restore policy.

B<AllCPUs> (the default): Restore the affinity by setting affinity to any/all
CPUs.

B<Restore>: Save affinity using sched_getaffinity() before reading data and
restore it after.

On some systems, sched_getaffinity() will fail due to inconsistency of the CPU
set size between userspace and kernel. In these cases plugin will detect the
unsuccessful call and fail with an error, preventing data collection.
Most of configurations does not need to save affinity as Collectd process is
allowed to run on any/all available CPUs.

If you need to save and restore affinity and get errors like 'Unable to save
the CPU affinity', setting 'possible_cpus' kernel boot option may also help.

See following links for details:

L<https://github.com/collectd/collectd/issues/1593>
L<https://sourceware.org/bugzilla/show_bug.cgi?id=15630>
L<https://bugzilla.kernel.org/show_bug.cgi?id=151821>

=back

=head2 Plugin C<ubi>

The I<Ubi plugin> collects some statistics about the UBI (Unsorted Block Image).
Values collected are the number of bad physical eraseblocks on the underlying MTD
(Memory Technology Device) and the maximum erase counter value concerning one volume.

See following links for details:

L<http://www.linux-mtd.infradead.org/doc/ubi.html>
L<http://www.linux-mtd.infradead.org/doc/ubifs.html>
L<https://www.kernel.org/doc/Documentation/ABI/stable/sysfs-class-ubi>

=over 4

=item B<Device> I<Name>

Select the device I<Name> of the UBI volume. Whether it is collected or ignored
depends on the B<IgnoreSelected> setting, see below.

See F</"IGNORELISTS"> for details.

=item B<IgnoreSelected> B<true>|B<false>

Sets whether selected devices, i.E<nbsp>e. the ones matches by any of the B<Device>
statements, are ignored or if all other devices are ignored. If no B<Device> option
is configured, all devices are collected. If at least one B<Device> is given and no
B<IgnoreSelected> or set to B<false>, B<only> matching disks will be collected. If
B<IgnoreSelected>is set to B<true>, all devices are collected B<except> the ones
matched.

=back

=head2 Plugin C<unixsock>

=over 4

=item B<SocketFile> I<Path>

Sets the socket-file which is to be created.

=item B<SocketGroup> I<Group>

If running as root change the group of the UNIX-socket after it has been
created. Defaults to B<collectd>.

=item B<SocketPerms> I<Permissions>

Change the file permissions of the UNIX-socket after it has been created. The
permissions must be given as a numeric, octal value as you would pass to
L<chmod(1)>. Defaults to B<0770>.

=item B<DeleteSocket> B<false>|B<true>

If set to B<true>, delete the socket file before calling L<bind(2)>, if a file
with the given name already exists. If I<collectd> crashes a socket file may be
left over, preventing the daemon from opening a new socket when restarted.
Since this is potentially dangerous, this defaults to B<false>.

=back

=head2 Plugin C<uuid>

This plugin, if loaded, causes the Hostname to be taken from the machine's
UUID. The UUID is a universally unique designation for the machine, usually
taken from the machine's BIOS. This is most useful if the machine is running in
a virtual environment such as Xen, in which case the UUID is preserved across
shutdowns and migration.

The following methods are used to find the machine's UUID, in order:

=over 4

=item *

Check I</etc/uuid> (or I<UUIDFile>).

=item *

Check for UUID from HAL (L<http://www.freedesktop.org/wiki/Software/hal>) if
present.

=item *

Check for UUID from C<dmidecode> / SMBIOS.

=item *

Check for UUID from Xen hypervisor.

=back

If no UUID can be found then the hostname is not modified.

=over 4

=item B<UUIDFile> I<Path>

Take the UUID from the given file (default I</etc/uuid>).

=back

=head2 Plugin C<varnish>

The I<varnish plugin> collects information about Varnish, an HTTP accelerator.
It collects a subset of the values displayed by L<varnishstat(1)>, and
organizes them in categories which can be enabled or disabled. Currently only
metrics shown in L<varnishstat(1)>'s I<MAIN> section are collected. The exact
meaning of each metric can be found in L<varnish-counters(7)>.

Synopsis:

 <Plugin "varnish">
   <Instance "example">
     CollectBackend     true
     CollectBan         false
     CollectCache       true
     CollectConnections true
     CollectDirectorDNS false
     CollectESI         false
     CollectFetch       false
     CollectHCB         false
     CollectObjects     false
     CollectPurge       false
     CollectSession     false
     CollectSHM         true
     CollectSMA         false
     CollectSMS         false
     CollectSM          false
     CollectStruct      false
     CollectTotals      false
     CollectUptime      false
     CollectVCL         false
     CollectVSM         false
     CollectWorkers     false
     CollectLock        false
     CollectMempool     false
     CollectManagement  false
     CollectSMF         false
     CollectVBE         false
     CollectMSE         false
   </Instance>
 </Plugin>

The configuration consists of one or more E<lt>B<Instance>E<nbsp>I<Name>E<gt>
blocks. I<Name> is the parameter passed to "varnishd -n". If left empty, it
will collectd statistics from the default "varnishd" instance (this should work
fine in most cases).

Inside each E<lt>B<Instance>E<gt> blocks, the following options are recognized:

=over 4

=item B<CollectBackend> B<true>|B<false>

Back-end connection statistics, such as successful, reused,
and closed connections. True by default.

=item B<CollectBan> B<true>|B<false>

Statistics about ban operations, such as number of bans added, retired, and
number of objects tested against ban operations. Only available with Varnish
3.x and above. False by default.

=item B<CollectCache> B<true>|B<false>

Cache hits and misses. True by default.

=item B<CollectConnections> B<true>|B<false>

Number of client connections received, accepted and dropped. True by default.

=item B<CollectDirectorDNS> B<true>|B<false>

DNS director lookup cache statistics. Only available with Varnish 3.x. False by
default.

=item B<CollectESI> B<true>|B<false>

Edge Side Includes (ESI) parse statistics. False by default.

=item B<CollectFetch> B<true>|B<false>

Statistics about fetches (HTTP requests sent to the backend). False by default.

=item B<CollectHCB> B<true>|B<false>

Inserts and look-ups in the crit bit tree based hash. Look-ups are
divided into locked and unlocked look-ups. False by default.

=item B<CollectObjects> B<true>|B<false>

Statistics on cached objects: number of objects expired, nuked (prematurely
expired), saved, moved, etc. False by default.

=item B<CollectPurge> B<true>|B<false>

Statistics about purge operations, such as number of purges added, retired, and
number of objects tested against purge operations. Only available with Varnish
2.x. False by default.

=item B<CollectSession> B<true>|B<false>

Client session statistics. Number of past and current sessions, session herd and
linger counters, etc. False by default. Note that if using Varnish 4.x, some
metrics found in the Connections and Threads sections with previous versions of
Varnish have been moved here.

=item B<CollectSHM> B<true>|B<false>

Statistics about the shared memory log, a memory region to store
log messages which is flushed to disk when full. True by default.

=item B<CollectSMA> B<true>|B<false>

malloc or umem (umem_alloc(3MALLOC) based) storage statistics. The umem storage
component is Solaris specific. Note: SMA, SMF and MSE share counters, enable
only the one used by the Varnish instance. Available with Varnish 2.x,
varnish 4.x and above (Not available in varnish 3.x).
False by default.

=item B<CollectSMS> B<true>|B<false>

synth (synthetic content) storage statistics. This storage
component is used internally only. False by default.

=item B<CollectSM> B<true>|B<false>

file (memory mapped file) storage statistics. Only available with Varnish 2.x,
in varnish 4.x and above use CollectSMF.
False by default.

=item B<CollectStruct> B<true>|B<false>

Current varnish internal state statistics. Number of current sessions, objects
in cache store, open connections to backends (with Varnish 2.x), etc. False by
default.

=item B<CollectTotals> B<true>|B<false>

Collects overview counters, such as the number of sessions created,
the number of requests and bytes transferred. False by default.

=item B<CollectUptime> B<true>|B<false>

Varnish uptime. Only available with Varnish 3.x and above. False by default.

=item B<CollectVCL> B<true>|B<false>

Number of total (available + discarded) VCL (config files). False by default.

=item B<CollectVSM> B<true>|B<false>

Collect statistics about Varnish's shared memory usage (used by the logging and
statistics subsystems). Only available with Varnish 4.x. False by default.

=item B<CollectWorkers> B<true>|B<false>

Collect statistics about worker threads. False by default.

=item B<CollectVBE> B<true>|B<false>

Backend counters. Only available with Varnish 4.x and above. False by default.

=item B<CollectSMF> B<true>|B<false>

file (memory mapped file) storage statistics. Only available with Varnish 4.x and above.
Note: SMA, SMF and MSE share counters, enable only the one used by the Varnish
instance. Used to be called SM in Varnish 2.x. False by default.

=item B<CollectManagement> B<true>|B<false>

Management process counters. Only available with Varnish 4.x and above. False by default.

=item B<CollectLock> B<true>|B<false>

Lock counters. Only available with Varnish 4.x and above. False by default.

=item B<CollectMempool> B<true>|B<false>

Memory pool counters. Only available with Varnish 4.x and above. False by default.

=item B<CollectMSE> B<true>|B<false>

Varnish Massive Storage Engine 2.0 (MSE2) is an improved storage backend for
Varnish, replacing the traditional malloc and file storages. Only available
with Varnish-Plus 4.x and above. Note: SMA, SMF and MSE share counters, enable only the
one used by the Varnish instance. False by default.

=item B<CollectGOTO> B<true>|B<false>

vmod-goto counters. Only available with Varnish Plus 6.x. False by default.

=back

=head2 Plugin C<virt>

This plugin allows CPU, disk, network load and other metrics to be collected for
virtualized guests on the machine. The statistics are collected through libvirt
API (L<http://libvirt.org/>). Majority of metrics can be gathered without
installing any additional software on guests, especially I<collectd>, which runs
only on the host system.

Only I<Connection> is required.

Consider the following example config:

 <Plugin "virt">
   Connection "qemu:///system"
   HostnameFormat "hostname"
   InterfaceFormat "address"
   PluginInstanceFormat "name"
 </Plugin>

It will generate the following values:

  node42.example.com/virt-instance-0006f26c/disk_octets-vda
  node42.example.com/virt-instance-0006f26c/disk_ops-vda
  node42.example.com/virt-instance-0006f26c/if_dropped-ca:fe:ca:fe:ca:fe
  node42.example.com/virt-instance-0006f26c/if_errors-ca:fe:ca:fe:ca:fe
  node42.example.com/virt-instance-0006f26c/if_octets-ca:fe:ca:fe:ca:fe
  node42.example.com/virt-instance-0006f26c/if_packets-ca:fe:ca:fe:ca:fe
  node42.example.com/virt-instance-0006f26c/memory-actual_balloon
  node42.example.com/virt-instance-0006f26c/memory-available
  node42.example.com/virt-instance-0006f26c/memory-last_update
  node42.example.com/virt-instance-0006f26c/memory-major_fault
  node42.example.com/virt-instance-0006f26c/memory-minor_fault
  node42.example.com/virt-instance-0006f26c/memory-rss
  node42.example.com/virt-instance-0006f26c/memory-swap_in
  node42.example.com/virt-instance-0006f26c/memory-swap_out
  node42.example.com/virt-instance-0006f26c/memory-total
  node42.example.com/virt-instance-0006f26c/memory-unused
  node42.example.com/virt-instance-0006f26c/memory-usable
  node42.example.com/virt-instance-0006f26c/virt_cpu_total
  node42.example.com/virt-instance-0006f26c/virt_vcpu-0

You can get information on the metric's units from the online libvirt documentation.
For instance, I<virt_cpu_total> is in nanoseconds.

=over 4

=item B<Connection> I<uri>

Connect to the hypervisor given by I<uri>. For example if using Xen use:

 Connection "xen:///"

Details which URIs allowed are given at L<http://libvirt.org/uri.html>.

=item B<RefreshInterval> I<seconds>

Refresh the list of domains and devices every I<seconds>. The default is 60
seconds. Setting this to be the same or smaller than the I<Interval> will cause
the list of domains and devices to be refreshed on every iteration.

Refreshing the devices in particular is quite a costly operation, so if your
virtualization setup is static you might consider increasing this. If this
option is set to 0, refreshing is disabled completely.

=item B<Domain> I<name>

=item B<BlockDevice> I<name:dev>

=item B<InterfaceDevice> I<name:dev>

=item B<IgnoreSelected> B<true>|B<false>

Select which domains and devices are collected.

If I<IgnoreSelected> is not given or B<false> then only the listed domains and
disk/network devices are collected.

If I<IgnoreSelected> is B<true> then the test is reversed and the listed
domains and disk/network devices are ignored, while the rest are collected.

The domain name and device names may use a regular expression, if the name is
surrounded by I</.../> and collectd was compiled with support for regexps.

The default is to collect statistics for all domains and all their devices.

B<Note:> B<BlockDevice> and B<InterfaceDevice> options are related to
corresponding B<*Format> options. Specifically, B<BlockDevice> filtering depends
on B<BlockDeviceFormat> setting - if user wants to filter block devices by
'target' name then B<BlockDeviceFormat> option has to be set to 'target' and
B<BlockDevice> option must be set to a valid block device target
name("/:hdb/"). Mixing formats and filter values from different worlds (i.e.,
using 'target' name as B<BlockDevice> value with B<BlockDeviceFormat> set to
'source') may lead to unexpected results (all devices filtered out or all
visible, depending on the value of B<IgnoreSelected> option).
Similarly, option B<InterfaceDevice> is related to B<InterfaceFormat> setting
(i.e., when user wants to use MAC address as a filter then B<InterfaceFormat>
has to be set to 'address' - using wrong type here may filter out all of the
interfaces).

B<Example 1:>

Ignore all I<hdb> devices on any domain, but other block devices (eg. I<hda>)
will be collected:

 BlockDevice "/:hdb/"
 IgnoreSelected "true"
 BlockDeviceFormat "target"

B<Example 2:>

Collect metrics only for block device on 'baremetal0' domain when its
'source' matches given path:

 BlockDevice "baremetal0:/var/lib/libvirt/images/baremetal0.qcow2"
 BlockDeviceFormat source

As you can see it is possible to filter devices/interfaces using
various formats - for block devices 'target' or 'source' name can be
used.  Interfaces can be filtered using 'name', 'address' or 'number'.

B<Example 3:>

Collect metrics only for domains 'baremetal0' and 'baremetal1' and
ignore any other domain:

 Domain "baremetal0"
 Domain "baremetal1"

It is possible to filter multiple block devices/domains/interfaces by
adding multiple filtering entries in separate lines.

=item B<BlockDeviceFormat> B<target>|B<source>

If I<BlockDeviceFormat> is set to B<target>, the default, then the device name
seen by the guest will be used for reporting metrics.
This corresponds to the C<E<lt>targetE<gt>> node in the XML definition of the
domain.

If I<BlockDeviceFormat> is set to B<source>, then metrics will be reported
using the path of the source, e.g. an image file.
This corresponds to the C<E<lt>sourceE<gt>> node in the XML definition of the
domain.

B<Example:>

If the domain XML have the following device defined:

  <disk type='block' device='disk'>
    <driver name='qemu' type='raw' cache='none' io='native' discard='unmap'/>
    <source dev='/var/lib/libvirt/images/image1.qcow2'/>
    <target dev='sda' bus='scsi'/>
    <boot order='2'/>
    <address type='drive' controller='0' bus='0' target='0' unit='0'/>
  </disk>

Setting C<BlockDeviceFormat target> will cause the I<type instance> to be set
to C<sda>.
Setting C<BlockDeviceFormat source> will cause the I<type instance> to be set
to C<var_lib_libvirt_images_image1.qcow2>.

B<Note:> this option determines also what field will be used for
filtering over block devices (filter value in B<BlockDevice>
will be applied to target or source). More info about filtering
block devices can be found in the description of B<BlockDevice>.

=item B<BlockDeviceFormatBasename> B<false>|B<true>

The B<BlockDeviceFormatBasename> controls whether the full path or the
L<basename(1)> of the source is being used as the I<type instance> when
B<BlockDeviceFormat> is set to B<source>. Defaults to B<false>.

B<Example:>

Assume the device path (source tag) is C</var/lib/libvirt/images/image1.qcow2>.
Setting C<BlockDeviceFormatBasename false> will cause the I<type instance> to
be set to C<var_lib_libvirt_images_image1.qcow2>.
Setting C<BlockDeviceFormatBasename true> will cause the I<type instance> to be
set to C<image1.qcow2>.

=item B<HostnameFormat> B<name|uuid|hostname|metadata...>

When the virt plugin logs data, it sets the hostname of the collected data
according to this setting. The default is to use the guest name as provided by
the hypervisor, which is equal to setting B<name>.

B<uuid> means use the guest's UUID. This is useful if you want to track the
same guest across migrations.

B<hostname> means to use the global B<Hostname> setting, which is probably not
useful on its own because all guests will appear to have the same name. This is
useful in conjunction with B<PluginInstanceFormat> though.

B<metadata> means use information from guest's metadata. Use
B<HostnameMetadataNS> and B<HostnameMetadataXPath> to localize this information.

You can also specify combinations of these fields. For example B<name uuid>
means to concatenate the guest name and UUID (with a literal colon character
between, thus I<"foo:1234-1234-1234-1234">).

At the moment of writing (collectd-5.5), hostname string is limited to 62
characters. In case when combination of fields exceeds 62 characters,
hostname will be truncated without a warning.

=item B<InterfaceFormat> B<name>|B<address>|B<number>

When the virt plugin logs interface data, it sets the name of the collected
data according to this setting. The default is to use the path as provided by
the hypervisor (the "dev" property of the target node), which is equal to
setting B<name>.

B<address> means use the interface's mac address. This is useful since the
interface path might change between reboots of a guest or across migrations.

B<number> means use the interface's number in guest.

B<Note:> this option determines also what field will be used for
filtering over interface device (filter value in B<InterfaceDevice>
will be applied to name, address or number).  More info about filtering
interfaces can be found in the description of B<InterfaceDevice>.

=item B<PluginInstanceFormat> B<name|uuid|metadata|none>

When the virt plugin logs data, it sets the plugin_instance of the collected
data according to this setting. The default is to not set the plugin_instance.

B<name> means use the guest's name as provided by the hypervisor.
B<uuid> means use the guest's UUID.
B<metadata> means use information from guest's metadata.

You can also specify combinations of the B<name> and B<uuid> fields.
For example B<name uuid> means to concatenate the guest name and UUID
(with a literal colon character between, thus I<"foo:1234-1234-1234-1234">).

=item B<HostnameMetadataNS> B<string>

When B<metadata> is used in B<HostnameFormat> or B<PluginInstanceFormat>, this
selects in which metadata namespace we will pick the hostname. The default is
I<http://openstack.org/xmlns/libvirt/nova/1.0>.

=item B<HostnameMetadataXPath> B<string>

When B<metadata> is used in B<HostnameFormat> or B<PluginInstanceFormat>, this
describes where the hostname is located in the libvirt metadata. The default is
I</instance/name/text()>.

=item B<ReportBlockDevices> B<true>|B<false>

Enabled by default. Allows to disable stats reporting of block devices for
whole plugin.

=item B<ReportNetworkInterfaces> B<true>|B<false>

Enabled by default. Allows to disable stats reporting of network interfaces for
whole plugin.

=item B<ExtraStats> B<string>

Report additional extra statistics. The default is no extra statistics, preserving
the previous behaviour of the plugin. If unsure, leave the default. If enabled,
allows the plugin to reported more detailed statistics about the behaviour of
Virtual Machines. The argument is a space-separated list of selectors.

Currently supported selectors are:

=over 4

=item B<cpu_util>: report CPU utilization per domain in percentage.

=item B<disk>: report extra statistics like number of flush operations and total
service time for read, write and flush operations. Requires libvirt API version
I<0.9.5> or later.

=item B<disk_err>: report disk errors if any occured. Requires libvirt API version
I<0.9.10> or later.

=item B<domain_state>: report domain state and reason as 'domain_state' metric.

=item B<fs_info>: report file system information as a notification. Requires
libvirt API version I<1.2.11> or later. Can be collected only if I<Guest Agent>
is installed and configured inside VM. Make sure that installed I<Guest Agent>
version supports retrieving  file system information.

=item B<job_stats_background>: report statistics about progress of a background
job on a domain. Only one type of job statistics can be collected at the same time.
Requires libvirt API version I<1.2.9> or later.

=item B<job_stats_completed>: report statistics about a recently completed job on
a domain. Only one type of job statistics can be collected at the same time.
Requires libvirt API version I<1.2.9> or later.

=item B<memory>: report statistics about memory usage details, provided
by libvirt virDomainMemoryStats() function.

=item B<pcpu>: report the physical user/system cpu time consumed by the hypervisor, per-vm.
Requires libvirt API version I<0.9.11> or later.

=item B<perf>: report performance monitoring events. To collect performance
metrics they must be enabled for domain and supported by the platform. Requires
libvirt API version I<1.3.3> or later.
B<Note>: I<perf> metrics can't be collected if I<intel_rdt> plugin is enabled.

=item B<vcpu>: report domain virtual CPUs utilisation.

=item B<vcpupin>: report pinning of domain VCPUs to host physical CPUs.

=item B<disk_physical>: report 'disk_physical' statistic for disk device.
B<Note>: This statistic is only reported for disk devices with 'source'
property available.

=item B<disk_allocation>: report 'disk_allocation' statistic for disk device.
B<Note>: This statistic is only reported for disk devices with 'source'
property available.

=item B<disk_capacity>: report 'disk_capacity' statistic for disk device.
B<Note>: This statistic is only reported for disk devices with 'source'
property available.

=back

=item B<PersistentNotification> B<true>|B<false>

Override default configuration to only send notifications when there is a change
in the lifecycle state of a domain. When set to true notifications will be sent
for every read cycle. Default is false. Does not affect the stats being
dispatched.

=item B<Instances> B<integer>

How many read instances you want to use for this plugin. The default is one,
and the sensible setting is a multiple of the B<ReadThreads> value.

This option is only useful when domains are specially tagged.
If you are not sure, just use the default setting.

The reader instance will only query the domains with attached matching tag.
Tags should have the form of 'virt-X' where X is the reader instance number,
starting from 0.

The special-purpose reader instance #0, guaranteed to be always present,
will query all the domains with missing or unrecognized tag, so no domain will
ever be left out.

Domain tagging is done with a custom attribute in the libvirt domain metadata
section. Value is selected by an XPath I</domain/metadata/ovirtmap/tag/text()>
expression in the I<http://ovirt.org/ovirtmap/tag/1.0> namespace.
(XPath and namespace values are not configurable yet).

Tagging could be used by management applications to evenly spread the
load among the reader threads, or to pin on the same threads all
the libvirt domains which use the same shared storage, to minimize
the disruption in presence of storage outages.

=back

=head2 Plugin C<vmem>

The C<vmem> plugin collects information about the usage of virtual memory.
Since the statistics provided by the Linux kernel are very detailed, they are
collected very detailed. However, to get all the details, you have to switch
them on manually. Most people just want an overview over, such as the number of
pages read from swap space.

=over 4

=item B<Verbose> B<true>|B<false>

Enables verbose collection of information. This will start collecting page
"actions", e.E<nbsp>g. page allocations, (de)activations, steals and so on.
Part of these statistics are collected on a "per zone" basis.

=back

=head2 Plugin C<vserver>

This plugin doesn't have any options. B<VServer> support is only available for
Linux. It cannot yet be found in a vanilla kernel, though. To make use of this
plugin you need a kernel that has B<VServer> support built in, i.E<nbsp>e. you
need to apply the patches and compile your own kernel, which will then provide
the F</proc/virtual> filesystem that is required by this plugin.

The B<VServer> homepage can be found at L<http://linux-vserver.org/>.

B<Note>: The traffic collected by this plugin accounts for the amount of
traffic passing a socket which might be a lot less than the actual on-wire
traffic (e.E<nbsp>g. due to headers and retransmission). If you want to
collect on-wire traffic you could, for example, use the logging facilities of
iptables to feed data for the guest IPs into the iptables plugin.

=head2 Plugin C<write_graphite>

The C<write_graphite> plugin writes data to I<Graphite>, an open-source metrics
storage and graphing project. The plugin connects to I<Carbon>, the data layer
of I<Graphite>, via I<TCP> or I<UDP> and sends data via the "line based"
protocol (per default using portE<nbsp>2003). The data will be sent in blocks
of at most 1428 bytes to minimize the number of network packets.

Synopsis:

 <Plugin write_graphite>
   <Node "example">
     Host "localhost"
     Port "2003"
     Protocol "tcp"
     LogSendErrors true
     Prefix "collectd"
     UseTags false
     ReverseHost false
   </Node>
 </Plugin>

The configuration consists of one or more E<lt>B<Node>E<nbsp>I<Name>E<gt>
blocks. Inside the B<Node> blocks, the following options are recognized:

=over 4

=item B<Host> I<Address>

Hostname or address to connect to. Defaults to C<localhost>.

=item B<Port> I<Service>

Service name or port number to connect to. Defaults to C<2003>.

=item B<Protocol> I<String>

Protocol to use when connecting to I<Graphite>. Defaults to C<tcp>.

=item B<ReconnectInterval> I<Seconds>

When set to non-zero, forces the connection to the Graphite backend to be
closed and re-opend periodically. This behavior is desirable in environments
where the connection to the Graphite backend is done through load balancers,
for example. When set to zero, the default, the connetion is kept open for as
long as possible.

=item B<LogSendErrors> B<false>|B<true>

If set to B<true> (the default), logs errors when sending data to I<Graphite>.
If set to B<false>, it will not log the errors. This is especially useful when
using Protocol UDP since many times we want to use the "fire-and-forget"
approach and logging errors fills syslog with unneeded messages.

=item B<Prefix> I<String>

When B<UseTags> is I<false>, B<Prefix> value is added in front of the host name.
When B<UseTags> is I<true>, B<Prefix> value is added in front of series name.

Dots and whitespace are I<not> escaped in this string (see B<EscapeCharacter>
below).

=item B<Postfix> I<String>

When B<UseTags> is I<false>, B<Postfix> value appended to the host name.
When B<UseTags> is I<true>, B<Postgix> value appended to the end of series name
(before the first ; that separates the name from the tags).

Dots and whitespace are I<not> escaped in this string (see B<EscapeCharacter>
below).

=item B<EscapeCharacter> I<Char>

I<Carbon> uses the dot (C<.>) as escape character and doesn't allow whitespace
in the identifier. The B<EscapeCharacter> option determines which character
dots, whitespace and control characters are replaced with. Defaults to
underscore (C<_>).

=item B<StoreRates> B<false>|B<true>

If set to B<true> (the default), convert counter values to rates. If set to
B<false> counter values are stored as is, i.E<nbsp>e. as an increasing integer
number.

=item B<SeparateInstances> B<false>|B<true>

If set to B<true>, the plugin instance and type instance will be in their own
path component, for example C<host.cpu.0.cpu.idle>. If set to B<false> (the
default), the plugin and plugin instance (and likewise the type and type
instance) are put into one component, for example C<host.cpu-0.cpu-idle>.

Option value is not used when B<UseTags> is I<true>.

=item B<AlwaysAppendDS> B<false>|B<true>

If set to B<true>, append the name of the I<Data Source> (DS) to the "metric"
identifier. If set to B<false> (the default), this is only done when there is
more than one DS.

=item B<PreserveSeparator> B<false>|B<true>

If set to B<false> (the default) the C<.> (dot) character is replaced with
I<EscapeCharacter>. Otherwise, if set to B<true>, the C<.> (dot) character
is preserved, i.e. passed through.

Option value is not used when B<UseTags> is I<true>.

=item B<DropDuplicateFields> B<false>|B<true>

If set to B<true>, detect and remove duplicate components in Graphite metric
names. For example, the metric name  C<host.load.load.shortterm> will
be shortened to C<host.load.shortterm>.

=item B<UseTags> B<false>|B<true>

If set to B<true>, Graphite metric names will be generated as tagged series.
This allows for much more flexibility than the traditional hierarchical layout.

Example:
C<test.single;host=example.com;plugin=test;plugin_instance=foo;type=single;type_instance=bar>

You can use B<Postfix> option to add more tags by specifying it like
C<;tag1=value1;tag2=value2>. Note what tagging support was added since Graphite
version 1.1.x.

If set to B<true>, the B<SeparateInstances> and B<PreserveSeparator> settings
are not used.

Default value: B<false>.

=item B<ReverseHost> B<false>|B<true>

If set to B<true>, the (dot separated) parts of the B<host> field of the
I<value list> will be rewritten in reverse order. The rewrite happens I<before>
special characters are replaced with the B<EscapeCharacter>.

This option might be convenient if the metrics are presented with Graphite in a
DNS like tree structure (probably without replacing dots in hostnames).

Example:
 Hostname "node3.cluster1.example.com"
 LoadPlugin "cpu"
 LoadPlugin "write_graphite"
 <Plugin "write_graphite">
  <Node "graphite.example.com">
   EscapeCharacter "."
   ReverseHost true
  </Node>
 </Plugin>

 result on the wire: com.example.cluster1.node3.cpu-0.cpu-idle 99.900993 1543010932

Default value: B<false>.

=back

=head2 Plugin C<write_log>

The C<write_log> plugin writes metrics as INFO log messages.

This plugin supports two output formats: I<Graphite> and I<JSON>.

Synopsis:

 <Plugin write_log>
   Format Graphite
 </Plugin>

=over 4

=item B<Format> I<Format>

The output format to use. Can be one of C<Graphite> or C<JSON>.

=back

=head2 Plugin C<write_tsdb>

The C<write_tsdb> plugin writes data to I<OpenTSDB>, a scalable open-source
time series database. The plugin connects to a I<TSD>, a leaderless, no shared
state daemon that ingests metrics and stores them in HBase. The plugin uses
I<TCP> over the "line based" protocol with a default port 4242. The data will
be sent in blocks of at most 1428 bytes to minimize the number of network
packets.

Synopsis:

 <Plugin write_tsdb>
   ResolveInterval 60
   ResolveJitter 60
   <Node "example">
     Host "tsd-1.my.domain"
     Port "4242"
     HostTags "status=production"
   </Node>
 </Plugin>

The configuration consists of one or more E<lt>B<Node>E<nbsp>I<Name>E<gt>
blocks and global directives.

Global directives are:

=over 4

=item B<ResolveInterval> I<seconds>

=item B<ResolveJitter> I<seconds>

When I<collectd> connects to a TSDB node, it will request the hostname from
DNS. This can become a problem if the TSDB node is unavailable or badly
configured because collectd will request DNS in order to reconnect for every
metric, which can flood your DNS. So you can cache the last value for
I<ResolveInterval> seconds.
Defaults to the I<Interval> of the I<write_tsdb plugin>, e.g. 10E<nbsp>seconds.

You can also define a jitter, a random interval to wait in addition to
I<ResolveInterval>. This prevents all your collectd servers to resolve the
hostname at the same time when the connection fails.
Defaults to the I<Interval> of the I<write_tsdb plugin>, e.g. 10E<nbsp>seconds.

B<Note:> If the DNS resolution has already been successful when the socket
closes, the plugin will try to reconnect immediately with the cached
information. DNS is queried only when the socket is closed for a longer than
I<ResolveInterval> + I<ResolveJitter> seconds.

=back

Inside the B<Node> blocks, the following options are recognized:

=over 4

=item B<Host> I<Address>

Hostname or address to connect to. Defaults to C<localhost>.

=item B<Port> I<Service>

Service name or port number to connect to. Defaults to C<4242>.


=item B<HostTags> I<String>

When set, I<HostTags> is added to the end of the metric. It is intended to be
used for name=value pairs that the TSD will tag the metric with. Dots and
whitespace are I<not> escaped in this string.

=item B<StoreRates> B<false>|B<true>

If set to B<true>, convert counter values to rates. If set to B<false>
(the default) counter values are stored as is, as an increasing
integer number.

=item B<AlwaysAppendDS> B<false>|B<true>

If set the B<true>, append the name of the I<Data Source> (DS) to the "metric"
identifier. If set to B<false> (the default), this is only done when there is
more than one DS.

=back

=head2 Plugin C<write_mongodb>

The I<write_mongodb plugin> will send values to I<MongoDB>, a schema-less
NoSQL database.

B<Synopsis:>

 <Plugin "write_mongodb">
   <Node "default">
     Host "localhost"
     Port "27017"
     Timeout 1000
     StoreRates true
   </Node>
 </Plugin>

The plugin can send values to multiple instances of I<MongoDB> by specifying
one B<Node> block for each instance. Within the B<Node> blocks, the following
options are available:

=over 4

=item B<Host> I<Address>

Hostname or address to connect to. Defaults to C<localhost>.

=item B<Port> I<Service>

Service name or port number to connect to. Defaults to C<27017>.

=item B<Timeout> I<Milliseconds>

Set the timeout for each operation on I<MongoDB> to I<Timeout> milliseconds.
Setting this option to zero means no timeout, which is the default.

=item B<StoreRates> B<false>|B<true>

If set to B<true> (the default), convert counter values to rates. If set to
B<false> counter values are stored as is, i.e. as an increasing integer
number.

=item B<Database> I<Database>

=item B<User> I<User>

=item B<Password> I<Password>

Sets the information used when authenticating to a I<MongoDB> database. The
fields are optional (in which case no authentication is attempted), but if you
want to use authentication all three fields must be set.

=back

=head2 Plugin C<write_prometheus>

The I<write_prometheus plugin> implements a tiny webserver that can be scraped
using I<Prometheus>.

B<Options:>

=over 4

=item B<Host> I<Host>

Bind to the hostname / address I<Host>. By default, the plugin will bind to the
"any" address, i.e. accept packets sent to any of the hosts addresses.

This option is supported only for libmicrohttpd newer than 0.9.0.

=item B<Port> I<Port>

Port the embedded webserver should listen on. Defaults to B<9103>.

=item B<StalenessDelta> I<Seconds>

Time in seconds after which I<Prometheus> considers a metric "stale" if it
hasn't seen any update for it. This value must match the setting in Prometheus.
It defaults to B<300> seconds (5 minutes), same as Prometheus.

B<Background:>

I<Prometheus> has a global setting, C<StalenessDelta>, which controls after
which time a metric without updates is considered "stale". This setting
effectively puts an upper limit on the interval in which metrics are reported.

When the I<write_prometheus plugin> encounters a metric with an interval
exceeding this limit, it will inform you, the user, and provide the metric to
I<Prometheus> B<without> a timestamp. That causes I<Prometheus> to consider the
metric "fresh" each time it is scraped, with the time of the scrape being
considered the time of the update. The result is that there appear more
datapoints in I<Prometheus> than were actually created, but at least the metric
doesn't disappear periodically.

=back

=head2 Plugin C<write_http>

This output plugin submits values to an HTTP server using POST requests and
encoding metrics with JSON or using the C<PUTVAL> command described in
L<collectd-unixsock(5)>.

Synopsis:

 <Plugin "write_http">
   <Node "example">
     URL "http://example.com/post-collectd"
     User "collectd"
     Password "weCh3ik0"
     Format JSON
   </Node>
 </Plugin>

The plugin can send values to multiple HTTP servers by specifying one
E<lt>B<Node>E<nbsp>I<Name>E<gt> block for each server. Within each B<Node>
block, the following options are available:

=over 4

=item B<URL> I<URL>

URL to which the values are submitted to. Mandatory.

=item B<User> I<Username>

Optional user name needed for authentication.

=item B<Password> I<Password>

Optional password needed for authentication.

=item B<VerifyPeer> B<true>|B<false>

Enable or disable peer SSL certificate verification. See
L<http://curl.haxx.se/docs/sslcerts.html> for details. Enabled by default.

=item B<VerifyHost> B<true|false>

Enable or disable peer host name verification. If enabled, the plugin checks if
the C<Common Name> or a C<Subject Alternate Name> field of the SSL certificate
matches the host name provided by the B<URL> option. If this identity check
fails, the connection is aborted. Obviously, only works when connecting to a
SSL enabled server. Enabled by default.

=item B<CACert> I<File>

File that holds one or more SSL certificates. If you want to use HTTPS you will
possibly need this option. What CA certificates come bundled with C<libcurl>
and are checked by default depends on the distribution you use.

=item B<CAPath> I<Directory>

Directory holding one or more CA certificate files. You can use this if for
some reason all the needed CA certificates aren't in the same file and can't be
pointed to using the B<CACert> option. Requires C<libcurl> to be built against
OpenSSL.

=item B<ClientKey> I<File>

File that holds the private key in PEM format to be used for certificate-based
authentication.

=item B<ClientCert> I<File>

File that holds the SSL certificate to be used for certificate-based
authentication.

=item B<ClientKeyPass> I<Password>

Password required to load the private key in B<ClientKey>.

=item B<Header> I<Header>

A HTTP header to add to the request.  Multiple headers are added if this option is specified more than once.  Example:

  Header "X-Custom-Header: custom_value"

=item B<SSLVersion> B<SSLv2>|B<SSLv3>|B<TLSv1>|B<TLSv1_0>|B<TLSv1_1>|B<TLSv1_2>

Define which SSL protocol version must be used. By default C<libcurl> will
attempt to figure out the remote SSL protocol version. See
L<curl_easy_setopt(3)> for more details.

=item B<Format> B<Command>|B<JSON>|B<KAIROSDB>

Format of the output to generate. If set to B<Command>, will create output that
is understood by the I<Exec> and I<UnixSock> plugins. When set to B<JSON>, will
create output in the I<JavaScript Object Notation> (JSON). When set to KAIROSDB
, will create output in the KairosDB format.

Defaults to B<Command>.

=item B<Attribute> I<String> I<String>

Only available for the KAIROSDB output format.

Consider the two given strings to be the key and value of an additional tag for
each metric being sent out.

You can add multiple B<Attribute>.

=item B<TTL> I<Int>

Only available for the KAIROSDB output format.

Sets the Cassandra ttl for the data points.

Please refer to L<http://kairosdb.github.io/docs/build/html/restapi/AddDataPoints.html?highlight=ttl>

=item B<Prefix> I<String>

Only available for the KAIROSDB output format.

Sets the metrics prefix I<string>. Defaults to I<collectd>.

=item B<Metrics> B<true>|B<false>

Controls whether I<metrics> are POSTed to this location. Defaults to B<true>.

=item B<Notifications> B<false>|B<true>

Controls whether I<notifications> are POSTed to this location. Defaults to B<false>.

=item B<StoreRates> B<true|false>

If set to B<true>, convert counter values to rates. If set to B<false> (the
default) counter values are stored as is, i.e. as an increasing integer number.

=item B<BufferSize> I<Bytes>

Sets the send buffer size to I<Bytes>. By increasing this buffer, less HTTP
requests will be generated, but more metrics will be batched / metrics are
cached for longer before being sent, introducing additional delay until they
are available on the server side. I<Bytes> must be at least 1024 and cannot
exceed the size of an C<int>, i.e. 2E<nbsp>GByte.
Defaults to C<4096>.

=item B<LowSpeedLimit> I<Bytes per Second>

Sets the minimal transfer rate in I<Bytes per Second> below which the
connection with the HTTP server will be considered too slow and aborted. All
the data submitted over this connection will probably be lost. Defaults to 0,
which means no minimum transfer rate is enforced.

=item B<Timeout> I<Timeout>

Sets the maximum time in milliseconds given for HTTP POST operations to
complete. When this limit is reached, the POST operation will be aborted, and
all the data in the current send buffer will probably be lost. Defaults to 0,
which means the connection never times out.

=item B<LogHttpError> B<false>|B<true>

Enables printing of HTTP error code to log. Turned off by default.

=item E<lt>B<Statistics> I<Name>E<gt>

One B<Statistics> block can be used to specify cURL statistics to be collected
for each request to the remote URL. See the section "cURL Statistics" above
for details.

The C<write_http> plugin regularly submits the collected values to the HTTP
server. How frequently this happens depends on how much data you are collecting
and the size of B<BufferSize>. The optimal value to set B<Timeout> to is
slightly below this interval, which you can estimate by monitoring the network
traffic between collectd and the HTTP server.


=back

=head2 Plugin C<write_influxdb_udp>

The write_influxdb_udp plugin sends data to a instance of InfluxDB using the
"Line Protocol". Each plugin is sent as a measurement with a time precision of
miliseconds while plugin instance, type and type instance are sent as tags.

 <Plugin "write_influxdb_udp">
   Server "influxdb.internal.tld"
   StoreRates "yes"
 </Plugin>

=over 4

=item B<E<lt>Server> I<Host> [I<Port>]B<E<gt>>

The B<Server> statement sets the server to send datagrams to.

The argument I<Host> may be a hostname, an IPv4 address or an IPv6 address. The
optional second argument specifies a port number or a service name. If not
given, the default, B<8089>, is used.

=item B<TimeToLive> I<1-255>

Set the time-to-live of sent packets. This applies to all, unicast and
multicast, and IPv4 and IPv6 packets. The default is to not change this value.
That means that multicast packets will be sent with a TTL of C<1> (one) on most
operating systems.

=item B<MaxPacketSize> I<1024-65535>

Set the maximum size for datagrams received over the network. Packets larger
than this will be truncated. Defaults to 1452E<nbsp>bytes, which is the maximum
payload size that can be transmitted in one Ethernet frame using IPv6E<nbsp>/
UDP.

=item B<StoreRates> B<true|false>

If set to B<true>, convert absolute, counter and derive values to rates. If set
to B<false> (the default) absolute, counter and derive values are sent as is.

=back

=head2 Plugin C<write_kafka>

The I<write_kafka plugin> will send values to a I<Kafka> topic, a distributed
queue.
Synopsis:

 <Plugin "write_kafka">
   Property "metadata.broker.list" "broker1:9092,broker2:9092"
   <Topic "collectd">
     Format JSON
   </Topic>
 </Plugin>

The following options are understood by the I<write_kafka plugin>:

=over 4

=item E<lt>B<Topic> I<Name>E<gt>

The plugin's configuration consists of one or more B<Topic> blocks. Each block
is given a unique I<Name> and specifies one kafka producer.
Inside the B<Topic> block, the following per-topic options are
understood:

=over 4

=item B<Property> I<String> I<String>

Configure the named property for the current topic. Properties are
forwarded to the kafka producer library B<librdkafka>.

=item B<Key> I<String>

Use the specified string as a partitioning key for the topic. Kafka breaks
topic into partitions and guarantees that for a given topology, the same
consumer will be used for a specific key. The special (case insensitive)
string B<Random> can be used to specify that an arbitrary partition should
be used.

=item B<Format> B<Command>|B<JSON>|B<Graphite>

Selects the format in which messages are sent to the broker. If set to
B<Command> (the default), values are sent as C<PUTVAL> commands which are
identical to the syntax used by the I<Exec> and I<UnixSock plugins>.

If set to B<JSON>, the values are encoded in the I<JavaScript Object Notation>,
an easy and straight forward exchange format.

If set to B<Graphite>, values are encoded in the I<Graphite> format, which is
C<E<lt>metricE<gt> E<lt>valueE<gt> E<lt>timestampE<gt>\n>.

=item B<StoreRates> B<true>|B<false>

Determines whether or not C<COUNTER>, C<DERIVE> and C<ABSOLUTE> data sources
are converted to a I<rate> (i.e. a C<GAUGE> value). If set to B<false> (the
default), no conversion is performed. Otherwise the conversion is performed
using the internal value cache.

Please note that currently this option is only used if the B<Format> option has
been set to B<JSON>.

=item B<GraphitePrefix> (B<Format>=I<Graphite> only)

A prefix can be added in the metric name when outputting in the I<Graphite>
format.

When B<GraphiteUseTags> is I<false>, prefix is added before the I<Host> name.
Metric name will be
C<E<lt>prefixE<gt>E<lt>hostE<gt>E<lt>postfixE<gt>E<lt>pluginE<gt>E<lt>typeE<gt>E<lt>nameE<gt>>

When B<GraphiteUseTags> is I<true>, prefix is added in front of series name.

=item B<GraphitePostfix> (B<Format>=I<Graphite> only)

A postfix can be added in the metric name when outputting in the I<Graphite>
format.

When B<GraphiteUseTags> is I<false>, postfix is added after the I<Host> name.
Metric name will be
C<E<lt>prefixE<gt>E<lt>hostE<gt>E<lt>postfixE<gt>E<lt>pluginE<gt>E<lt>typeE<gt>E<lt>nameE<gt>>

When B<GraphiteUseTags> is I<true>, prefix value appended to the end of series
name (before the first ; that separates the name from the tags).

=item B<GraphiteEscapeChar> (B<Format>=I<Graphite> only)

Specify a character to replace dots (.) in the host part of the metric name.
In I<Graphite> metric name, dots are used as separators between different
metric parts (host, plugin, type).
Default is C<_> (I<Underscore>).

=item B<GraphiteSeparateInstances> B<false>|B<true>

If set to B<true>, the plugin instance and type instance will be in their own
path component, for example C<host.cpu.0.cpu.idle>. If set to B<false> (the
default), the plugin and plugin instance (and likewise the type and type
instance) are put into one component, for example C<host.cpu-0.cpu-idle>.

Option value is not used when B<GraphiteUseTags> is I<true>.

=item B<GraphiteAlwaysAppendDS> B<true>|B<false>

If set to B<true>, append the name of the I<Data Source> (DS) to the "metric"
identifier. If set to B<false> (the default), this is only done when there is
more than one DS.

=item B<GraphitePreserveSeparator> B<false>|B<true>

If set to B<false> (the default) the C<.> (dot) character is replaced with
I<GraphiteEscapeChar>. Otherwise, if set to B<true>, the C<.> (dot) character
is preserved, i.e. passed through.

Option value is not used when B<GraphiteUseTags> is I<true>.

=item B<GraphiteUseTags> B<false>|B<true>

If set to B<true> Graphite metric names will be generated as tagged series.

Default value: B<false>.

=item B<StoreRates> B<true>|B<false>

If set to B<true> (the default), convert counter values to rates. If set to
B<false> counter values are stored as is, i.e. as an increasing integer number.

This will be reflected in the C<ds_type> tag: If B<StoreRates> is enabled,
converted values will have "rate" appended to the data source type, e.g.
C<ds_type:derive:rate>.

=back

=item B<Property> I<String> I<String>

Configure the kafka producer through properties, you almost always will
want to set B<metadata.broker.list> to your Kafka broker list.

=back

=head2 Plugin C<write_redis>

The I<write_redis plugin> submits values to I<Redis>, a data structure server.

Synopsis:

  <Plugin "write_redis">
    <Node "example">
        Host "localhost"
        Port "6379"
        Timeout 1000
        Prefix "collectd/"
        Database 1
        MaxSetSize -1
        MaxSetDuration -1
        StoreRates true
    </Node>
  </Plugin>

Values are submitted to I<Sorted Sets>, using the metric name as the key, and
the timestamp as the score. Retrieving a date range can then be done using the
C<ZRANGEBYSCORE> I<Redis> command. Additionally, all the identifiers of these
I<Sorted Sets> are kept in a I<Set> called C<collectd/values> (or
C<${prefix}/values> if the B<Prefix> option was specified) and can be retrieved
using the C<SMEMBERS> I<Redis> command. You can specify the database to use
with the B<Database> parameter (default is C<0>). See
L<http://redis.io/commands#sorted_set> and L<http://redis.io/commands#set> for
details.

The information shown in the synopsis above is the I<default configuration>
which is used by the plugin if no configuration is present.

The plugin can send values to multiple instances of I<Redis> by specifying
one B<Node> block for each instance. Within the B<Node> blocks, the following
options are available:

=over 4

=item B<Node> I<Nodename>

The B<Node> block identifies a new I<Redis> node, that is a new I<Redis>
instance running on a specified host and port. The node name is a
canonical identifier which is used as I<plugin instance>. It is limited to
51E<nbsp>characters in length.

=item B<Host> I<Hostname>

The B<Host> option is the hostname or IP-address where the I<Redis> instance is
running on.

=item B<Port> I<Port>

The B<Port> option is the TCP port on which the Redis instance accepts
connections. Either a service name of a port number may be given. Please note
that numerical port numbers must be given as a string, too.

=item B<Timeout> I<Milliseconds>

The B<Timeout> option sets the socket connection timeout, in milliseconds.

=item B<Prefix> I<Prefix>

Prefix used when constructing the name of the I<Sorted Sets> and the I<Set>
containing all metrics. Defaults to C<collectd/>, so metrics will have names
like C<collectd/cpu-0/cpu-user>. When setting this to something different, it
is recommended but not required to include a trailing slash in I<Prefix>.

=item B<Database> I<Index>

This index selects the redis database to use for writing operations. Defaults
to C<0>.

=item B<MaxSetSize> I<Items>

The B<MaxSetSize> option limits the number of items that the I<Sorted Sets> can
hold. Negative values for I<Items> sets no limit, which is the default behavior.

=item B<MaxSetDuration> I<Seconds>

The B<MaxSetDuration> option limits the duration of items that the
I<Sorted Sets> can hold. Negative values for I<Items> sets no duration, which
is the default behavior.

=item B<StoreRates> B<true>|B<false>

If set to B<true> (the default), convert counter values to rates. If set to
B<false> counter values are stored as is, i.e. as an increasing integer number.

=back

=head2 Plugin C<write_riemann>

The I<write_riemann plugin> will send values to I<Riemann>, a powerful stream
aggregation and monitoring system. The plugin sends I<Protobuf> encoded data to
I<Riemann> using UDP packets.

Synopsis:

 <Plugin "write_riemann">
   <Node "example">
     Host "localhost"
     Port "5555"
     Protocol UDP
     StoreRates true
     AlwaysAppendDS false
     TTLFactor 2.0
   </Node>
   Tag "foobar"
   Attribute "foo" "bar"
 </Plugin>

The following options are understood by the I<write_riemann plugin>:

=over 4

=item E<lt>B<Node> I<Name>E<gt>

The plugin's configuration consists of one or more B<Node> blocks. Each block
is given a unique I<Name> and specifies one connection to an instance of
I<Riemann>. Indise the B<Node> block, the following per-connection options are
understood:

=over 4

=item B<Host> I<Address>

Hostname or address to connect to. Defaults to C<localhost>.

=item B<Port> I<Service>

Service name or port number to connect to. Defaults to C<5555>.

=item B<Protocol> B<UDP>|B<TCP>|B<TLS>

Specify the protocol to use when communicating with I<Riemann>. Defaults to
B<TCP>.

=item B<TLSCertFile> I<Path>

When using the B<TLS> protocol, path to a PEM certificate to present
to remote host.

=item B<TLSCAFile> I<Path>

When using the B<TLS> protocol, path to a PEM CA certificate to
use to validate the remote hosts's identity.

=item B<TLSKeyFile> I<Path>

When using the B<TLS> protocol, path to a PEM private key associated
with the certificate defined by B<TLSCertFile>.

=item B<Batch> B<true>|B<false>

If set to B<true> and B<Protocol> is set to B<TCP>,
events will be batched in memory and flushed at
regular intervals or when B<BatchMaxSize> is exceeded.

Notifications are not batched and sent as soon as possible.

When enabled, it can occur that events get processed by the Riemann server
close to or after their expiration time. Tune the B<TTLFactor> and
B<BatchMaxSize> settings according to the amount of values collected, if this
is an issue.

Defaults to true

=item B<BatchMaxSize> I<size>

Maximum payload size for a riemann packet. Defaults to 8192

=item B<BatchFlushTimeout> I<seconds>

Maximum amount of seconds to wait in between to batch flushes.
No timeout by default.

=item B<StoreRates> B<true>|B<false>

If set to B<true> (the default), convert counter values to rates. If set to
B<false> counter values are stored as is, i.e. as an increasing integer number.

This will be reflected in the C<ds_type> tag: If B<StoreRates> is enabled,
converted values will have "rate" appended to the data source type, e.g.
C<ds_type:derive:rate>.

=item B<AlwaysAppendDS> B<false>|B<true>

If set to B<true>, append the name of the I<Data Source> (DS) to the
"service", i.e. the field that, together with the "host" field, uniquely
identifies a metric in I<Riemann>. If set to B<false> (the default), this is
only done when there is more than one DS.

=item B<TTLFactor> I<Factor>

I<Riemann> events have a I<Time to Live> (TTL) which specifies how long each
event is considered active. I<collectd> populates this field based on the
metrics interval setting. This setting controls the factor with which the
interval is multiplied to set the TTL. The default value is B<2.0>. Unless you
know exactly what you're doing, you should only increase this setting from its
default value.

=item B<Notifications> B<false>|B<true>

If set to B<true>, create riemann events for notifications. This is B<true>
by default. When processing thresholds from write_riemann, it might prove
useful to avoid getting notification events.

=item B<CheckThresholds> B<false>|B<true>

If set to B<true>, attach state to events based on thresholds defined
in the B<Threshold> plugin. Defaults to B<false>.

=item B<EventServicePrefix> I<String>

Add the given string as a prefix to the event service name.
If B<EventServicePrefix> not set or set to an empty string (""),
no prefix will be used.

=back

=item B<Tag> I<String>

Add the given string as an additional tag to the metric being sent to
I<Riemann>.

=item B<Attribute> I<String> I<String>

Consider the two given strings to be the key and value of an additional
attribute for each metric being sent out to I<Riemann>.

=back

=head2 Plugin C<write_sensu>

The I<write_sensu plugin> will send values to I<Sensu>, a powerful stream
aggregation and monitoring system. The plugin sends I<JSON> encoded data to
a local I<Sensu> client using a TCP socket.

Synopsis:

 <Plugin "write_sensu">
   <Node "example">
     Host "localhost"
     Port "3030"
     StoreRates true
     AlwaysAppendDS false
     IncludeSource false
     MetricHandler "influx"
     MetricHandler "default"
     NotificationHandler "flapjack"
     NotificationHandler "howling_monkey"
     Notifications true
   </Node>
   Tag "foobar"
   Attribute "foo" "bar"
 </Plugin>

The following options are understood by the I<write_sensu plugin>:

=over 4

=item E<lt>B<Node> I<Name>E<gt>

The plugin's configuration consists of one or more B<Node> blocks. Each block
is given a unique I<Name> and specifies one connection to an instance of
I<Sensu>. Inside the B<Node> block, the following per-connection options are
understood:

=over 4

=item B<Host> I<Address>

Hostname or address to connect to. Defaults to C<localhost>.

=item B<Port> I<Service>

Service name or port number to connect to. Defaults to C<3030>.

=item B<StoreRates> B<true>|B<false>

If set to B<true> (the default), convert counter values to rates. If set to
B<false> counter values are stored as is, i.e. as an increasing integer number.

This will be reflected in the C<collectd_data_source_type> tag: If
B<StoreRates> is enabled, converted values will have "rate" appended to the
data source type, e.g.  C<collectd_data_source_type:derive:rate>.

=item B<AlwaysAppendDS> B<false>|B<true>

If set the B<true>, append the name of the I<Data Source> (DS) to the
"service", i.e. the field that, together with the "host" field, uniquely
identifies a metric in I<Sensu>. If set to B<false> (the default), this is
only done when there is more than one DS.

=item B<Notifications> B<false>|B<true>

If set to B<true>, create I<Sensu> events for notifications. This is B<false>
by default. At least one of B<Notifications> or B<Metrics> should be enabled.

=item B<Metrics> B<false>|B<true>

If set to B<true>, create I<Sensu> events for metrics. This is B<false>
by default. At least one of B<Notifications> or B<Metrics> should be enabled.


=item B<Separator> I<String>

Sets the separator for I<Sensu> metrics name or checks. Defaults to "/".

=item B<MetricHandler> I<String>

Add a handler that will be set when metrics are sent to I<Sensu>. You can add
several of them, one per line. Defaults to no handler.

=item B<NotificationHandler> I<String>

Add a handler that will be set when notifications are sent to I<Sensu>. You can
add several of them, one per line. Defaults to no handler.

=item B<EventServicePrefix> I<String>

Add the given string as a prefix to the event service name.
If B<EventServicePrefix> not set or set to an empty string (""),
no prefix will be used.

=back

=item B<Tag> I<String>

Add the given string as an additional tag to the metric being sent to
I<Sensu>.

=item B<Attribute> I<String> I<String>

Consider the two given strings to be the key and value of an additional
attribute for each metric being sent out to I<Sensu>.

=item B<IncludeSource> B<false>|B<true>

If set to B<true>, then the source host of the metrics/notification is passed
on to sensu using the source attribute. This may register the host as a proxy
client in sensu.

If set to B<false> (the default), then the hostname is discarded, making it appear
as if the event originated from the connected sensu agent.

=back

=head2 Plugin C<write_stackdriver>

The C<write_stackdriver> plugin writes metrics to the
I<Google Stackdriver Monitoring> service.

This plugin supports two authentication methods: When configured, credentials
are read from the JSON credentials file specified with B<CredentialFile>.
Alternatively, when running on
I<Google Compute Engine> (GCE), an I<OAuth> token is retrieved from the
I<metadata server> and used to authenticate to GCM.

B<Synopsis:>

 <Plugin write_stackdriver>
   CredentialFile "/path/to/service_account.json"
   <Resource "global">
     Label "project_id" "monitored_project"
   </Resource>
 </Plugin>

=over 4

=item B<CredentialFile> I<file>

Path to a JSON credentials file holding the credentials for a GCP service
account.

If B<CredentialFile> is not specified, the plugin uses I<Application Default
Credentials>. That means which credentials are used depends on the environment:

=over 4

=item

The environment variable C<GOOGLE_APPLICATION_CREDENTIALS> is checked. If this
variable is specified it should point to a JSON file that defines the
credentials.

=item

The path C<${HOME}/.config/gcloud/application_default_credentials.json> is
checked. This where credentials used by the I<gcloud> command line utility are
stored. You can use C<gcloud auth application-default login> to create these
credentials.

Please note that these credentials are often of your personal account, not a
service account, and are therefore unfit to be used in a production
environment.

=item

When running on GCE, the built-in service account associated with the virtual
machine instance is used.
See also the B<Email> option below.

=back

=item B<Project> I<Project>

The I<Project ID> or the I<Project Number> of the I<Stackdriver Account>. The
I<Project ID> is a string identifying the GCP project, which you can chose
freely when creating a new project. The I<Project Number> is a 12-digit decimal
number. You can look up both on the I<Developer Console>.

This setting is optional. If not set, the project ID is read from the
credentials file or determined from the GCE's metadata service.

=item B<Email> I<Email> (GCE only)

Choses the GCE I<Service Account> used for authentication.

Each GCE instance has a C<default> I<Service Account> but may also be
associated with additional I<Service Accounts>. This is often used to restrict
the permissions of services running on the GCE instance to the required
minimum. The I<write_stackdriver plugin> requires the
C<https://www.googleapis.com/auth/monitoring> scope. When multiple I<Service
Accounts> are available, this option selects which one is used by
I<write_stackdriver plugin>.

=item B<Resource> I<ResourceType>

Configures the I<Monitored Resource> to use when storing metrics.
More information on I<Monitored Resources> and I<Monitored Resource Types> are
available at L<https://cloud.google.com/monitoring/api/resources>.

This block takes one string argument, the I<ResourceType>. Inside the block are
one or more B<Label> options which configure the resource labels.

This block is optional. The default value depends on the runtime environment:
on GCE, the C<gce_instance> resource type is used, otherwise the C<global>
resource type ist used:

=over 4

=item

B<On GCE>, defaults to the equivalent of this config:

  <Resource "gce_instance">
    Label "project_id" "<project_id>"
    Label "instance_id" "<instance_id>"
    Label "zone" "<zone>"
  </Resource>

The values for I<project_id>, I<instance_id> and I<zone> are read from the GCE
metadata service.

=item

B<Elsewhere>, i.e. not on GCE, defaults to the equivalent of this config:

  <Resource "global">
    Label "project_id" "<Project>"
  </Resource>

Where I<Project> refers to the value of the B<Project> option or the project ID
inferred from the B<CredentialFile>.

=back

=item B<Url> I<Url>

URL of the I<Stackdriver Monitoring> API. Defaults to
C<https://monitoring.googleapis.com/v3>.

=back

=head2 Plugin C<write_syslog>

The C<write_syslog> plugin writes data in I<syslog> format log messages.
It implements the basic syslog protocol, RFC 5424, extends it with
content-based filtering, rich filtering capabilities,
flexible configuration options and adds features such as using TCP for transport.
The plugin can connect to a I<Syslog> daemon, like syslog-ng and rsyslog, that will
ingest metrics, transform and ship them to the specified output.
The plugin uses I<TCP> over the "line based" protocol with a default port 44514.
The data will be sent in blocks of at most 1428 bytes to minimize the number of
network packets.

Synopsis:

 <Plugin write_syslog>
   ResolveInterval 60
   ResolveJitter 60
   <Node "example">
     Host "syslog-1.my.domain"
     Port "44514"
     Prefix "collectd"
     MessageFormat "human"
     HostTags ""
   </Node>
 </Plugin>

The configuration consists of one or more E<lt>B<Node>E<nbsp>I<Name>E<gt>
blocks and global directives.

Global directives are:

=over 4

=item B<ResolveInterval> I<seconds>

=item B<ResolveJitter> I<seconds>

When I<collectd> connects to a syslog node, it will request the hostname from
DNS. This can become a problem if the syslog node is unavailable or badly
configured because collectd will request DNS in order to reconnect for every
metric, which can flood your DNS. So you can cache the last value for
I<ResolveInterval> seconds.
Defaults to the I<Interval> of the I<write_syslog plugin>, e.g. 10E<nbsp>seconds.

You can also define a jitter, a random interval to wait in addition to
I<ResolveInterval>. This prevents all your collectd servers to resolve the
hostname at the same time when the connection fails.
Defaults to the I<Interval> of the I<write_syslog plugin>, e.g. 10E<nbsp>seconds.

B<Note:> If the DNS resolution has already been successful when the socket
closes, the plugin will try to reconnect immediately with the cached
information. DNS is queried only when the socket is closed for a longer than
I<ResolveInterval> + I<ResolveJitter> seconds.

=back

Inside the B<Node> blocks, the following options are recognized:

=over 4

=item B<Host> I<Address>

Hostname or address to connect to. Defaults to C<localhost>.

=item B<Port> I<Service>

Service name or port number to connect to. Defaults to C<44514>.


=item B<HostTags> I<String>

When set, I<HostTags> is added to the end of the metric.
It is intended to be used for adding additional metadata to tag the metric with.
Dots and whitespace are I<not> escaped in this string.

Examples:

When MessageFormat is set to "human".

  ["prefix1" "example1"="example1_v"]["prefix2" "example2"="example2_v"]"

When MessageFormat is set to "JSON", text should be in JSON format.
Escaping the quotation marks is required.

  HostTags "\"prefix1\": {\"example1\":\"example1_v\",\"example2\":\"example2_v\"}"

=item B<MessageFormat> I<String>

I<MessageFormat> selects the format in which messages are sent to the
syslog deamon, human or JSON. Defaults to human.

Syslog message format:

<priority>VERSION ISOTIMESTAMP HOSTNAME APPLICATION PID MESSAGEID STRUCTURED-DATA MSG

The difference between the message formats are in the STRUCTURED-DATA and MSG parts.

Human format:

  <166>1 ISOTIMESTAMP HOSTNAME collectd PID MESSAGEID
  ["collectd" "value": "v1" "plugin"="plugin_v" "plugin_instance"="plugin_instance_v"
  "type_instance"="type_instance_v" "type"="type_v" "ds_name"="ds_name_v" "interval"="interval_v" ]
  "host_tag_example"="host_tag_example_v" plugin_v.type_v.ds_name_v="v1"

JSON format:

  <166>1 ISOTIMESTAMP HOSTNAME collectd PID MESSAGEID STRUCTURED-DATA
  {
    "collectd": {
    "time": time_as_epoch, "interval": interval_v, "plugin": "plugin_v",
    "plugin_instance": "plugin_instance_v", "type":"type_v",
    "type_instance": "type_instance_v", "plugin_v": {"type_v": v1}
    } , "host":"host_v", "host_tag_example": "host_tag_example_v"
  }

=item B<StoreRates> B<false>|B<true>

If set to B<true>, convert counter values to rates. If set to B<false>
(the default) counter values are stored as is, as an increasing
integer number.

=item B<AlwaysAppendDS> B<false>|B<true>

If set to B<true>, append the name of the I<Data Source> (DS) to the "metric"
identifier. If set to B<false> (the default), this is only done when there is
more than one DS.

=item B<Prefix> I<String>

When set, I<Prefix> is added to all metrics names as a prefix. It is intended in
case you want to be able to define the source of the specific metric. Dots and
whitespace are I<not> escaped in this string.

=back

=head2 Plugin C<xencpu>

This plugin collects metrics of hardware CPU load for machine running Xen
hypervisor. Load is calculated from 'idle time' value, provided by Xen.
Result is reported using the C<percent> type, for each CPU (core).

This plugin doesn't have any options (yet).

=head2 Plugin C<zookeeper>

The I<zookeeper plugin> will collect statistics from a I<Zookeeper> server
using the mntr command.  It requires Zookeeper 3.4.0+ and access to the
client port.

B<Synopsis:>

 <Plugin "zookeeper">
   Host "127.0.0.1"
   Port "2181"
 </Plugin>

=over 4

=item B<Host> I<Address>

Hostname or address to connect to. Defaults to C<localhost>.

=item B<Port> I<Service>

Service name or port number to connect to. Defaults to C<2181>.

=back

=head1 THRESHOLD CONFIGURATION

Starting with version C<4.3.0> collectd has support for B<monitoring>. By that
we mean that the values are not only stored or sent somewhere, but that they
are judged and, if a problem is recognized, acted upon. The only action
collectd takes itself is to generate and dispatch a "notification". Plugins can
register to receive notifications and perform appropriate further actions.

Since systems and what you expect them to do differ a lot, you can configure
B<thresholds> for your values freely. This gives you a lot of flexibility but
also a lot of responsibility.

Every time a value is out of range a notification is dispatched. This means
that the idle percentage of your CPU needs to be less then the configured
threshold only once for a notification to be generated. There's no such thing
as a moving average or similar - at least not now.

Also, all values that match a threshold are considered to be relevant or
"interesting". As a consequence collectd will issue a notification if they are
not received for B<Timeout> iterations. The B<Timeout> configuration option is
explained in section L<"GLOBAL OPTIONS">. If, for example, B<Timeout> is set to
"2" (the default) and some hosts sends it's CPU statistics to the server every
60 seconds, a notification will be dispatched after about 120 seconds. It may
take a little longer because the timeout is checked only once each B<Interval>
on the server.

When a value comes within range again or is received after it was missing, an
"OKAY-notification" is dispatched.

Here is a configuration example to get you started. Read below for more
information.

 <Plugin threshold>
   <Type "foo">
     WarningMin    0.00
     WarningMax 1000.00
     FailureMin    0.00
     FailureMax 1200.00
     Invert false
     Instance "bar"
   </Type>

   <Plugin "interface">
     Instance "eth0"
     <Type "if_octets">
       FailureMax 10000000
       DataSource "rx"
     </Type>
   </Plugin>

   <Host "hostname">
     <Type "cpu">
       Instance "idle"
       FailureMin 10
     </Type>

     <Plugin "memory">
       <Type "memory">
         Instance "cached"
         WarningMin 100000000
       </Type>
     </Plugin>
   </Host>
 </Plugin>

There are basically two types of configuration statements: The C<Host>,
C<Plugin>, and C<Type> blocks select the value for which a threshold should be
configured. The C<Plugin> and C<Type> blocks may be specified further using the
C<Instance> option. You can combine the block by nesting the blocks, though
they must be nested in the above order, i.E<nbsp>e. C<Host> may contain either
C<Plugin> and C<Type> blocks, C<Plugin> may only contain C<Type> blocks and
C<Type> may not contain other blocks. If multiple blocks apply to the same
value the most specific block is used.

The other statements specify the threshold to configure. They B<must> be
included in a C<Type> block. Currently the following statements are recognized:

=over 4

=item B<FailureMax> I<Value>

=item B<WarningMax> I<Value>

Sets the upper bound of acceptable values. If unset defaults to positive
infinity. If a value is greater than B<FailureMax> a B<FAILURE> notification
will be created. If the value is greater than B<WarningMax> but less than (or
equal to) B<FailureMax> a B<WARNING> notification will be created.

=item B<FailureMin> I<Value>

=item B<WarningMin> I<Value>

Sets the lower bound of acceptable values. If unset defaults to negative
infinity. If a value is less than B<FailureMin> a B<FAILURE> notification will
be created. If the value is less than B<WarningMin> but greater than (or equal
to) B<FailureMin> a B<WARNING> notification will be created.

=item B<DataSource> I<DSName>

Some data sets have more than one "data source". Interesting examples are the
C<if_octets> data set, which has received (C<rx>) and sent (C<tx>) bytes and
the C<disk_ops> data set, which holds C<read> and C<write> operations. The
system load data set, C<load>, even has three data sources: C<shortterm>,
C<midterm>, and C<longterm>.

Normally, all data sources are checked against a configured threshold. If this
is undesirable, or if you want to specify different limits for each data
source, you can use the B<DataSource> option to have a threshold apply only to
one data source.

=item B<Invert> B<true>|B<false>

If set to B<true> the range of acceptable values is inverted, i.E<nbsp>e.
values between B<FailureMin> and B<FailureMax> (B<WarningMin> and
B<WarningMax>) are not okay. Defaults to B<false>.

=item B<Persist> B<true>|B<false>

Sets how often notifications are generated. If set to B<true> one notification
will be generated for each value that is out of the acceptable range. If set to
B<false> (the default) then a notification is only generated if a value is out
of range but the previous value was okay.

This applies to missing values, too: If set to B<true> a notification about a
missing value is generated once every B<Interval> seconds. If set to B<false>
only one such notification is generated until the value appears again.

=item B<Percentage> B<true>|B<false>

If set to B<true>, the minimum and maximum values given are interpreted as
percentage value, relative to the other data sources. This is helpful for
example for the "df" type, where you may want to issue a warning when less than
5E<nbsp>% of the total space is available. Defaults to B<false>.

=item B<Hits> I<Number>

Delay creating the notification until the threshold has been passed I<Number>
times. When a notification has been generated, or when a subsequent value is
inside the threshold, the counter is reset. If, for example, a value is
collected once every 10E<nbsp>seconds and B<Hits> is set to 3, a notification
will be dispatched at most once every 30E<nbsp>seconds.

This is useful when short bursts are not a problem. If, for example, 100% CPU
usage for up to a minute is normal (and data is collected every
10E<nbsp>seconds), you could set B<Hits> to B<6> to account for this.

=item B<Hysteresis> I<Number>

When set to non-zero, a hysteresis value is applied when checking minimum and
maximum bounds. This is useful for values that increase slowly and fluctuate a
bit while doing so. When these values come close to the threshold, they may
"flap", i.e. switch between failure / warning case and okay case repeatedly.

If, for example, the threshold is configures as

  WarningMax 100.0
  Hysteresis 1.0

then a I<Warning> notification is created when the value exceeds I<101> and the
corresponding I<Okay> notification is only created once the value falls below
I<99>, thus avoiding the "flapping".

=back

=head1 FILTER CONFIGURATION

Starting with collectd 4.6 there is a powerful filtering infrastructure
implemented in the daemon. The concept has mostly been copied from
I<ip_tables>, the packet filter infrastructure for Linux. We'll use a similar
terminology, so that users that are familiar with iptables feel right at home.

=head2 Terminology

The following are the terms used in the remainder of the filter configuration
documentation. For an ASCII-art schema of the mechanism, see
L<"General structure"> below.

=over 4

=item B<Match>

A I<match> is a criteria to select specific values. Examples are, of course, the
name of the value or it's current value.

Matches are implemented in plugins which you have to load prior to using the
match. The name of such plugins starts with the "match_" prefix.

=item B<Target>

A I<target> is some action that is to be performed with data. Such actions
could, for example, be to change part of the value's identifier or to ignore
the value completely.

Some of these targets are built into the daemon, see L<"Built-in targets">
below. Other targets are implemented in plugins which you have to load prior to
using the target. The name of such plugins starts with the "target_" prefix.

=item B<Rule>

The combination of any number of matches and at least one target is called a
I<rule>. The target actions will be performed for all values for which B<all>
matches apply. If the rule does not have any matches associated with it, the
target action will be performed for all values.

=item B<Chain>

A I<chain> is a list of rules and possibly default targets. The rules are tried
in order and if one matches, the associated target will be called. If a value
is handled by a rule, it depends on the target whether or not any subsequent
rules are considered or if traversal of the chain is aborted, see
L<"Flow control"> below. After all rules have been checked, the default targets
will be executed.

=back

=head2 General structure

The following shows the resulting structure:

 +---------+
 ! Chain   !
 +---------+
      !
      V
 +---------+  +---------+  +---------+  +---------+
 ! Rule    !->! Match   !->! Match   !->! Target  !
 +---------+  +---------+  +---------+  +---------+
      !
      V
 +---------+  +---------+  +---------+
 ! Rule    !->! Target  !->! Target  !
 +---------+  +---------+  +---------+
      !
      V
      :
      :
      !
      V
 +---------+  +---------+  +---------+
 ! Rule    !->! Match   !->! Target  !
 +---------+  +---------+  +---------+
      !
      V
 +---------+
 ! Default !
 ! Target  !
 +---------+

=head2 Flow control

There are four ways to control which way a value takes through the filter
mechanism:

=over 4

=item B<jump>

The built-in B<jump> target can be used to "call" another chain, i.E<nbsp>e.
process the value with another chain. When the called chain finishes, usually
the next target or rule after the jump is executed.

=item B<stop>

The stop condition, signaled for example by the built-in target B<stop>, causes
all processing of the value to be stopped immediately.

=item B<return>

Causes processing in the current chain to be aborted, but processing of the
value generally will continue. This means that if the chain was called via
B<Jump>, the next target or rule after the jump will be executed. If the chain
was not called by another chain, control will be returned to the daemon and it
may pass the value to another chain.

=item B<continue>

Most targets will signal the B<continue> condition, meaning that processing
should continue normally. There is no special built-in target for this
condition.

=back

=head2 Synopsis

The configuration reflects this structure directly:

 PostCacheChain "PostCache"
 <Chain "PostCache">
   <Rule "ignore_mysql_show">
     <Match "regex">
       Plugin "^mysql$"
       Type "^mysql_command$"
       TypeInstance "^show_"
     </Match>
     <Target "stop">
     </Target>
   </Rule>
   <Target "write">
     Plugin "rrdtool"
   </Target>
 </Chain>

The above configuration example will ignore all values where the plugin field
is "mysql", the type is "mysql_command" and the type instance begins with
"show_". All other values will be sent to the C<rrdtool> write plugin via the
default target of the chain. Since this chain is run after the value has been
added to the cache, the MySQL C<show_*> command statistics will be available
via the C<unixsock> plugin.

=head2 List of configuration options

=over 4

=item B<PreCacheChain> I<ChainName>

=item B<PostCacheChain> I<ChainName>

Configure the name of the "pre-cache chain" and the "post-cache chain". The
argument is the name of a I<chain> that should be executed before and/or after
the values have been added to the cache.

To understand the implications, it's important you know what is going on inside
I<collectd>. The following diagram shows how values are passed from the
read-plugins to the write-plugins:

   +---------------+
   !  Read-Plugin  !
   +-------+-------+
           !
 + - - - - V - - - - +
 : +---------------+ :
 : !   Pre-Cache   ! :
 : !     Chain     ! :
 : +-------+-------+ :
 :         !         :
 :         V         :
 : +-------+-------+ :  +---------------+
 : !     Cache     !--->!  Value Cache  !
 : !     insert    ! :  +---+---+-------+
 : +-------+-------+ :      !   !
 :         !   ,------------'   !
 :         V   V     :          V
 : +-------+---+---+ :  +-------+-------+
 : !  Post-Cache   +--->! Write-Plugins !
 : !     Chain     ! :  +---------------+
 : +---------------+ :
 :                   :
 :  dispatch values  :
 + - - - - - - - - - +

After the values are passed from the "read" plugins to the dispatch functions,
the pre-cache chain is run first. The values are added to the internal cache
afterwards. The post-cache chain is run after the values have been added to the
cache. So why is it such a huge deal if chains are run before or after the
values have been added to this cache?

Targets that change the identifier of a value list should be executed before
the values are added to the cache, so that the name in the cache matches the
name that is used in the "write" plugins. The C<unixsock> plugin, too, uses
this cache to receive a list of all available values. If you change the
identifier after the value list has been added to the cache, this may easily
lead to confusion, but it's not forbidden of course.

The cache is also used to convert counter values to rates. These rates are, for
example, used by the C<value> match (see below). If you use the rate stored in
the cache B<before> the new value is added, you will use the old, B<previous>
rate. Write plugins may use this rate, too, see the C<csv> plugin, for example.
The C<unixsock> plugin uses these rates too, to implement the C<GETVAL>
command.

Last but not last, the B<stop> target makes a difference: If the pre-cache
chain returns the stop condition, the value will not be added to the cache and
the post-cache chain will not be run.

=item B<Chain> I<Name>

Adds a new chain with a certain name. This name can be used to refer to a
specific chain, for example to jump to it.

Within the B<Chain> block, there can be B<Rule> blocks and B<Target> blocks.

=item B<Rule> [I<Name>]

Adds a new rule to the current chain. The name of the rule is optional and
currently has no meaning for the daemon.

Within the B<Rule> block, there may be any number of B<Match> blocks and there
must be at least one B<Target> block.

=item B<Match> I<Name>

Adds a match to a B<Rule> block. The name specifies what kind of match should
be performed. Available matches depend on the plugins that have been loaded.

The arguments inside the B<Match> block are passed to the plugin implementing
the match, so which arguments are valid here depends on the plugin being used.
If you do not need any to pass any arguments to a match, you can use the
shorter syntax:

 Match "foobar"

Which is equivalent to:

 <Match "foobar">
 </Match>

=item B<Target> I<Name>

Add a target to a rule or a default target to a chain. The name specifies what
kind of target is to be added. Which targets are available depends on the
plugins being loaded.

The arguments inside the B<Target> block are passed to the plugin implementing
the target, so which arguments are valid here depends on the plugin being used.
If you do not need any to pass any arguments to a target, you can use the
shorter syntax:

 Target "stop"

This is the same as writing:

 <Target "stop">
 </Target>

=back

=head2 Built-in targets

The following targets are built into the core daemon and therefore need no
plugins to be loaded:

=over 4

=item B<return>

Signals the "return" condition, see the L<"Flow control"> section above. This
causes the current chain to stop processing the value and returns control to
the calling chain. The calling chain will continue processing targets and rules
just after the B<jump> target (see below). This is very similar to the
B<RETURN> target of iptables, see L<iptables(8)>.

This target does not have any options.

Example:

 Target "return"

=item B<stop>

Signals the "stop" condition, see the L<"Flow control"> section above. This
causes processing of the value to be aborted immediately. This is similar to
the B<DROP> target of iptables, see L<iptables(8)>.

This target does not have any options.

Example:

 Target "stop"

=item B<write>

Sends the value to "write" plugins.

Available options:

=over 4

=item B<Plugin> I<Name>

Name of the write plugin to which the data should be sent. This option may be
given multiple times to send the data to more than one write plugin. If the
plugin supports multiple instances, the plugin's instance(s) must also be
specified.

=back

If no plugin is explicitly specified, the values will be sent to all available
write plugins.

Single-instance plugin example:

 <Target "write">
   Plugin "rrdtool"
 </Target>

Multi-instance plugin example:

 <Plugin "write_graphite">
   <Node "foo">
   ...
   </Node>
   <Node "bar">
   ...
   </Node>
 </Plugin>
  ...
 <Target "write">
   Plugin "write_graphite/foo"
 </Target>

=item B<jump>

Starts processing the rules of another chain, see L<"Flow control"> above. If
the end of that chain is reached, or a stop condition is encountered,
processing will continue right after the B<jump> target, i.E<nbsp>e. with the
next target or the next rule. This is similar to the B<-j> command line option
of iptables, see L<iptables(8)>.

Available options:

=over 4

=item B<Chain> I<Name>

Jumps to the chain I<Name>. This argument is required and may appear only once.

=back

Example:

 <Target "jump">
   Chain "foobar"
 </Target>

=back

=head2 Available matches

=over 4

=item B<regex>

Matches a value using regular expressions.

Available options:

=over 4

=item B<Host> I<Regex>

=item B<Plugin> I<Regex>

=item B<PluginInstance> I<Regex>

=item B<Type> I<Regex>

=item B<TypeInstance> I<Regex>

=item B<MetaData> I<String> I<Regex>

Match values where the given regular expressions match the various fields of
the identifier of a value. If multiple regular expressions are given, B<all>
regexen must match for a value to match.

=item B<Invert> B<false>|B<true>

When set to B<true>, the result of the match is inverted, i.e. all value lists
where all regular expressions apply are not matched, all other value lists are
matched. Defaults to B<false>.

=back

Example:

 <Match "regex">
   Host "customer[0-9]+"
   Plugin "^foobar$"
 </Match>

=item B<timediff>

Matches values that have a time which differs from the time on the server.

This match is mainly intended for servers that receive values over the
C<network> plugin and write them to disk using the C<rrdtool> plugin. RRDtool
is very sensitive to the timestamp used when updating the RRD files. In
particular, the time must be ever increasing. If a misbehaving client sends one
packet with a timestamp far in the future, all further packets with a correct
time will be ignored because of that one packet. What's worse, such corrupted
RRD files are hard to fix.

This match lets one match all values B<outside> a specified time range
(relative to the server's time), so you can use the B<stop> target (see below)
to ignore the value, for example.

Available options:

=over 4

=item B<Future> I<Seconds>

Matches all values that are I<ahead> of the server's time by I<Seconds> or more
seconds. Set to zero for no limit. Either B<Future> or B<Past> must be
non-zero.

=item B<Past> I<Seconds>

Matches all values that are I<behind> of the server's time by I<Seconds> or
more seconds. Set to zero for no limit. Either B<Future> or B<Past> must be
non-zero.

=back

Example:

 <Match "timediff">
   Future  300
   Past   3600
 </Match>

This example matches all values that are five minutes or more ahead of the
server or one hour (or more) lagging behind.

=item B<value>

Matches the actual value of data sources against given minimumE<nbsp>/ maximum
values. If a data-set consists of more than one data-source, all data-sources
must match the specified ranges for a positive match.

Available options:

=over 4

=item B<Min> I<Value>

Sets the smallest value which still results in a match. If unset, behaves like
negative infinity.

=item B<Max> I<Value>

Sets the largest value which still results in a match. If unset, behaves like
positive infinity.

=item B<Invert> B<true>|B<false>

Inverts the selection. If the B<Min> and B<Max> settings result in a match,
no-match is returned and vice versa. Please note that the B<Invert> setting
only effects how B<Min> and B<Max> are applied to a specific value. Especially
the B<DataSource> and B<Satisfy> settings (see below) are not inverted.

=item B<DataSource> I<DSName> [I<DSName> ...]

Select one or more of the data sources. If no data source is configured, all
data sources will be checked. If the type handled by the match does not have a
data source of the specified name(s), this will always result in no match
(independent of the B<Invert> setting).

=item B<Satisfy> B<Any>|B<All>

Specifies how checking with several data sources is performed. If set to
B<Any>, the match succeeds if one of the data sources is in the configured
range. If set to B<All> the match only succeeds if all data sources are within
the configured range. Default is B<All>.

Usually B<All> is used for positive matches, B<Any> is used for negative
matches. This means that with B<All> you usually check that all values are in a
"good" range, while with B<Any> you check if any value is within a "bad" range
(or outside the "good" range).

=back

Either B<Min> or B<Max>, but not both, may be unset.

Example:

 # Match all values smaller than or equal to 100. Matches only if all data
 # sources are below 100.
 <Match "value">
   Max 100
   Satisfy "All"
 </Match>

 # Match if the value of any data source is outside the range of 0 - 100.
 <Match "value">
   Min   0
   Max 100
   Invert true
   Satisfy "Any"
 </Match>

=item B<empty_counter>

Matches all values with one or more data sources of type B<COUNTER> and where
all counter values are zero. These counters usually I<never> increased since
they started existing (and are therefore uninteresting), or got reset recently
or overflowed and you had really, I<really> bad luck.

Please keep in mind that ignoring such counters can result in confusing
behavior: Counters which hardly ever increase will be zero for long periods of
time. If the counter is reset for some reason (machine or service restarted,
usually), the graph will be empty (NAN) for a long time. People may not
understand why.

=item B<hashed>

Calculates a hash value of the host name and matches values according to that
hash value. This makes it possible to divide all hosts into groups and match
only values that are in a specific group. The intended use is in load
balancing, where you want to handle only part of all data and leave the rest
for other servers.

The hashing function used tries to distribute the hosts evenly. First, it
calculates a 32E<nbsp>bit hash value using the characters of the hostname:

  hash_value = 0;
  for (i = 0; host[i] != 0; i++)
    hash_value = (hash_value * 251) + host[i];

The constant 251 is a prime number which is supposed to make this hash value
more random. The code then checks the group for this host according to the
I<Total> and I<Match> arguments:

  if ((hash_value % Total) == Match)
    matches;
  else
    does not match;

Please note that when you set I<Total> to two (i.E<nbsp>e. you have only two
groups), then the least significant bit of the hash value will be the XOR of
all least significant bits in the host name. One consequence is that when you
have two hosts, "server0.example.com" and "server1.example.com", where the host
name differs in one digit only and the digits differ by one, those hosts will
never end up in the same group.

Available options:

=over 4

=item B<Match> I<Match> I<Total>

Divide the data into I<Total> groups and match all hosts in group I<Match> as
described above. The groups are numbered from zero, i.E<nbsp>e. I<Match> must
be smaller than I<Total>. I<Total> must be at least one, although only values
greater than one really do make any sense.

You can repeat this option to match multiple groups, for example:

  Match 3 7
  Match 5 7

The above config will divide the data into seven groups and match groups three
and five. One use would be to keep every value on two hosts so that if one
fails the missing data can later be reconstructed from the second host.

=back

Example:

 # Operate on the pre-cache chain, so that ignored values are not even in the
 # global cache.
 <Chain "PreCache">
   <Rule>
     <Match "hashed">
       # Divide all received hosts in seven groups and accept all hosts in
       # group three.
       Match 3 7
     </Match>
     # If matched: Return and continue.
     Target "return"
   </Rule>
   # If not matched: Return and stop.
   Target "stop"
 </Chain>

=back

=head2 Available targets

=over 4

=item B<notification>

Creates and dispatches a notification.

Available options:

=over 4

=item B<Message> I<String>

This required option sets the message of the notification. The following
placeholders will be replaced by an appropriate value:

=over 4

=item B<%{host}>

=item B<%{plugin}>

=item B<%{plugin_instance}>

=item B<%{type}>

=item B<%{type_instance}>

These placeholders are replaced by the identifier field of the same name.

=item B<%{ds:>I<name>B<}>

These placeholders are replaced by a (hopefully) human readable representation
of the current rate of this data source. If you changed the instance name
(using the B<set> or B<replace> targets, see below), it may not be possible to
convert counter values to rates.

=back

Please note that these placeholders are B<case sensitive>!

=item B<Severity> B<"FAILURE">|B<"WARNING">|B<"OKAY">

Sets the severity of the message. If omitted, the severity B<"WARNING"> is
used.

=back

Example:

  <Target "notification">
    Message "Oops, the %{type_instance} temperature is currently %{ds:value}!"
    Severity "WARNING"
  </Target>

=item B<replace>

Replaces parts of the identifier using regular expressions.

Available options:

=over 4

=item B<Host> I<Regex> I<Replacement>

=item B<Plugin> I<Regex> I<Replacement>

=item B<PluginInstance> I<Regex> I<Replacement>

=item B<TypeInstance> I<Regex> I<Replacement>

=item B<MetaData> I<String> I<Regex> I<Replacement>

=item B<DeleteMetaData> I<String> I<Regex>

Match the appropriate field with the given regular expression I<Regex>. If the
regular expression matches, that part that matches is replaced with
I<Replacement>. If multiple places of the input buffer match a given regular
expression, only the first occurrence will be replaced.

You can specify each option multiple times to use multiple regular expressions
one after another.

=back

Example:

 <Target "replace">
   # Replace "example.net" with "example.com"
   Host "\\<example.net\\>" "example.com"

   # Strip "www." from hostnames
   Host "\\<www\\." ""
 </Target>

=item B<set>

Sets part of the identifier of a value to a given string.

Available options:

=over 4

=item B<Host> I<String>

=item B<Plugin> I<String>

=item B<PluginInstance> I<String>

=item B<TypeInstance> I<String>

=item B<MetaData> I<String> I<String>

Set the appropriate field to the given string. The strings for plugin instance,
type instance, and meta data may be empty, the strings for host and plugin may
not be empty. It's currently not possible to set the type of a value this way.

The following placeholders will be replaced by an appropriate value:

=over 4

=item B<%{host}>

=item B<%{plugin}>

=item B<%{plugin_instance}>

=item B<%{type}>

=item B<%{type_instance}>

These placeholders are replaced by the identifier field of the same name.

=item B<%{meta:>I<name>B<}>

These placeholders are replaced by the meta data value with the given name.

=back

Please note that these placeholders are B<case sensitive>!

=item B<DeleteMetaData> I<String>

Delete the named meta data field.

=back

Example:

 <Target "set">
   PluginInstance "coretemp"
   TypeInstance "core3"
 </Target>

=back

=head2 Backwards compatibility

If you use collectd with an old configuration, i.E<nbsp>e. one without a
B<Chain> block, it will behave as it used to. This is equivalent to the
following configuration:

 <Chain "PostCache">
   Target "write"
 </Chain>

If you specify a B<PostCacheChain>, the B<write> target will not be added
anywhere and you will have to make sure that it is called where appropriate. We
suggest to add the above snippet as default target to your "PostCache" chain.

=head2 Examples

Ignore all values, where the hostname does not contain a dot, i.E<nbsp>e. can't
be an FQDN.

 <Chain "PreCache">
   <Rule "no_fqdn">
     <Match "regex">
       Host "^[^\.]*$"
     </Match>
     Target "stop"
   </Rule>
   Target "write"
 </Chain>

=head1 IGNORELISTS

B<Ignorelists> are a generic framework to either ignore some metrics or report
specific metrics only. Plugins usually provide one or more options to specify
the items (mounts points, devices, ...) and the boolean option
C<IgnoreSelected>.

=over 4

=item B<Select> I<String>

Selects the item I<String>. This option often has a plugin specific name, e.g.
B<Sensor> in the C<sensors> plugin. It is also plugin specific what this string
is compared to. For example, the C<df> plugin's B<MountPoint> compares it to a
mount point and the C<sensors> plugin's B<Sensor> compares it to a sensor name.

By default, this option is doing a case-sensitive full-string match. The
following config will match C<foo>, but not C<Foo>:

  Select "foo"

If I<String> starts and ends with C</> (a slash), the string is compiled as a
I<regular expression>. For example, so match all item starting with C<foo>, use
could use the following syntax:

  Select "/^foo/"

The regular expression is I<not> anchored, i.e. the following config will match
C<foobar>, C<barfoo> and C<AfooZ>:

  Select "/foo/"

The B<Select> option may be repeated to select multiple items.

=item B<IgnoreSelected> B<true>|B<false>

If set to B<true>, matching metrics are I<ignored> and all other metrics are
collected. If set to B<false>, matching metrics are I<collected> and all other
metrics are ignored.

=back

=head1 SEE ALSO

L<collectd(1)>,
L<collectd-exec(5)>,
L<collectd-perl(5)>,
L<collectd-unixsock(5)>,
L<types.db(5)>,
L<hddtemp(8)>,
L<iptables(8)>,
L<kstat(3KSTAT)>,
L<mbmon(1)>,
L<psql(1)>,
L<regex(7)>,
L<rrdtool(1)>,
L<sensors(1)>

=head1 AUTHOR

Florian Forster E<lt>octo@collectd.orgE<gt>

=cut<|MERGE_RESOLUTION|>--- conflicted
+++ resolved
@@ -1827,14 +1827,6 @@
 
 =head2 Plugin C<cpufreq>
 
-<<<<<<< HEAD
-This plugin is available on Linux and FreeBSD only.  It doesn't have any
-options.  On Linux it reads
-F</sys/devices/system/cpu/cpu0/cpufreq/scaling_cur_freq> (for the first CPU
-installed) to get the current CPU frequency. If this file does not exist make
-sure B<cpufreqd> (L<http://cpufreqd.sourceforge.net/>) or a similar tool is
-installed and an "cpu governor" (that's a kernel module) is loaded.
-=======
 This plugin reads CPU frequency and reports it either as a current
 value or as changes in used CPU frequency distribution. By default,
 CPU frequency is reported as a current value for all CPUs separately.
@@ -1906,7 +1898,6 @@
 finding an average among all CPUs (B<false>). 
 
 =back
->>>>>>> 25885dae
 
 On Linux, if the system has the I<cpufreq-stats> kernel module loaded, this
 plugin reports the rate of p-state (cpu frequency) transitions and the
