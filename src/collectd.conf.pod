--- conflicted
+++ resolved
@@ -6084,11 +6084,7 @@
 =head2 Plugin C<radio>
 
 This plugin doesn't have any options. It determines whether radios in computer
-<<<<<<< HEAD
-are switched on or off using rfkill interface.
-=======
 are switched on or off using the rfkill interface.
->>>>>>> f83d2346
 
 =head2 Plugin C<redis>
 
