--- conflicted
+++ resolved
@@ -2304,11 +2304,7 @@
 
 =item die
 
-<<<<<<< HEAD
-Die. hello
-=======
 Die of the CPU
->>>>>>> 9a11a66b
 
 =item devmem
 
