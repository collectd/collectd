--- conflicted
+++ resolved
@@ -6755,13 +6755,6 @@
 other plugins, its documentation has been moved to an own manpage,
 L<collectd-snmp(5)>. Please see there for details.
 
-=head2 Plugin C<statefs_battery>
-
-This plugin doesn't have any options. It reads statistics related to
-battery performance exposed by StateFS at /run/state. StateFS is used
-in Mer-based Sailfish OS, for example.
-
-<<<<<<< HEAD
 =head2 Plugin C<statefs_bluetooth>
 
 This plugin doesn't have any options. It reads statistics related to
@@ -6779,9 +6772,6 @@
 This plugin doesn't have any options. It reads statistics related to
 internet performance exposed by StateFS at /run/state. StateFS
 is used in Mer-based Sailfish OS, for example.
-
-=======
->>>>>>> 352cf7d9
 
 =head2 Plugin C<statsd>
 
