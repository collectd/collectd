/**
 * collectd - src/collectd.c
 * Copyright (C) 2005-2007  Florian octo Forster
 *
 * Permission is hereby granted, free of charge, to any person obtaining a
 * copy of this software and associated documentation files (the "Software"),
 * to deal in the Software without restriction, including without limitation
 * the rights to use, copy, modify, merge, publish, distribute, sublicense,
 * and/or sell copies of the Software, and to permit persons to whom the
 * Software is furnished to do so, subject to the following conditions:
 *
 * The above copyright notice and this permission notice shall be included in
 * all copies or substantial portions of the Software.
 *
 * THE SOFTWARE IS PROVIDED "AS IS", WITHOUT WARRANTY OF ANY KIND, EXPRESS OR
 * IMPLIED, INCLUDING BUT NOT LIMITED TO THE WARRANTIES OF MERCHANTABILITY,
 * FITNESS FOR A PARTICULAR PURPOSE AND NONINFRINGEMENT. IN NO EVENT SHALL THE
 * AUTHORS OR COPYRIGHT HOLDERS BE LIABLE FOR ANY CLAIM, DAMAGES OR OTHER
 * LIABILITY, WHETHER IN AN ACTION OF CONTRACT, TORT OR OTHERWISE, ARISING
 * FROM, OUT OF OR IN CONNECTION WITH THE SOFTWARE OR THE USE OR OTHER
 * DEALINGS IN THE SOFTWARE.
 *
 * Authors:
 *   Florian octo Forster <octo at collectd.org>
 *   Alvaro Barcellos <alvaro.barcellos at gmail.com>
 **/

#include "collectd.h"

#include "common.h"
#include "configfile.h"
#include "plugin.h"

#include <netdb.h>
#include <sys/types.h>

#if HAVE_LOCALE_H
#include <locale.h>
#endif

#if HAVE_STATGRAB_H
#include <statgrab.h>
#endif

#if HAVE_KSTAT_H
#include <kstat.h>
#endif

#ifndef COLLECTD_LOCALE
#define COLLECTD_LOCALE "C"
#endif

static int loop;

static int init_hostname(void) {
  const char *str = global_option_get("Hostname");
  if (str && str[0] != '\0') {
    hostname_set(str);
    return 0;
  }

  long hostname_len = sysconf(_SC_HOST_NAME_MAX);
  if (hostname_len == -1) {
    hostname_len = NI_MAXHOST;
  }
  char hostname[hostname_len];

  if (gethostname(hostname, hostname_len) != 0) {
    fprintf(stderr, "`gethostname' failed and no "
                    "hostname was configured.\n");
    return -1;
  }

  hostname_set(hostname);

  str = global_option_get("FQDNLookup");
  if (IS_FALSE(str))
    return 0;

  struct addrinfo *ai_list;
  struct addrinfo ai_hints = {.ai_flags = AI_CANONNAME};

  int status = getaddrinfo(hostname, NULL, &ai_hints, &ai_list);
  if (status != 0) {
    ERROR("Looking up \"%s\" failed. You have set the "
          "\"FQDNLookup\" option, but I cannot resolve "
          "my hostname to a fully qualified domain "
          "name. Please fix the network "
          "configuration.",
          hostname);
    return -1;
  }

  for (struct addrinfo *ai_ptr = ai_list; ai_ptr; ai_ptr = ai_ptr->ai_next) {
    if (ai_ptr->ai_canonname == NULL)
      continue;

    hostname_set(ai_ptr->ai_canonname);
    break;
  }

  freeaddrinfo(ai_list);
  return 0;
} /* int init_hostname */

static int init_global_variables(void) {
  interval_g = cf_get_default_interval();
  assert(interval_g > 0);
  DEBUG("interval_g = %.3f;", CDTIME_T_TO_DOUBLE(interval_g));

  const char *str = global_option_get("Timeout");
  if (str == NULL)
    str = "2";
  timeout_g = atoi(str);
  if (timeout_g <= 1) {
    fprintf(stderr, "Cannot set the timeout to a correct value.\n"
                    "Please check your settings.\n");
    return -1;
  }
  DEBUG("timeout_g = %i;", timeout_g);

  if (init_hostname() != 0)
    return -1;
  DEBUG("hostname_g = %s;", hostname_g);

  return 0;
} /* int init_global_variables */

static int change_basedir(const char *orig_dir, bool create) {
  char *dir = strdup(orig_dir);
  if (dir == NULL) {
    ERROR("strdup failed: %s", STRERRNO);
    return -1;
  }

  size_t dirlen = strlen(dir);
  while ((dirlen > 0) && (dir[dirlen - 1] == '/'))
    dir[--dirlen] = '\0';

  if (dirlen == 0) {
    free(dir);
    return -1;
  }

  int status = chdir(dir);
  if (status == 0) {
    free(dir);
    return 0;
  } else if (!create || (errno != ENOENT)) {
    ERROR("change_basedir: chdir (%s): %s", dir, STRERRNO);
    free(dir);
    return -1;
  }

  status = mkdir(dir, S_IRWXU | S_IRWXG | S_IRWXO);
  if (status != 0) {
    ERROR("change_basedir: mkdir (%s): %s", dir, STRERRNO);
    free(dir);
    return -1;
  }

  status = chdir(dir);
  if (status != 0) {
    ERROR("change_basedir: chdir (%s): %s", dir, STRERRNO);
    free(dir);
    return -1;
  }

  free(dir);
  return 0;
} /* static int change_basedir (char *dir) */

#if HAVE_LIBKSTAT
extern kstat_ctl_t *kc;
static void update_kstat(void) {
  if (kc == NULL) {
    if ((kc = kstat_open()) == NULL)
      ERROR("Unable to open kstat control structure");
  } else {
    kid_t kid = kstat_chain_update(kc);
    if (kid > 0) {
      INFO("kstat chain has been updated");
      plugin_init_all();
    } else if (kid < 0)
      ERROR("kstat chain update failed");
    /* else: everything works as expected */
  }

  return;
} /* static void update_kstat (void) */
#endif /* HAVE_LIBKSTAT */

__attribute__((noreturn)) static void exit_usage(int status) {
  printf("Usage: " PACKAGE_NAME " [OPTIONS]\n\n"

         "Available options:\n"
         "  General:\n"
         "    -C <file>       Configuration file.\n"
         "                    Default: " CONFIGFILE "\n"
         "    -t              Test config and exit.\n"
         "    -T              Test plugin read and exit.\n"
         "    -P <file>       PID-file.\n"
         "                    Default: " PIDFILE "\n"
#if COLLECT_DAEMON
         "    -f              Don't fork to the background.\n"
#endif
         "    -B              Don't create the BaseDir\n"
         "    -h              Display help (this message)\n"
         "\nBuiltin defaults:\n"
         "  Config file       " CONFIGFILE "\n"
         "  PID file          " PIDFILE "\n"
         "  Plugin directory  " PLUGINDIR "\n"
         "  Data directory    " PKGLOCALSTATEDIR "\n"
         "\n" PACKAGE_NAME " " PACKAGE_VERSION ", http://collectd.org/\n"
         "by Florian octo Forster <octo@collectd.org>\n"
         "for contributions see `AUTHORS'\n");
  exit(status);
} /* static void exit_usage (int status) */

static int do_init(void) {
#if HAVE_SETLOCALE
  if (setlocale(LC_NUMERIC, COLLECTD_LOCALE) == NULL)
    WARNING("setlocale (\"%s\") failed.", COLLECTD_LOCALE);

  /* Update the environment, so that libraries that are calling
   * setlocale(LC_NUMERIC, "") don't accidentally revert these changes. */
  unsetenv("LC_ALL");
  setenv("LC_NUMERIC", COLLECTD_LOCALE, /* overwrite = */ 1);
#endif

#if HAVE_LIBKSTAT
  kc = NULL;
  update_kstat();
#endif

#if HAVE_LIBSTATGRAB
  if (sg_init(
#if HAVE_LIBSTATGRAB_0_90
          0
#endif
          )) {
    ERROR("sg_init: %s", sg_str_error(sg_get_error()));
    return -1;
  }

  if (sg_drop_privileges()) {
    ERROR("sg_drop_privileges: %s", sg_str_error(sg_get_error()));
    return -1;
  }
#endif

  return plugin_init_all();
} /* int do_init () */

static int do_loop(void) {
  cdtime_t interval = cf_get_default_interval();
  cdtime_t wait_until = cdtime() + interval;

  while (loop == 0) {
#if HAVE_LIBKSTAT
    update_kstat();
#endif

    /* Issue all plugins */
    plugin_read_all();

    cdtime_t now = cdtime();
    if (now >= wait_until) {
      WARNING("Not sleeping because the next interval is "
              "%.3f seconds in the past!",
              CDTIME_T_TO_DOUBLE(now - wait_until));
      wait_until = now + interval;
      continue;
    }

    struct timespec ts_wait = CDTIME_T_TO_TIMESPEC(wait_until - now);
    wait_until = wait_until + interval;

    while ((loop == 0) && (nanosleep(&ts_wait, &ts_wait) != 0)) {
      if (errno != EINTR) {
        ERROR("nanosleep failed: %s", STRERRNO);
        return -1;
      }
    }
  } /* while (loop == 0) */

  return 0;
} /* int do_loop */

static int do_shutdown(void) {
  return plugin_shutdown_all();
} /* int do_shutdown */

<<<<<<< HEAD
=======
#if COLLECT_DAEMON
static int pidfile_create(void) {
  FILE *fh;
  const char *file = global_option_get("PIDFile");

  if ((fh = fopen(file, "w")) == NULL) {
    ERROR("fopen (%s): %s", file, STRERRNO);
    return 1;
  }

  fprintf(fh, "%i\n", (int)getpid());
  fclose(fh);

  return 0;
} /* static int pidfile_create (const char *file) */

static int pidfile_remove(void) {
  const char *file = global_option_get("PIDFile");
  if (file == NULL)
    return 0;

  return unlink(file);
} /* static int pidfile_remove (const char *file) */
#endif /* COLLECT_DAEMON */

#ifdef KERNEL_LINUX
static int notify_upstart(void) {
  char const *upstart_job = getenv("UPSTART_JOB");

  if (upstart_job == NULL)
    return 0;

  if (strcmp(upstart_job, "collectd") != 0) {
    WARNING("Environment specifies unexpected UPSTART_JOB=\"%s\", expected "
            "\"collectd\". Ignoring the variable.",
            upstart_job);
    return 0;
  }

  NOTICE("Upstart detected, stopping now to signal readiness.");
  raise(SIGSTOP);
  unsetenv("UPSTART_JOB");

  return 1;
}

static int notify_systemd(void) {
  size_t su_size;
  const char *notifysocket = getenv("NOTIFY_SOCKET");
  if (notifysocket == NULL)
    return 0;

  if ((strlen(notifysocket) < 2) ||
      ((notifysocket[0] != '@') && (notifysocket[0] != '/'))) {
    ERROR("invalid notification socket NOTIFY_SOCKET=\"%s\": path must be "
          "absolute",
          notifysocket);
    return 0;
  }
  NOTICE("Systemd detected, trying to signal readiness.");

  unsetenv("NOTIFY_SOCKET");

  int fd;
#if defined(SOCK_CLOEXEC)
  fd = socket(AF_UNIX, SOCK_DGRAM | SOCK_CLOEXEC, /* protocol = */ 0);
#else
  fd = socket(AF_UNIX, SOCK_DGRAM, /* protocol = */ 0);
#endif
  if (fd < 0) {
    ERROR("creating UNIX socket failed: %s", STRERRNO);
    return 0;
  }

  struct sockaddr_un su = {0};
  su.sun_family = AF_UNIX;
  if (notifysocket[0] != '@') {
    /* regular UNIX socket */
    sstrncpy(su.sun_path, notifysocket, sizeof(su.sun_path));
    su_size = sizeof(su);
  } else {
    /* Linux abstract namespace socket: specify address as "\0foo", i.e.
     * start with a null byte. Since null bytes have no special meaning in
     * that case, we have to set su_size correctly to cover only the bytes
     * that are part of the address. */
    sstrncpy(su.sun_path, notifysocket, sizeof(su.sun_path));
    su.sun_path[0] = 0;
    su_size = sizeof(sa_family_t) + strlen(notifysocket);
    if (su_size > sizeof(su))
      su_size = sizeof(su);
  }

  const char buffer[] = "READY=1\n";
  if (sendto(fd, buffer, strlen(buffer), MSG_NOSIGNAL, (void *)&su,
             (socklen_t)su_size) < 0) {
    ERROR("sendto(\"%s\") failed: %s", notifysocket, STRERRNO);
    close(fd);
    return 0;
  }

  unsetenv("NOTIFY_SOCKET");
  close(fd);
  return 1;
}
#endif /* KERNEL_LINUX */

struct cmdline_config {
  bool test_config;
  bool test_readall;
  bool create_basedir;
  const char *configfile;
  bool daemonize;
};

>>>>>>> c48faeb6
static void read_cmdline(int argc, char **argv, struct cmdline_config *config) {
  /* read options */
  while (1) {
    int c = getopt(argc, argv, "htTC:"
#if COLLECT_DAEMON
                               "fP:"
#endif
                   );

    if (c == -1)
      break;

    switch (c) {
    case 'B':
      config->create_basedir = false;
      break;
    case 'C':
      config->configfile = optarg;
      break;
    case 't':
      config->test_config = true;
      break;
    case 'T':
      config->test_readall = true;
      global_option_set("ReadThreads", "-1", 1);
#if COLLECT_DAEMON
      config->daemonize = false;
#endif /* COLLECT_DAEMON */
      break;
#if COLLECT_DAEMON
    case 'P':
      global_option_set("PIDFile", optarg, 1);
      break;
    case 'f':
      config->daemonize = false;
      break;
#endif /* COLLECT_DAEMON */
    case 'h':
      exit_usage(0);
    default:
      exit_usage(1);
    } /* switch (c) */
  }   /* while (1) */
}

static int configure_collectd(struct cmdline_config *config) {
  /*
   * Read options from the config file, the environment and the command
   * line (in that order, with later options overwriting previous ones in
   * general).
   * Also, this will automatically load modules.
   */
  if (cf_read(config->configfile)) {
    fprintf(stderr, "Error: Reading the config file failed!\n"
                    "Read the logs for details.\n");
    return 1;
  }

  /*
   * Change directory. We do this _after_ reading the config and loading
   * modules to relative paths work as expected.
   */
  const char *basedir;
  if ((basedir = global_option_get("BaseDir")) == NULL) {
    fprintf(stderr,
            "Don't have a basedir to use. This should not happen. Ever.");
    return 1;
  } else if (change_basedir(basedir, config->create_basedir)) {
    fprintf(stderr, "Error: Unable to change to directory `%s'.\n", basedir);
    return 1;
  }

  /*
   * Set global variables or, if that fails, exit. We cannot run with
   * them being uninitialized. If nothing is configured, then defaults
   * are being used. So this means that the user has actually done
   * something wrong.
   */
  if (init_global_variables() != 0)
    return 1;

  return 0;
}

<<<<<<< HEAD
void stop_collectd(void) { loop++; }
=======
int main(int argc, char **argv) {
  int exit_status = 0;
>>>>>>> c48faeb6

struct cmdline_config init_config(int argc, char **argv) {
  struct cmdline_config config = {
      .daemonize = true, .create_basedir = true, .configfile = CONFIGFILE,
  };

  read_cmdline(argc, argv, &config);

  if (config.test_config)
    exit(EXIT_SUCCESS);

  if (optind < argc)
    exit_usage(1);

  plugin_init_ctx();

  if (configure_collectd(&config) != 0)
    exit(EXIT_FAILURE);

<<<<<<< HEAD
  return config;
}

int run_loop(_Bool test_readall) {
  int exit_status = 0;
=======
#if COLLECT_DAEMON
  /*
   * fork off child
   */
  struct sigaction sig_chld_action = {.sa_handler = SIG_IGN};

  sigaction(SIGCHLD, &sig_chld_action, NULL);

  /*
   * Only daemonize if we're not being supervised
   * by upstart or systemd (when using Linux).
   */
  if (config.daemonize
#ifdef KERNEL_LINUX
      && notify_upstart() == 0 && notify_systemd() == 0
#endif
      ) {
    pid_t pid;
    if ((pid = fork()) == -1) {
      /* error */
      fprintf(stderr, "fork: %s", STRERRNO);
      return 1;
    } else if (pid != 0) {
      /* parent */
      /* printf ("Running (PID %i)\n", pid); */
      return 0;
    }

    /* Detach from session */
    setsid();

    /* Write pidfile */
    if (pidfile_create())
      exit(2);

    /* close standard descriptors */
    close(2);
    close(1);
    close(0);

    int status = open("/dev/null", O_RDWR);
    if (status != 0) {
      ERROR("Error: Could not connect `STDIN' to `/dev/null' (status %d)",
            status);
      return 1;
    }

    status = dup(0);
    if (status != 1) {
      ERROR("Error: Could not connect `STDOUT' to `/dev/null' (status %d)",
            status);
      return 1;
    }

    status = dup(0);
    if (status != 2) {
      ERROR("Error: Could not connect `STDERR' to `/dev/null', (status %d)",
            status);
      return 1;
    }
  }    /* if (config.daemonize) */
#endif /* COLLECT_DAEMON */

  struct sigaction sig_pipe_action = {.sa_handler = SIG_IGN};

  sigaction(SIGPIPE, &sig_pipe_action, NULL);

  /*
   * install signal handlers
   */
  struct sigaction sig_int_action = {.sa_handler = sig_int_handler};

  if (sigaction(SIGINT, &sig_int_action, NULL) != 0) {
    ERROR("Error: Failed to install a signal handler for signal INT: %s",
          STRERRNO);
    return 1;
  }

  struct sigaction sig_term_action = {.sa_handler = sig_term_handler};

  if (sigaction(SIGTERM, &sig_term_action, NULL) != 0) {
    ERROR("Error: Failed to install a signal handler for signal TERM: %s",
          STRERRNO);
    return 1;
  }

  struct sigaction sig_usr1_action = {.sa_handler = sig_usr1_handler};

  if (sigaction(SIGUSR1, &sig_usr1_action, NULL) != 0) {
    ERROR("Error: Failed to install a signal handler for signal USR1: %s",
          STRERRNO);
    return 1;
  }
>>>>>>> c48faeb6

  if (do_init() != 0) {
    ERROR("Error: one or more plugin init callbacks failed.");
    exit_status = 1;
  }

  if (test_readall) {
    if (plugin_read_all_once() != 0) {
      ERROR("Error: one or more plugin read callbacks failed.");
      exit_status = 1;
    }
  } else {
    INFO("Initialization complete, entering read-loop.");
    do_loop();
  }

  /* close syslog */
  INFO("Exiting normally.");

  if (do_shutdown() != 0) {
    ERROR("Error: one or more plugin shutdown callbacks failed.");
    exit_status = 1;
  }

  return exit_status;
} /* int run_loop */<|MERGE_RESOLUTION|>--- conflicted
+++ resolved
@@ -291,123 +291,6 @@
   return plugin_shutdown_all();
 } /* int do_shutdown */
 
-<<<<<<< HEAD
-=======
-#if COLLECT_DAEMON
-static int pidfile_create(void) {
-  FILE *fh;
-  const char *file = global_option_get("PIDFile");
-
-  if ((fh = fopen(file, "w")) == NULL) {
-    ERROR("fopen (%s): %s", file, STRERRNO);
-    return 1;
-  }
-
-  fprintf(fh, "%i\n", (int)getpid());
-  fclose(fh);
-
-  return 0;
-} /* static int pidfile_create (const char *file) */
-
-static int pidfile_remove(void) {
-  const char *file = global_option_get("PIDFile");
-  if (file == NULL)
-    return 0;
-
-  return unlink(file);
-} /* static int pidfile_remove (const char *file) */
-#endif /* COLLECT_DAEMON */
-
-#ifdef KERNEL_LINUX
-static int notify_upstart(void) {
-  char const *upstart_job = getenv("UPSTART_JOB");
-
-  if (upstart_job == NULL)
-    return 0;
-
-  if (strcmp(upstart_job, "collectd") != 0) {
-    WARNING("Environment specifies unexpected UPSTART_JOB=\"%s\", expected "
-            "\"collectd\". Ignoring the variable.",
-            upstart_job);
-    return 0;
-  }
-
-  NOTICE("Upstart detected, stopping now to signal readiness.");
-  raise(SIGSTOP);
-  unsetenv("UPSTART_JOB");
-
-  return 1;
-}
-
-static int notify_systemd(void) {
-  size_t su_size;
-  const char *notifysocket = getenv("NOTIFY_SOCKET");
-  if (notifysocket == NULL)
-    return 0;
-
-  if ((strlen(notifysocket) < 2) ||
-      ((notifysocket[0] != '@') && (notifysocket[0] != '/'))) {
-    ERROR("invalid notification socket NOTIFY_SOCKET=\"%s\": path must be "
-          "absolute",
-          notifysocket);
-    return 0;
-  }
-  NOTICE("Systemd detected, trying to signal readiness.");
-
-  unsetenv("NOTIFY_SOCKET");
-
-  int fd;
-#if defined(SOCK_CLOEXEC)
-  fd = socket(AF_UNIX, SOCK_DGRAM | SOCK_CLOEXEC, /* protocol = */ 0);
-#else
-  fd = socket(AF_UNIX, SOCK_DGRAM, /* protocol = */ 0);
-#endif
-  if (fd < 0) {
-    ERROR("creating UNIX socket failed: %s", STRERRNO);
-    return 0;
-  }
-
-  struct sockaddr_un su = {0};
-  su.sun_family = AF_UNIX;
-  if (notifysocket[0] != '@') {
-    /* regular UNIX socket */
-    sstrncpy(su.sun_path, notifysocket, sizeof(su.sun_path));
-    su_size = sizeof(su);
-  } else {
-    /* Linux abstract namespace socket: specify address as "\0foo", i.e.
-     * start with a null byte. Since null bytes have no special meaning in
-     * that case, we have to set su_size correctly to cover only the bytes
-     * that are part of the address. */
-    sstrncpy(su.sun_path, notifysocket, sizeof(su.sun_path));
-    su.sun_path[0] = 0;
-    su_size = sizeof(sa_family_t) + strlen(notifysocket);
-    if (su_size > sizeof(su))
-      su_size = sizeof(su);
-  }
-
-  const char buffer[] = "READY=1\n";
-  if (sendto(fd, buffer, strlen(buffer), MSG_NOSIGNAL, (void *)&su,
-             (socklen_t)su_size) < 0) {
-    ERROR("sendto(\"%s\") failed: %s", notifysocket, STRERRNO);
-    close(fd);
-    return 0;
-  }
-
-  unsetenv("NOTIFY_SOCKET");
-  close(fd);
-  return 1;
-}
-#endif /* KERNEL_LINUX */
-
-struct cmdline_config {
-  bool test_config;
-  bool test_readall;
-  bool create_basedir;
-  const char *configfile;
-  bool daemonize;
-};
-
->>>>>>> c48faeb6
 static void read_cmdline(int argc, char **argv, struct cmdline_config *config) {
   /* read options */
   while (1) {
@@ -492,12 +375,7 @@
   return 0;
 }
 
-<<<<<<< HEAD
 void stop_collectd(void) { loop++; }
-=======
-int main(int argc, char **argv) {
-  int exit_status = 0;
->>>>>>> c48faeb6
 
 struct cmdline_config init_config(int argc, char **argv) {
   struct cmdline_config config = {
@@ -517,107 +395,11 @@
   if (configure_collectd(&config) != 0)
     exit(EXIT_FAILURE);
 
-<<<<<<< HEAD
   return config;
 }
 
 int run_loop(_Bool test_readall) {
   int exit_status = 0;
-=======
-#if COLLECT_DAEMON
-  /*
-   * fork off child
-   */
-  struct sigaction sig_chld_action = {.sa_handler = SIG_IGN};
-
-  sigaction(SIGCHLD, &sig_chld_action, NULL);
-
-  /*
-   * Only daemonize if we're not being supervised
-   * by upstart or systemd (when using Linux).
-   */
-  if (config.daemonize
-#ifdef KERNEL_LINUX
-      && notify_upstart() == 0 && notify_systemd() == 0
-#endif
-      ) {
-    pid_t pid;
-    if ((pid = fork()) == -1) {
-      /* error */
-      fprintf(stderr, "fork: %s", STRERRNO);
-      return 1;
-    } else if (pid != 0) {
-      /* parent */
-      /* printf ("Running (PID %i)\n", pid); */
-      return 0;
-    }
-
-    /* Detach from session */
-    setsid();
-
-    /* Write pidfile */
-    if (pidfile_create())
-      exit(2);
-
-    /* close standard descriptors */
-    close(2);
-    close(1);
-    close(0);
-
-    int status = open("/dev/null", O_RDWR);
-    if (status != 0) {
-      ERROR("Error: Could not connect `STDIN' to `/dev/null' (status %d)",
-            status);
-      return 1;
-    }
-
-    status = dup(0);
-    if (status != 1) {
-      ERROR("Error: Could not connect `STDOUT' to `/dev/null' (status %d)",
-            status);
-      return 1;
-    }
-
-    status = dup(0);
-    if (status != 2) {
-      ERROR("Error: Could not connect `STDERR' to `/dev/null', (status %d)",
-            status);
-      return 1;
-    }
-  }    /* if (config.daemonize) */
-#endif /* COLLECT_DAEMON */
-
-  struct sigaction sig_pipe_action = {.sa_handler = SIG_IGN};
-
-  sigaction(SIGPIPE, &sig_pipe_action, NULL);
-
-  /*
-   * install signal handlers
-   */
-  struct sigaction sig_int_action = {.sa_handler = sig_int_handler};
-
-  if (sigaction(SIGINT, &sig_int_action, NULL) != 0) {
-    ERROR("Error: Failed to install a signal handler for signal INT: %s",
-          STRERRNO);
-    return 1;
-  }
-
-  struct sigaction sig_term_action = {.sa_handler = sig_term_handler};
-
-  if (sigaction(SIGTERM, &sig_term_action, NULL) != 0) {
-    ERROR("Error: Failed to install a signal handler for signal TERM: %s",
-          STRERRNO);
-    return 1;
-  }
-
-  struct sigaction sig_usr1_action = {.sa_handler = sig_usr1_handler};
-
-  if (sigaction(SIGUSR1, &sig_usr1_action, NULL) != 0) {
-    ERROR("Error: Failed to install a signal handler for signal USR1: %s",
-          STRERRNO);
-    return 1;
-  }
->>>>>>> c48faeb6
 
   if (do_init() != 0) {
     ERROR("Error: one or more plugin init callbacks failed.");
