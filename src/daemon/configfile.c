--- conflicted
+++ resolved
@@ -317,41 +317,6 @@
   return ret_val;
 } /* int dispatch_value_loadplugin */
 
-<<<<<<< HEAD
-static int dispatch_value_plugin(const char *plugin, oconfig_item_t *ci) {
-  char buffer[4096];
-  char *buffer_ptr;
-  int buffer_free;
-
-  buffer_ptr = buffer;
-  buffer_free = sizeof(buffer);
-
-  for (int i = 0; i < ci->values_num; i++) {
-    int status = -1;
-
-    if (ci->values[i].type == OCONFIG_TYPE_STRING)
-      status =
-          ssnprintf(buffer_ptr, buffer_free, " %s", ci->values[i].value.string);
-    else if (ci->values[i].type == OCONFIG_TYPE_NUMBER)
-      status = ssnprintf(buffer_ptr, buffer_free, " %lf",
-                         ci->values[i].value.number);
-    else if (ci->values[i].type == OCONFIG_TYPE_BOOLEAN)
-      status = ssnprintf(buffer_ptr, buffer_free, " %s",
-                         ci->values[i].value.boolean ? "true" : "false");
-
-    if ((status < 0) || (status >= buffer_free))
-      return -1;
-    buffer_free -= status;
-    buffer_ptr += status;
-  }
-  /* skip the initial space */
-  buffer_ptr = buffer + 1;
-
-  return cf_dispatch(plugin, ci->key, buffer_ptr);
-} /* int dispatch_value_plugin */
-
-=======
->>>>>>> f21eda8e
 static int dispatch_value(oconfig_item_t *ci) {
   int ret = 0;
 
@@ -451,17 +416,10 @@
   for (int i = 0; i < ci->children_num; i++) {
     if (ci->children[i].children == NULL) {
       oconfig_item_t *child = ci->children + i;
-<<<<<<< HEAD
-      ret = dispatch_value_plugin(name, child);
-      if (ret != 0) {
-        ERROR("Plugin %s failed to handle option %s, return code: %i", name,
-              child->key, ret);
-=======
       int ret = cf_dispatch_option(cf_cb, child);
       if (ret != 0) {
         ERROR("Plugin `%s' failed to handle option `%s', return code: %i",
               plugin_name, child->key, ret);
->>>>>>> f21eda8e
         return ret;
       }
     } else {
