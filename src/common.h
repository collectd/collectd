--- conflicted
+++ resolved
@@ -235,17 +235,10 @@
 int get_kstat (kstat_t **ksp_ptr, char *module, int instance, char *name);
 long long get_kstat_value (kstat_t *ksp, char *name);
 /*
-<<<<<<< HEAD
- * kstat_value_to_string returns the value of a kstat in char format. 
- * It is useful when we want all the values and don't necessarily know the name 
- * of the field
- */
-=======
 * kstat_value_to_string returns the value of a kstat in char format.
 * It is useful when we want all the values and don't necessarily know the name
 * of the field
 */
->>>>>>> dc627533
 int get_kstat_value_to_string(kstat_named_t *kn, char *ret_name, char *ret_value);
 #endif
 
