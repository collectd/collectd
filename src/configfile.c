/**
 * collectd - src/configfile.c
 * Copyright (C) 2005-2011  Florian octo Forster
 *
 * Permission is hereby granted, free of charge, to any person obtaining a
 * copy of this software and associated documentation files (the "Software"),
 * to deal in the Software without restriction, including without limitation
 * the rights to use, copy, modify, merge, publish, distribute, sublicense,
 * and/or sell copies of the Software, and to permit persons to whom the
 * Software is furnished to do so, subject to the following conditions:
 *
 * The above copyright notice and this permission notice shall be included in
 * all copies or substantial portions of the Software.
 *
 * THE SOFTWARE IS PROVIDED "AS IS", WITHOUT WARRANTY OF ANY KIND, EXPRESS OR
 * IMPLIED, INCLUDING BUT NOT LIMITED TO THE WARRANTIES OF MERCHANTABILITY,
 * FITNESS FOR A PARTICULAR PURPOSE AND NONINFRINGEMENT. IN NO EVENT SHALL THE
 * AUTHORS OR COPYRIGHT HOLDERS BE LIABLE FOR ANY CLAIM, DAMAGES OR OTHER
 * LIABILITY, WHETHER IN AN ACTION OF CONTRACT, TORT OR OTHERWISE, ARISING
 * FROM, OUT OF OR IN CONNECTION WITH THE SOFTWARE OR THE USE OR OTHER
 * DEALINGS IN THE SOFTWARE.
 *
 * Authors:
 *   Florian octo Forster <octo at collectd.org>
 *   Sebastian tokkee Harl <sh at tokkee.org>
 **/

#include "collectd.h"

#include "liboconfig/oconfig.h"

#include "common.h"
#include "plugin.h"
#include "configfile.h"
#include "types_list.h"
#include "filter_chain.h"

#if HAVE_WORDEXP_H
# include <wordexp.h>
#endif /* HAVE_WORDEXP_H */

#if HAVE_FNMATCH_H
# include <fnmatch.h>
#endif /* HAVE_FNMATCH_H */

#if HAVE_LIBGEN_H
# include <libgen.h>
#endif /* HAVE_LIBGEN_H */

#define ESCAPE_NULL(str) ((str) == NULL ? "(null)" : (str))

/*
 * Private types
 */
typedef struct cf_callback
{
	const char  *type;
	int  (*callback) (const char *, const char *);
	const char **keys;
	int    keys_num;
	plugin_ctx_t ctx;
	struct cf_callback *next;
} cf_callback_t;

typedef struct cf_complex_callback_s
{
	char *type;
	int (*callback) (oconfig_item_t *);
	plugin_ctx_t ctx;
	struct cf_complex_callback_s *next;
} cf_complex_callback_t;

typedef struct cf_value_map_s
{
	char *key;
	int (*func) (const oconfig_item_t *);
} cf_value_map_t;

typedef struct cf_global_option_s
{
	char *key;
	char *value;
	char *def;
} cf_global_option_t;

/*
 * Prototypes of callback functions
 */
static int dispatch_value_typesdb (const oconfig_item_t *ci);
static int dispatch_value_plugindir (const oconfig_item_t *ci);
static int dispatch_loadplugin (const oconfig_item_t *ci);

/*
 * Private variables
 */
static cf_callback_t *first_callback = NULL;
static cf_complex_callback_t *complex_callback_head = NULL;

static cf_value_map_t cf_value_map[] =
{
	{"TypesDB",    dispatch_value_typesdb},
	{"PluginDir",  dispatch_value_plugindir},
	{"LoadPlugin", dispatch_loadplugin}
};
static int cf_value_map_num = STATIC_ARRAY_SIZE (cf_value_map);

static cf_global_option_t cf_global_options[] =
{
	{"BaseDir",     NULL, PKGLOCALSTATEDIR},
	{"PIDFile",     NULL, PIDFILE},
	{"Hostname",    NULL, NULL},
	{"FQDNLookup",  NULL, "true"},
	{"Interval",    NULL, "10"},
	{"ReadThreads", NULL, "5"},
	{"WriteThreads", NULL, "5"},
	{"WriteQueueLimitHigh", NULL, NULL},
	{"WriteQueueLimitLow", NULL, NULL},
	{"Timeout",     NULL, "2"},
	{"AutoLoadPlugin", NULL, "false"},
	{"CollectInternalStats", NULL, "false"},
	{"PreCacheChain",  NULL, "PreCache"},
	{"PostCacheChain", NULL, "PostCache"},
	{"MaxReadInterval", NULL, "86400"}
};
static int cf_global_options_num = STATIC_ARRAY_SIZE (cf_global_options);

static int cf_default_typesdb = 1;

/*
 * Functions to handle register/unregister, search, and other plugin related
 * stuff
 */
static cf_callback_t *cf_search (const char *type)
{
	cf_callback_t *cf_cb;

	if (type == NULL)
		return (NULL);

	for (cf_cb = first_callback; cf_cb != NULL; cf_cb = cf_cb->next)
		if (strcasecmp (cf_cb->type, type) == 0)
			break;

	return (cf_cb);
}

static int cf_dispatch (const char *type, const char *orig_key,
		const char *orig_value)
{
	cf_callback_t *cf_cb;
	plugin_ctx_t old_ctx;
	char *key;
	char *value;
	int ret;
	int i;

	DEBUG ("type = %s, key = %s, value = %s",
			ESCAPE_NULL(type),
			ESCAPE_NULL(orig_key),
			ESCAPE_NULL(orig_value));

	if ((cf_cb = cf_search (type)) == NULL)
	{
		WARNING ("Found a configuration for the `%s' plugin, but "
				"the plugin isn't loaded or didn't register "
				"a configuration callback.", type);
		return (-1);
	}

	if ((key = strdup (orig_key)) == NULL)
		return (1);
	if ((value = strdup (orig_value)) == NULL)
	{
		free (key);
		return (2);
	}

	ret = -1;

	old_ctx = plugin_set_ctx (cf_cb->ctx);

	for (i = 0; i < cf_cb->keys_num; i++)
	{
		if ((cf_cb->keys[i] != NULL)
				&& (strcasecmp (cf_cb->keys[i], key) == 0))
		{
			ret = (*cf_cb->callback) (key, value);
			break;
		}
	}

	plugin_set_ctx (old_ctx);

	if (i >= cf_cb->keys_num)
		WARNING ("Plugin `%s' did not register for value `%s'.", type, key);

	free (key);
	free (value);

	DEBUG ("cf_dispatch: return (%i)", ret);

	return (ret);
} /* int cf_dispatch */

static int dispatch_global_option (const oconfig_item_t *ci)
{
	if (ci->values_num != 1)
		return (-1);
	if (ci->values[0].type == OCONFIG_TYPE_STRING)
		return (global_option_set (ci->key, ci->values[0].value.string));
	else if (ci->values[0].type == OCONFIG_TYPE_NUMBER)
	{
		char tmp[128];
		ssnprintf (tmp, sizeof (tmp), "%lf", ci->values[0].value.number);
		return (global_option_set (ci->key, tmp));
	}
	else if (ci->values[0].type == OCONFIG_TYPE_BOOLEAN)
	{
		if (ci->values[0].value.boolean)
			return (global_option_set (ci->key, "true"));
		else
			return (global_option_set (ci->key, "false"));
	}

	return (-1);
} /* int dispatch_global_option */

static int dispatch_value_typesdb (const oconfig_item_t *ci)
{
	int i = 0;

	assert (strcasecmp (ci->key, "TypesDB") == 0);

	cf_default_typesdb = 0;

	if (ci->values_num < 1) {
		ERROR ("configfile: `TypesDB' needs at least one argument.");
		return (-1);
	}

	for (i = 0; i < ci->values_num; ++i)
	{
		if (OCONFIG_TYPE_STRING != ci->values[i].type) {
			WARNING ("configfile: TypesDB: Skipping %i. argument which "
					"is not a string.", i + 1);
			continue;
		}

		read_types_list (ci->values[i].value.string);
	}
	return (0);
} /* int dispatch_value_typesdb */

static int dispatch_value_plugindir (const oconfig_item_t *ci)
{
	assert (strcasecmp (ci->key, "PluginDir") == 0);
	
	if (ci->values_num != 1)
		return (-1);
	if (ci->values[0].type != OCONFIG_TYPE_STRING)
		return (-1);

	plugin_set_dir (ci->values[0].value.string);
	return (0);
}

static int dispatch_loadplugin (const oconfig_item_t *ci)
{
	int i;
	const char *name;
	unsigned int flags = 0;
	plugin_ctx_t ctx;
	plugin_ctx_t old_ctx;
	int ret_val;

	assert (strcasecmp (ci->key, "LoadPlugin") == 0);

	if (ci->values_num != 1)
		return (-1);
	if (ci->values[0].type != OCONFIG_TYPE_STRING)
		return (-1);

	name = ci->values[0].value.string;

	/* default to the global interval set before loading this plugin */
	memset (&ctx, 0, sizeof (ctx));
	ctx.interval = cf_get_default_interval ();

	for (i = 0; i < ci->children_num; ++i) {
		if (strcasecmp("Globals", ci->children[i].key) == 0)
			cf_util_get_flag (ci->children + i, &flags, PLUGIN_FLAGS_GLOBAL);
		else if (strcasecmp ("Interval", ci->children[i].key) == 0) {
			if (cf_util_get_cdtime (ci->children + i, &ctx.interval) != 0) {
				/* cf_util_get_cdtime will log an error */
				continue;
			}
		}
		else {
			WARNING("Ignoring unknown LoadPlugin option \"%s\" "
					"for plugin \"%s\"",
					ci->children[i].key, ci->values[0].value.string);
		}
	}

	old_ctx = plugin_set_ctx (ctx);
	ret_val = plugin_load (name, (uint32_t) flags);
	/* reset to the "global" context */
	plugin_set_ctx (old_ctx);

	return (ret_val);
} /* int dispatch_value_loadplugin */

static int dispatch_value_plugin (const char *plugin, oconfig_item_t *ci)
{
	char  buffer[4096];
	char *buffer_ptr;
	int   buffer_free;
	int i;

	buffer_ptr = buffer;
	buffer_free = sizeof (buffer);

	for (i = 0; i < ci->values_num; i++)
	{
		int status = -1;

		if (ci->values[i].type == OCONFIG_TYPE_STRING)
			status = ssnprintf (buffer_ptr, buffer_free, " %s",
					ci->values[i].value.string);
		else if (ci->values[i].type == OCONFIG_TYPE_NUMBER)
			status = ssnprintf (buffer_ptr, buffer_free, " %lf",
					ci->values[i].value.number);
		else if (ci->values[i].type == OCONFIG_TYPE_BOOLEAN)
			status = ssnprintf (buffer_ptr, buffer_free, " %s",
					ci->values[i].value.boolean
					? "true" : "false");

		if ((status < 0) || (status >= buffer_free))
			return (-1);
		buffer_free -= status;
		buffer_ptr  += status;
	}
	/* skip the initial space */
	buffer_ptr = buffer + 1;

	return (cf_dispatch (plugin, ci->key, buffer_ptr));
} /* int dispatch_value_plugin */

static int dispatch_value (const oconfig_item_t *ci)
{
	int ret = -2;
	int i;

	for (i = 0; i < cf_value_map_num; i++)
		if (strcasecmp (cf_value_map[i].key, ci->key) == 0)
		{
			ret = cf_value_map[i].func (ci);
			break;
		}

	for (i = 0; i < cf_global_options_num; i++)
		if (strcasecmp (cf_global_options[i].key, ci->key) == 0)
		{
			ret = dispatch_global_option (ci);
			break;
		}

	return (ret);
} /* int dispatch_value */

static int dispatch_block_plugin (oconfig_item_t *ci)
{
	int i;
	char *name;

	cf_complex_callback_t *cb;

	if (strcasecmp (ci->key, "Plugin") != 0)
		return (-1);
	if (ci->values_num < 1)
		return (-1);
	if (ci->values[0].type != OCONFIG_TYPE_STRING)
		return (-1);

	name = ci->values[0].value.string;

	if (IS_TRUE (global_option_get ("AutoLoadPlugin")))
	{
		int status;

		status = plugin_load (name, /* flags = */ 0);
		if (status != 0)
		{
			ERROR ("Automatically loading plugin \"%s\" failed "
					"with status %i.", name, status);
			return (status);
		}
	}

	/* Check for a complex callback first */
	for (cb = complex_callback_head; cb != NULL; cb = cb->next)
	{
		if (strcasecmp (name, cb->type) == 0)
		{
			plugin_ctx_t old_ctx;
			int ret_val;

			old_ctx = plugin_set_ctx (cb->ctx);
			ret_val = (cb->callback (ci));
			plugin_set_ctx (old_ctx);
			return (ret_val);
		}
	}

	/* Hm, no complex plugin found. Dispatch the values one by one */
	for (i = 0; i < ci->children_num; i++)
	{
		if (ci->children[i].children == NULL)
			dispatch_value_plugin (name, ci->children + i);
		else
		{
			WARNING ("There is a `%s' block within the "
					"configuration for the %s plugin. "
					"The plugin either only expects "
					"\"simple\" configuration statements "
					"or wasn't loaded using `LoadPlugin'."
					" Please check your configuration.",
					ci->children[i].key, name);
		}
	}

	return (0);
}


static int dispatch_block (oconfig_item_t *ci)
{
	if (strcasecmp (ci->key, "LoadPlugin") == 0)
		return (dispatch_loadplugin (ci));
	else if (strcasecmp (ci->key, "Plugin") == 0)
		return (dispatch_block_plugin (ci));
	else if (strcasecmp (ci->key, "Chain") == 0)
		return (fc_configure (ci));

	return (0);
}

static int cf_ci_replace_child (oconfig_item_t *dst, oconfig_item_t *src,
		int offset)
{
	oconfig_item_t *temp;
	int i;

	assert (offset >= 0);
	assert (dst->children_num > offset);

	/* Free the memory used by the replaced child. Usually that's the
	 * `Include "blah"' statement. */
	temp = dst->children + offset;
	for (i = 0; i < temp->values_num; i++)
	{
		if (temp->values[i].type == OCONFIG_TYPE_STRING)
		{
			sfree (temp->values[i].value.string);
		}
	}
	sfree (temp->values);
	temp = NULL;

	/* If (src->children_num == 0) the array size is decreased. If offset
	 * is _not_ the last element, (offset < (dst->children_num - 1)), then
	 * we need to move the trailing elements before resizing the array. */
	if ((src->children_num == 0) && (offset < (dst->children_num - 1)))
	{
		int nmemb = dst->children_num - (offset + 1);
		memmove (dst->children + offset, dst->children + offset + 1,
				sizeof (oconfig_item_t) * nmemb);
	}

	/* Resize the memory containing the children to be big enough to hold
	 * all children. */
	if (dst->children_num + src->children_num - 1 == 0)
	{
		dst->children_num = 0;
		return (0);
	}

	temp = (oconfig_item_t *) realloc (dst->children,
			sizeof (oconfig_item_t)
			* (dst->children_num + src->children_num - 1));
	if (temp == NULL)
	{
		ERROR ("configfile: realloc failed.");
		return (-1);
	}
	dst->children = temp;

	/* If there are children behind the include statement, and they have
	 * not yet been moved because (src->children_num == 0), then move them
	 * to the end of the list, so that the new children have room before
	 * them. */
	if ((src->children_num > 0)
			&& ((dst->children_num - (offset + 1)) > 0))
	{
		int nmemb = dst->children_num - (offset + 1);
		int old_offset = offset + 1;
		int new_offset = offset + src->children_num;

		memmove (dst->children + new_offset,
				dst->children + old_offset,
				sizeof (oconfig_item_t) * nmemb);
	}

	/* Last but not least: If there are new children, copy them to the
	 * memory reserved for them. */
	if (src->children_num > 0)
	{
		memcpy (dst->children + offset,
				src->children,
				sizeof (oconfig_item_t) * src->children_num);
	}

	/* Update the number of children. */
	dst->children_num += (src->children_num - 1);

	return (0);
} /* int cf_ci_replace_child */

static int cf_ci_append_children (oconfig_item_t *dst, oconfig_item_t *src)
{
	oconfig_item_t *temp;

	if ((src == NULL) || (src->children_num == 0))
		return (0);

	temp = (oconfig_item_t *) realloc (dst->children,
			sizeof (oconfig_item_t)
			* (dst->children_num + src->children_num));
	if (temp == NULL)
	{
		ERROR ("configfile: realloc failed.");
		return (-1);
	}
	dst->children = temp;

	memcpy (dst->children + dst->children_num,
			src->children,
			sizeof (oconfig_item_t)
			* src->children_num);
	dst->children_num += src->children_num;

	return (0);
} /* int cf_ci_append_children */

#define CF_MAX_DEPTH 8
static oconfig_item_t *cf_read_generic (const char *path,
		const char *pattern, int depth);

static int cf_include_all (oconfig_item_t *root, int depth)
{
	int i;

	for (i = 0; i < root->children_num; i++)
	{
		oconfig_item_t *new;
		oconfig_item_t *old;

		char *pattern = NULL;

		int j;

		if (strcasecmp (root->children[i].key, "Include") != 0)
			continue;

		old = root->children + i;

		if ((old->values_num != 1)
				|| (old->values[0].type != OCONFIG_TYPE_STRING))
		{
			ERROR ("configfile: `Include' needs exactly one string argument.");
			continue;
		}

		for (j = 0; j < old->children_num; ++j)
		{
			oconfig_item_t *child = old->children + j;

			if (strcasecmp (child->key, "Filter") == 0)
				cf_util_get_string (child, &pattern);
			else
				ERROR ("configfile: Option `%s' not allowed in <Include> block.",
						child->key);
		}

		new = cf_read_generic (old->values[0].value.string, pattern, depth + 1);
		sfree (pattern);

		if (new == NULL)
			return (-1);

		/* Now replace the i'th child in `root' with `new'. */
		if (cf_ci_replace_child (root, new, i) < 0)
			return (-1);

		/* ... and go back to the new i'th child. */
		--i;

		sfree (new->values);
		sfree (new);
	} /* for (i = 0; i < root->children_num; i++) */

	return (0);
} /* int cf_include_all */

static oconfig_item_t *cf_read_file (const char *file,
		const char *pattern, int depth)
{
	oconfig_item_t *root;
	int status;

	assert (depth < CF_MAX_DEPTH);

	if (pattern != NULL) {
#if HAVE_FNMATCH_H && HAVE_LIBGEN_H
		char *tmp = sstrdup (file);
		char *filename = basename (tmp);

		if ((filename != NULL) && (fnmatch (pattern, filename, 0) != 0)) {
			DEBUG ("configfile: Not including `%s' because it "
					"does not match pattern `%s'.",
					filename, pattern);
			free (tmp);
			return (NULL);
		}

		free (tmp);
#else
		ERROR ("configfile: Cannot apply pattern filter '%s' "
				"to file '%s': functions basename() and / or "
				"fnmatch() not available.", pattern, file);
#endif /* HAVE_FNMATCH_H && HAVE_LIBGEN_H */
	}

	root = oconfig_parse_file (file);
	if (root == NULL)
	{
		ERROR ("configfile: Cannot read file `%s'.", file);
		return (NULL);
	}

	status = cf_include_all (root, depth);
	if (status != 0)
	{
		oconfig_free (root);
		return (NULL);
	}

	return (root);
} /* oconfig_item_t *cf_read_file */

static int cf_compare_string (const void *p1, const void *p2)
{
	return strcmp (*(const char **) p1, *(const char **) p2);
}

static oconfig_item_t *cf_read_dir (const char *dir,
		const char *pattern, int depth)
{
	oconfig_item_t *root = NULL;
	DIR *dh;
	struct dirent *de;
	char **filenames = NULL;
	int filenames_num = 0;
	int status;
	int i;

	assert (depth < CF_MAX_DEPTH);

	dh = opendir (dir);
	if (dh == NULL)
	{
		char errbuf[1024];
		ERROR ("configfile: opendir failed: %s",
				sstrerror (errno, errbuf, sizeof (errbuf)));
		return (NULL);
	}

	root = (oconfig_item_t *) malloc (sizeof (oconfig_item_t));
	if (root == NULL)
	{
		ERROR ("configfile: malloc failed.");
		return (NULL);
	}
	memset (root, 0, sizeof (oconfig_item_t));

	while ((de = readdir (dh)) != NULL)
	{
		char   name[1024];
		char **tmp;

		if ((de->d_name[0] == '.') || (de->d_name[0] == 0))
			continue;

		status = ssnprintf (name, sizeof (name), "%s/%s",
				dir, de->d_name);
		if ((status < 0) || ((size_t) status >= sizeof (name)))
		{
			ERROR ("configfile: Not including `%s/%s' because its"
					" name is too long.",
					dir, de->d_name);
			for (i = 0; i < filenames_num; ++i)
				free (filenames[i]);
			free (filenames);
			free (root);
			return (NULL);
		}

		++filenames_num;
		tmp = (char **) realloc (filenames,
				filenames_num * sizeof (*filenames));
		if (tmp == NULL) {
			ERROR ("configfile: realloc failed.");
			for (i = 0; i < filenames_num - 1; ++i)
				free (filenames[i]);
			free (filenames);
			free (root);
			return (NULL);
		}
		filenames = tmp;

		filenames[filenames_num - 1] = sstrdup (name);
	}

	qsort ((void *) filenames, filenames_num, sizeof (*filenames),
			cf_compare_string);

	for (i = 0; i < filenames_num; ++i)
	{
		oconfig_item_t *temp;
		char *name = filenames[i];

		temp = cf_read_generic (name, pattern, depth);
		if (temp == NULL)
		{
			/* An error should already have been reported. */
			sfree (name);
			continue;
		}

		cf_ci_append_children (root, temp);
		sfree (temp->children);
		sfree (temp);

		free (name);
	}

	free(filenames);
	return (root);
} /* oconfig_item_t *cf_read_dir */

/* 
 * cf_read_generic
 *
 * Path is stat'ed and either cf_read_file or cf_read_dir is called
 * accordingly.
 *
 * There are two versions of this function: If `wordexp' exists shell wildcards
 * will be expanded and the function will include all matches found. If
 * `wordexp' (or, more precisely, it's header file) is not available the
 * simpler function is used which does not do any such expansion.
 */
#if HAVE_WORDEXP_H
static oconfig_item_t *cf_read_generic (const char *path,
		const char *pattern, int depth)
{
	oconfig_item_t *root = NULL;
	int status;
	const char *path_ptr;
	wordexp_t we;
	size_t i;

	if (depth >= CF_MAX_DEPTH)
	{
		ERROR ("configfile: Not including `%s' because the maximum "
				"nesting depth has been reached.", path);
		return (NULL);
	}

	status = wordexp (path, &we, WRDE_NOCMD);
	if (status != 0)
	{
		ERROR ("configfile: wordexp (%s) failed.", path);
		return (NULL);
	}

	root = (oconfig_item_t *) malloc (sizeof (oconfig_item_t));
	if (root == NULL)
	{
		ERROR ("configfile: malloc failed.");
		return (NULL);
	}
	memset (root, '\0', sizeof (oconfig_item_t));

	/* wordexp() might return a sorted list already. That's not
	 * documented though, so let's make sure we get what we want. */
	qsort ((void *) we.we_wordv, we.we_wordc, sizeof (*we.we_wordv),
			cf_compare_string);

	for (i = 0; i < we.we_wordc; i++)
	{
		oconfig_item_t *temp;
		struct stat statbuf;

		path_ptr = we.we_wordv[i];

		status = stat (path_ptr, &statbuf);
		if (status != 0)
		{
			char errbuf[1024];
			WARNING ("configfile: stat (%s) failed: %s",
					path_ptr,
					sstrerror (errno, errbuf, sizeof (errbuf)));
			continue;
		}

		if (S_ISREG (statbuf.st_mode))
			temp = cf_read_file (path_ptr, pattern, depth);
		else if (S_ISDIR (statbuf.st_mode))
			temp = cf_read_dir (path_ptr, pattern, depth);
		else
		{
			WARNING ("configfile: %s is neither a file nor a "
					"directory.", path);
			continue;
		}

		if (temp == NULL) {
			oconfig_free (root);
			return (NULL);
		}

		cf_ci_append_children (root, temp);
		sfree (temp->children);
		sfree (temp);
	}

	wordfree (&we);

	return (root);
} /* oconfig_item_t *cf_read_generic */
/* #endif HAVE_WORDEXP_H */

#else /* if !HAVE_WORDEXP_H */
static oconfig_item_t *cf_read_generic (const char *path,
		const char *pattern, int depth)
{
	struct stat statbuf;
	int status;

	if (depth >= CF_MAX_DEPTH)
	{
		ERROR ("configfile: Not including `%s' because the maximum "
				"nesting depth has been reached.", path);
		return (NULL);
	}

	status = stat (path, &statbuf);
	if (status != 0)
	{
		char errbuf[1024];
		ERROR ("configfile: stat (%s) failed: %s",
				path,
				sstrerror (errno, errbuf, sizeof (errbuf)));
		return (NULL);
	}

	if (S_ISREG (statbuf.st_mode))
		return (cf_read_file (path, pattern, depth));
	else if (S_ISDIR (statbuf.st_mode))
		return (cf_read_dir (path, pattern, depth));

	ERROR ("configfile: %s is neither a file nor a directory.", path);
	return (NULL);
} /* oconfig_item_t *cf_read_generic */
#endif /* !HAVE_WORDEXP_H */

/* 
 * Public functions
 */
int global_option_set (const char *option, const char *value)
{
	int i;

	DEBUG ("option = %s; value = %s;", option, value);

	for (i = 0; i < cf_global_options_num; i++)
		if (strcasecmp (cf_global_options[i].key, option) == 0)
			break;

	if (i >= cf_global_options_num)
		return (-1);

	if (strcasecmp (option, "PIDFile") == 0 && pidfile_from_cli == 1)
	{
		DEBUG ("Configfile: Ignoring `PIDFILE' option because "
			"command-line option `-P' take precedence.");
		return (0);
	}

	sfree (cf_global_options[i].value);

	if (value != NULL)
		cf_global_options[i].value = strdup (value);
	else
		cf_global_options[i].value = NULL;

	return (0);
}

const char *global_option_get (const char *option)
{
	int i;

	for (i = 0; i < cf_global_options_num; i++)
		if (strcasecmp (cf_global_options[i].key, option) == 0)
			break;

	if (i >= cf_global_options_num)
		return (NULL);
	
	DEBUG ("global option get option = %s; value = %s;", option, cf_global_options[i].value);
	return ((cf_global_options[i].value != NULL)
			? cf_global_options[i].value
			: cf_global_options[i].def);
} /* char *global_option_get */

long global_option_get_long (const char *option, long default_value)
{
	const char *str;
	long value;

	str = global_option_get (option);
	if (NULL == str)
		return (default_value);

	errno = 0;
	value = strtol (str, /* endptr = */ NULL, /* base = */ 0);
	if (errno != 0)
		return (default_value);

	return (value);
} /* char *global_option_get_long */

cdtime_t global_option_get_time (const char *name, cdtime_t def) /* {{{ */
{
	char const *optstr;
	char *endptr = NULL;
	double v;

	optstr = global_option_get (name);
	if (optstr == NULL)
		return (def);

	errno = 0;
	v = strtod (optstr, &endptr);
WARNING ("parsing the interval returned : %.3f",
                                        v);
	if ((endptr == NULL) || (*endptr != 0) || (errno != 0))
		return (def);
<<<<<<< HEAD
	else if (v <= 0.0){
		
WARNING ("returning the default interval is : %.3f",
                                        CDTIME_T_TO_DOUBLE (def));
=======
	else if (v <= 0.0)
>>>>>>> 32811720
		return (def);
}

WARNING ("returning the global option get time : %.3f",
                                        CDTIME_T_TO_DOUBLE (DOUBLE_TO_CDTIME_T(v)));
	return (DOUBLE_TO_CDTIME_T (v));
} /* }}} cdtime_t global_option_get_time */

cdtime_t cf_get_default_interval (void)
{
<<<<<<< HEAD

WARNING ("default interval is : %.3f",
                                        CDTIME_T_TO_DOUBLE (COLLECTD_DEFAULT_INTERVAL));
	return (global_option_get_time ("Interval", COLLECTD_DEFAULT_INTERVAL));
=======
	return (global_option_get_time ("Interval",
			       DOUBLE_TO_CDTIME_T (COLLECTD_DEFAULT_INTERVAL)));
>>>>>>> 32811720
}

void cf_unregister (const char *type)
{
	cf_callback_t *this, *prev;

	for (prev = NULL, this = first_callback;
			this != NULL;
			prev = this, this = this->next)
		if (strcasecmp (this->type, type) == 0)
		{
			if (prev == NULL)
				first_callback = this->next;
			else
				prev->next = this->next;

			free (this);
			break;
		}
} /* void cf_unregister */

void cf_unregister_complex (const char *type)
{
	cf_complex_callback_t *this, *prev;

	for (prev = NULL, this = complex_callback_head;
			this != NULL;
			prev = this, this = this->next)
		if (strcasecmp (this->type, type) == 0)
		{
			if (prev == NULL)
				complex_callback_head = this->next;
			else
				prev->next = this->next;

			sfree (this->type);
			sfree (this);
			break;
		}
} /* void cf_unregister */

void cf_register (const char *type,
		int (*callback) (const char *, const char *),
		const char **keys, int keys_num)
{
	cf_callback_t *cf_cb;

	/* Remove this module from the list, if it already exists */
	cf_unregister (type);

	/* This pointer will be free'd in `cf_unregister' */
	if ((cf_cb = (cf_callback_t *) malloc (sizeof (cf_callback_t))) == NULL)
		return;

	cf_cb->type     = type;
	cf_cb->callback = callback;
	cf_cb->keys     = keys;
	cf_cb->keys_num = keys_num;
	cf_cb->ctx      = plugin_get_ctx ();

	cf_cb->next = first_callback;
	first_callback = cf_cb;
} /* void cf_register */

int cf_register_complex (const char *type, int (*callback) (oconfig_item_t *))
{
	cf_complex_callback_t *new;

	new = (cf_complex_callback_t *) malloc (sizeof (cf_complex_callback_t));
	if (new == NULL)
		return (-1);

	new->type = strdup (type);
	if (new->type == NULL)
	{
		sfree (new);
		return (-1);
	}

	new->callback = callback;
	new->next = NULL;

	new->ctx = plugin_get_ctx ();

	if (complex_callback_head == NULL)
	{
		complex_callback_head = new;
	}
	else
	{
		cf_complex_callback_t *last = complex_callback_head;
		while (last->next != NULL)
			last = last->next;
		last->next = new;
	}

	return (0);
} /* int cf_register_complex */

int cf_read (char *filename)
{
	oconfig_item_t *conf;
	int i;

	conf = cf_read_generic (filename, /* pattern = */ NULL, /* depth = */ 0);
	if (conf == NULL)
	{
		ERROR ("Unable to read config file %s.", filename);
		return (-1);
	}
	else if (conf->children_num == 0)
	{
		ERROR ("Configuration file %s is empty.", filename);
		oconfig_free (conf);
		return (-1);
	}

	for (i = 0; i < conf->children_num; i++)
	{
		if (conf->children[i].children == NULL)
			dispatch_value (conf->children + i);
		else
			dispatch_block (conf->children + i);
	}

	oconfig_free (conf);

	/* Read the default types.db if no `TypesDB' option was given. */
	if (cf_default_typesdb)
		read_types_list (PKGDATADIR"/types.db");

	return (0);
} /* int cf_read */

/* Assures the config option is a string, duplicates it and returns the copy in
 * "ret_string". If necessary "*ret_string" is freed first. Returns zero upon
 * success. */
int cf_util_get_string (const oconfig_item_t *ci, char **ret_string) /* {{{ */
{
	char *string;

	if ((ci->values_num != 1) || (ci->values[0].type != OCONFIG_TYPE_STRING))
	{
		ERROR ("cf_util_get_string: The %s option requires "
				"exactly one string argument.", ci->key);
		return (-1);
	}

	string = strdup (ci->values[0].value.string);
	if (string == NULL)
		return (-1);

	if (*ret_string != NULL)
		sfree (*ret_string);
	*ret_string = string;

	return (0);
} /* }}} int cf_util_get_string */

/* Assures the config option is a string and copies it to the provided buffer.
 * Assures null-termination. */
int cf_util_get_string_buffer (const oconfig_item_t *ci, char *buffer, /* {{{ */
		size_t buffer_size)
{
	if ((ci == NULL) || (buffer == NULL) || (buffer_size < 1))
		return (EINVAL);

	if ((ci->values_num != 1) || (ci->values[0].type != OCONFIG_TYPE_STRING))
	{
		ERROR ("cf_util_get_string_buffer: The %s option requires "
				"exactly one string argument.", ci->key);
		return (-1);
	}

	strncpy (buffer, ci->values[0].value.string, buffer_size);
	buffer[buffer_size - 1] = 0;

	return (0);
} /* }}} int cf_util_get_string_buffer */

/* Assures the config option is a number and returns it as an int. */
int cf_util_get_int (const oconfig_item_t *ci, int *ret_value) /* {{{ */
{
	if ((ci == NULL) || (ret_value == NULL))
		return (EINVAL);

	if ((ci->values_num != 1) || (ci->values[0].type != OCONFIG_TYPE_NUMBER))
	{
		ERROR ("cf_util_get_int: The %s option requires "
				"exactly one numeric argument.", ci->key);
		return (-1);
	}

	*ret_value = (int) ci->values[0].value.number;

	return (0);
} /* }}} int cf_util_get_int */

int cf_util_get_double (const oconfig_item_t *ci, double *ret_value) /* {{{ */
{
	if ((ci == NULL) || (ret_value == NULL))
		return (EINVAL);

	if ((ci->values_num != 1) || (ci->values[0].type != OCONFIG_TYPE_NUMBER))
	{
		ERROR ("cf_util_get_double: The %s option requires "
				"exactly one numeric argument.", ci->key);
		return (-1);
	}

	*ret_value = ci->values[0].value.number;

	return (0);
} /* }}} int cf_util_get_double */

int cf_util_get_boolean (const oconfig_item_t *ci, _Bool *ret_bool) /* {{{ */
{
	if ((ci == NULL) || (ret_bool == NULL))
		return (EINVAL);

	if ((ci->values_num != 1) || (ci->values[0].type != OCONFIG_TYPE_BOOLEAN))
	{
		ERROR ("cf_util_get_boolean: The %s option requires "
				"exactly one boolean argument.", ci->key);
		return (-1);
	}

	*ret_bool = ci->values[0].value.boolean ? 1 : 0;

	return (0);
} /* }}} int cf_util_get_boolean */

int cf_util_get_flag (const oconfig_item_t *ci, /* {{{ */
		unsigned int *ret_value, unsigned int flag)
{
	int status;
	_Bool b;

	if (ret_value == NULL)
		return (EINVAL);

	b = 0;
	status = cf_util_get_boolean (ci, &b);
	if (status != 0)
		return (status);

	if (b)
	{
		*ret_value |= flag;
	}
	else
	{
		*ret_value &= ~flag;
	}

	return (0);
} /* }}} int cf_util_get_flag */

/* Assures that the config option is a string or a number if the correct range
 * of 1-65535. The string is then converted to a port number using
 * `service_name_to_port_number' and returned.
 * Returns the port number in the range [1-65535] or less than zero upon
 * failure. */
int cf_util_get_port_number (const oconfig_item_t *ci) /* {{{ */
{
	int tmp;

	if ((ci->values_num != 1)
			|| ((ci->values[0].type != OCONFIG_TYPE_STRING)
				&& (ci->values[0].type != OCONFIG_TYPE_NUMBER)))
	{
		ERROR ("cf_util_get_port_number: The \"%s\" option requires "
				"exactly one string argument.", ci->key);
		return (-1);
	}

	if (ci->values[0].type == OCONFIG_TYPE_STRING)
		return (service_name_to_port_number (ci->values[0].value.string));

	assert (ci->values[0].type == OCONFIG_TYPE_NUMBER);
	tmp = (int) (ci->values[0].value.number + 0.5);
	if ((tmp < 1) || (tmp > 65535))
	{
		ERROR ("cf_util_get_port_number: The \"%s\" option requires "
				"a service name or a port number. The number "
				"you specified, %i, is not in the valid "
				"range of 1-65535.",
				ci->key, tmp);
		return (-1);
	}

	return (tmp);
} /* }}} int cf_util_get_port_number */

int cf_util_get_service (const oconfig_item_t *ci, char **ret_string) /* {{{ */
{
	int port;
	char *service;
	int status;

	if (ci->values_num != 1)
	{
		ERROR ("cf_util_get_service: The %s option requires exactly "
				"one argument.", ci->key);
		return (-1);
	}

	if (ci->values[0].type == OCONFIG_TYPE_STRING)
		return (cf_util_get_string (ci, ret_string));
	if (ci->values[0].type != OCONFIG_TYPE_NUMBER)
	{
		ERROR ("cf_util_get_service: The %s option requires "
				"exactly one string or numeric argument.",
				ci->key);
	}

	port = 0;
	status = cf_util_get_int (ci, &port);
	if (status != 0)
		return (status);
	else if ((port < 1) || (port > 65535))
	{
		ERROR ("cf_util_get_service: The port number given "
				"for the %s option is out of "
				"range (%i).", ci->key, port);
		return (-1);
	}

	service = malloc (6);
	if (service == NULL)
	{
		ERROR ("cf_util_get_service: Out of memory.");
		return (-1);
	}
	ssnprintf (service, 6, "%i", port);

	sfree (*ret_string);
	*ret_string = service;

	return (0);
} /* }}} int cf_util_get_service */

int cf_util_get_cdtime (const oconfig_item_t *ci, cdtime_t *ret_value) /* {{{ */
{
	if ((ci == NULL) || (ret_value == NULL))
		return (EINVAL);

	if ((ci->values_num != 1) || (ci->values[0].type != OCONFIG_TYPE_NUMBER))
	{
		ERROR ("cf_util_get_cdtime: The %s option requires "
				"exactly one numeric argument.", ci->key);
		return (-1);
	}

	if (ci->values[0].value.number < 0.0)
	{
		ERROR ("cf_util_get_cdtime: The numeric argument of the %s "
				"option must not be negative.", ci->key);
		return (-1);
	}

	*ret_value = DOUBLE_TO_CDTIME_T (ci->values[0].value.number);

	return (0);
} /* }}} int cf_util_get_cdtime */
<|MERGE_RESOLUTION|>--- conflicted
+++ resolved
@@ -110,7 +110,7 @@
 	{"PIDFile",     NULL, PIDFILE},
 	{"Hostname",    NULL, NULL},
 	{"FQDNLookup",  NULL, "true"},
-	{"Interval",    NULL, "10"},
+	{"Interval",    NULL, NULL},
 	{"ReadThreads", NULL, "5"},
 	{"WriteThreads", NULL, "5"},
 	{"WriteQueueLimitHigh", NULL, NULL},
@@ -928,7 +928,6 @@
 	if (i >= cf_global_options_num)
 		return (NULL);
 	
-	DEBUG ("global option get option = %s; value = %s;", option, cf_global_options[i].value);
 	return ((cf_global_options[i].value != NULL)
 			? cf_global_options[i].value
 			: cf_global_options[i].def);
@@ -963,37 +962,18 @@
 
 	errno = 0;
 	v = strtod (optstr, &endptr);
-WARNING ("parsing the interval returned : %.3f",
-                                        v);
 	if ((endptr == NULL) || (*endptr != 0) || (errno != 0))
 		return (def);
-<<<<<<< HEAD
-	else if (v <= 0.0){
-		
-WARNING ("returning the default interval is : %.3f",
-                                        CDTIME_T_TO_DOUBLE (def));
-=======
 	else if (v <= 0.0)
->>>>>>> 32811720
 		return (def);
-}
-
-WARNING ("returning the global option get time : %.3f",
-                                        CDTIME_T_TO_DOUBLE (DOUBLE_TO_CDTIME_T(v)));
+
 	return (DOUBLE_TO_CDTIME_T (v));
 } /* }}} cdtime_t global_option_get_time */
 
 cdtime_t cf_get_default_interval (void)
 {
-<<<<<<< HEAD
-
-WARNING ("default interval is : %.3f",
-                                        CDTIME_T_TO_DOUBLE (COLLECTD_DEFAULT_INTERVAL));
-	return (global_option_get_time ("Interval", COLLECTD_DEFAULT_INTERVAL));
-=======
 	return (global_option_get_time ("Interval",
 			       DOUBLE_TO_CDTIME_T (COLLECTD_DEFAULT_INTERVAL)));
->>>>>>> 32811720
 }
 
 void cf_unregister (const char *type)
