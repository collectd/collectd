/**
 * collectd - src/write_redis.c
 * Copyright (C) 2010-2015  Florian Forster
 *
 * Permission is hereby granted, free of charge, to any person obtaining a
 * copy of this software and associated documentation files (the "Software"),
 * to deal in the Software without restriction, including without limitation
 * the rights to use, copy, modify, merge, publish, distribute, sublicense,
 * and/or sell copies of the Software, and to permit persons to whom the
 * Software is furnished to do so, subject to the following conditions:
 *
 * The above copyright notice and this permission notice shall be included in
 * all copies or substantial portions of the Software.
 *
 * THE SOFTWARE IS PROVIDED "AS IS", WITHOUT WARRANTY OF ANY KIND, EXPRESS OR
 * IMPLIED, INCLUDING BUT NOT LIMITED TO THE WARRANTIES OF MERCHANTABILITY,
 * FITNESS FOR A PARTICULAR PURPOSE AND NONINFRINGEMENT. IN NO EVENT SHALL THE
 * AUTHORS OR COPYRIGHT HOLDERS BE LIABLE FOR ANY CLAIM, DAMAGES OR OTHER
 * LIABILITY, WHETHER IN AN ACTION OF CONTRACT, TORT OR OTHERWISE, ARISING
 * FROM, OUT OF OR IN CONNECTION WITH THE SOFTWARE OR THE USE OR OTHER
 * DEALINGS IN THE SOFTWARE.
 *
 * Authors:
 *   Florian Forster <ff at octo.it>
 **/

#include "collectd.h"
#include "plugin.h"
#include "common.h"
#include "configfile.h"

#include <pthread.h>
#include <sys/time.h>
#include <hiredis/hiredis.h>

#ifndef REDIS_DEFAULT_PREFIX
# define REDIS_DEFAULT_PREFIX "collectd/"
#endif

struct wr_node_s
{
  char name[DATA_MAX_NAME_LEN];

  char *host;
  int port;
  struct timeval timeout;
  char *prefix;

  redisContext *conn;
  pthread_mutex_t lock;
};
typedef struct wr_node_s wr_node_t;

/*
 * Functions
 */
static int wr_write (const data_set_t *ds, /* {{{ */
    const value_list_t *vl,
    user_data_t *ud)
{
  wr_node_t *node = ud->data;
  char ident[512];
  char key[512];
  char value[512];
  char time[24];
  size_t value_size;
  char *value_ptr;
  int status;
  redisReply   *rr;
  int i;

  status = FORMAT_VL (ident, sizeof (ident), vl);
  if (status != 0)
    return (status);
  ssnprintf (key, sizeof (key), "%s%s",
      (node->prefix != NULL) ? node->prefix : REDIS_DEFAULT_PREFIX,
      ident);
  ssnprintf (time, sizeof (time), "%.9f", CDTIME_T_TO_DOUBLE(vl->time));

  memset (value, 0, sizeof (value));
  value_size = sizeof (value);
  value_ptr = &value[0];

#define APPEND(...) do {                                             \
  status = snprintf (value_ptr, value_size, __VA_ARGS__);            \
  if (((size_t) status) > value_size)                                \
  {                                                                  \
    value_ptr += value_size;                                         \
    value_size = 0;                                                  \
  }                                                                  \
  else                                                               \
  {                                                                  \
    value_ptr += status;                                             \
    value_size -= status;                                            \
  }                                                                  \
} while (0)

  APPEND ("%s:", time);

  for (i = 0; i < ds->ds_num; i++)
  {
    if (ds->ds[i].type == DS_TYPE_COUNTER)
      APPEND ("%llu", vl->values[i].counter);
    else if (ds->ds[i].type == DS_TYPE_GAUGE)
      APPEND (GAUGE_FORMAT, vl->values[i].gauge);
    else if (ds->ds[i].type == DS_TYPE_DERIVE)
      APPEND ("%"PRIi64, vl->values[i].derive);
    else if (ds->ds[i].type == DS_TYPE_ABSOLUTE)
      APPEND ("%"PRIu64, vl->values[i].absolute);
    else
      assert (23 == 42);
  }

#undef APPEND

  status = format_values (value_ptr, value_size, ds, vl, /* store rates = */ 0);
  pthread_mutex_lock (&node->lock);
  if (status != 0)
    return (status);

  if (node->conn == NULL)
  {
    node->conn = redisConnectWithTimeout ((char *)node->host, node->port, node->timeout);
    if (node->conn == NULL)
    {
      ERROR ("write_redis plugin: Connecting to host \"%s\" (port %i) failed: Unkown reason",
          (node->host != NULL) ? node->host : "localhost",
          (node->port != 0) ? node->port : 6379);
      pthread_mutex_unlock (&node->lock);
      return (-1);
    }
    else if (node->conn->err)
    {
      ERROR ("write_redis plugin: Connecting to host \"%s\" (port %i) failed: %s",
          (node->host != NULL) ? node->host : "localhost",
          (node->port != 0) ? node->port : 6379,
          node->conn->errstr);
      pthread_mutex_unlock (&node->lock);
      return (-1);
    }
  }

  rr = redisCommand (node->conn, "ZADD %s %s %s", key, time, value);
  if (rr == NULL)
    WARNING("ZADD command error. key:%s message:%s", key, node->conn->errstr);
  else
    freeReplyObject (rr);

<<<<<<< HEAD
  rr = redisCommand (node->conn, "SADD %svalues %s",
      (node->prefix != NULL) ? node->prefix : REDIS_DEFAULT_PREFIX,
      ident);
=======
  /* TODO(octo): This is more overhead than necessary. Use the cache and
   * metadata to determine if it is a new metric and call SADD only once for
   * each metric. */
  rr = redisCommand (node->conn, "SADD collectd/values %s", ident);
>>>>>>> ba5d0005
  if (rr==NULL)
    WARNING("SADD command error. ident:%s message:%s", ident, node->conn->errstr);
  else
    freeReplyObject (rr);

  pthread_mutex_unlock (&node->lock);

  return (0);
} /* }}} int wr_write */

static void wr_config_free (void *ptr) /* {{{ */
{
  wr_node_t *node = ptr;

  if (node == NULL)
    return;

  if (node->conn != NULL)
  {
    redisFree (node->conn);
    node->conn = NULL;
  }

  sfree (node->host);
  sfree (node);
} /* }}} void wr_config_free */

static int wr_config_node (oconfig_item_t *ci) /* {{{ */
{
  wr_node_t *node;
  int timeout;
  int status;
  int i;

  node = malloc (sizeof (*node));
  if (node == NULL)
    return (ENOMEM);
  memset (node, 0, sizeof (*node));
  node->host = NULL;
  node->port = 0;
  node->timeout.tv_sec = 0;
  node->timeout.tv_usec = 1000;
  node->conn = NULL;
  node->prefix = NULL;
  pthread_mutex_init (&node->lock, /* attr = */ NULL);

  status = cf_util_get_string_buffer (ci, node->name, sizeof (node->name));
  if (status != 0)
  {
    sfree (node);
    return (status);
  }

  for (i = 0; i < ci->children_num; i++)
  {
    oconfig_item_t *child = ci->children + i;

    if (strcasecmp ("Host", child->key) == 0)
      status = cf_util_get_string (child, &node->host);
    else if (strcasecmp ("Port", child->key) == 0)
    {
      status = cf_util_get_port_number (child);
      if (status > 0)
      {
        node->port = status;
        status = 0;
      }
    }
    else if (strcasecmp ("Timeout", child->key) == 0) {
      status = cf_util_get_int (child, &timeout);
      if (status == 0) node->timeout.tv_usec = timeout;
    }
    else if (strcasecmp ("Prefix", child->key) == 0) {
      status = cf_util_get_string (child, &node->prefix);
    }
    else
      WARNING ("write_redis plugin: Ignoring unknown config option \"%s\".",
          child->key);

    if (status != 0)
      break;
  } /* for (i = 0; i < ci->children_num; i++) */

  if (status == 0)
  {
    char cb_name[DATA_MAX_NAME_LEN];
    user_data_t ud;

    ssnprintf (cb_name, sizeof (cb_name), "write_redis/%s", node->name);

    ud.data = node;
    ud.free_func = wr_config_free;

    status = plugin_register_write (cb_name, wr_write, &ud);
  }

  if (status != 0)
    wr_config_free (node);

  return (status);
} /* }}} int wr_config_node */

static int wr_config (oconfig_item_t *ci) /* {{{ */
{
  int i;

  for (i = 0; i < ci->children_num; i++)
  {
    oconfig_item_t *child = ci->children + i;

    if (strcasecmp ("Node", child->key) == 0)
      wr_config_node (child);
    else
      WARNING ("write_redis plugin: Ignoring unknown "
          "configuration option \"%s\" at top level.", child->key);
  }

  return (0);
} /* }}} int wr_config */

void module_register (void)
{
  plugin_register_complex_config ("write_redis", wr_config);
}

/* vim: set sw=2 sts=2 tw=78 et fdm=marker : */<|MERGE_RESOLUTION|>--- conflicted
+++ resolved
@@ -146,16 +146,12 @@
   else
     freeReplyObject (rr);
 
-<<<<<<< HEAD
+  /* TODO(octo): This is more overhead than necessary. Use the cache and
+   * metadata to determine if it is a new metric and call SADD only once for
+   * each metric. */
   rr = redisCommand (node->conn, "SADD %svalues %s",
       (node->prefix != NULL) ? node->prefix : REDIS_DEFAULT_PREFIX,
       ident);
-=======
-  /* TODO(octo): This is more overhead than necessary. Use the cache and
-   * metadata to determine if it is a new metric and call SADD only once for
-   * each metric. */
-  rr = redisCommand (node->conn, "SADD collectd/values %s", ident);
->>>>>>> ba5d0005
   if (rr==NULL)
     WARNING("SADD command error. ident:%s message:%s", ident, node->conn->errstr);
   else
