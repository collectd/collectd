--- conflicted
+++ resolved
@@ -21,12 +21,8 @@
  * DEALINGS IN THE SOFTWARE.
  *
  * Authors:
-<<<<<<< HEAD
  *   Florian octo Forster <octo at collectd.org>
-=======
- *   Florian octo Forster <octo at verplant.org>
  *   Cosmin Ioiart <cioiart at gmail.com>
->>>>>>> 42c458ee
  **/
 
 #include "collectd.h"
@@ -35,11 +31,7 @@
 #include "utils/common/common.h"
 #include "utils/ignorelist/ignorelist.h"
 
-<<<<<<< HEAD
-#if !KERNEL_LINUX
-=======
 #if !(KERNEL_LINUX || KERNEL_SOLARIS)
->>>>>>> 42c458ee
 #error "No applicable input method."
 #endif
 
@@ -74,31 +66,18 @@
  */
 static void submit(const char *protocol_name, const char *str_key,
                    const char *str_value) {
-<<<<<<< HEAD
   value_t value;
   value_list_t vl = VALUE_LIST_INIT;
   int status;
 
   status = parse_value(str_value, &value, DS_TYPE_DERIVE);
   if (status != 0) {
-=======
-  value_t values[1];
-  value_list_t vl = VALUE_LIST_INIT;
-  int status;
-
-  status = parse_value(str_value, values, DS_TYPE_DERIVE);
-  if (status != 0) {
-    ERROR("protocols plugin: Parsing string as integer failed: %s", str_value);
->>>>>>> 42c458ee
     return;
   }
 
   vl.values = &value;
   vl.values_len = 1;
-<<<<<<< HEAD
-=======
   sstrncpy(vl.host, hostname_g, sizeof(vl.host));
->>>>>>> 42c458ee
   sstrncpy(vl.plugin, "protocols", sizeof(vl.plugin));
   sstrncpy(vl.plugin_instance, protocol_name, sizeof(vl.plugin_instance));
   sstrncpy(vl.type, "protocol_counter", sizeof(vl.type));
@@ -107,11 +86,8 @@
   plugin_dispatch_values(&vl);
 } /* void submit */
 
-<<<<<<< HEAD
-=======
 #if KERNEL_LINUX
 
->>>>>>> 42c458ee
 static int read_file(const char *path) {
   FILE *fh;
   char key_buffer[4096];
@@ -127,14 +103,8 @@
 
   fh = fopen(path, "r");
   if (fh == NULL) {
-<<<<<<< HEAD
     ERROR("protocols plugin: fopen (%s) failed: %s.", path, STRERRNO);
     return -1;
-=======
-    ERROR("protocols plugin: fopen (%s) failed: %s.", path,
-          sstrerror(errno, key_buffer, sizeof(key_buffer)));
-    return (-1);
->>>>>>> 42c458ee
   }
 
   status = -1;
@@ -262,11 +232,7 @@
 static int protocols_read(void) {
   int status;
   int success = 0;
-<<<<<<< HEAD
-
-=======
 #if KERNEL_LINUX
->>>>>>> 42c458ee
   status = read_file(SNMP_FILE);
   if (status == 0)
     success++;
@@ -306,11 +272,7 @@
       invert = 0;
     ignorelist_set_invert(values_list, invert);
   } else {
-<<<<<<< HEAD
     return -1;
-=======
-    return (-1);
->>>>>>> 42c458ee
   }
 
   return 0;
@@ -320,10 +282,4 @@
   plugin_register_config("protocols", protocols_config, config_keys,
                          config_keys_num);
   plugin_register_read("protocols", protocols_read);
-<<<<<<< HEAD
-} /* void module_register */
-=======
-} /* void module_register */
-
-/* vim: set sw=2 sts=2 et : */
->>>>>>> 42c458ee
+} /* void module_register */