/**
 * collectd - src/write_graphite.c
 * Copyright (C) 2012       Pierre-Yves Ritschard
 * Copyright (C) 2011       Scott Sanders
 * Copyright (C) 2009       Paul Sadauskas
 * Copyright (C) 2009       Doug MacEachern
 * Copyright (C) 2007-2013  Florian octo Forster
 *
 * This program is free software; you can redistribute it and/or modify it
 * under the terms of the GNU General Public License as published by the
 * Free Software Foundation; only version 2 of the License is applicable.
 *
 * This program is distributed in the hope that it will be useful, but
 * WITHOUT ANY WARRANTY; without even the implied warranty of
 * MERCHANTABILITY or FITNESS FOR A PARTICULAR PURPOSE.  See the GNU
 * General Public License for more details.
 *
 * You should have received a copy of the GNU General Public License along
 * with this program; if not, write to the Free Software Foundation, Inc.,
 * 51 Franklin St, Fifth Floor, Boston, MA  02110-1301 USA
 *
 * Authors:
 *   Florian octo Forster <octo at collectd.org>
 *   Doug MacEachern <dougm at hyperic.com>
 *   Paul Sadauskas <psadauskas at gmail.com>
 *   Scott Sanders <scott at jssjr.com>
 *   Pierre-Yves Ritschard <pyr at spootnik.org>
 *
 * Based on the write_http plugin.
 **/

 /* write_graphite plugin configuation example
  *
  * <Plugin write_graphite>
  *   <Carbon>
  *     Host "localhost"
  *     Port "2003"
  *     Protocol "udp"
  *     LogSendErrors true
  *     Prefix "collectd"
  *   </Carbon>
  * </Plugin>
  */

#include "collectd.h"
#include "common.h"
#include "plugin.h"
#include "configfile.h"

#include "utils_cache.h"
#include "utils_complain.h"
#include "utils_parse_option.h"
#include "utils_format_graphite.h"

/* Folks without pthread will need to disable this plugin. */
#include <pthread.h>

#include <sys/socket.h>
#include <netdb.h>

#ifndef WG_DEFAULT_NODE
# define WG_DEFAULT_NODE "localhost"
#endif

#ifndef WG_DEFAULT_SERVICE
# define WG_DEFAULT_SERVICE "2003"
#endif

#ifndef WG_DEFAULT_PROTOCOL
# define WG_DEFAULT_PROTOCOL "tcp"
#endif

#ifndef WG_DEFAULT_LOG_SEND_ERRORS
# define WG_DEFAULT_LOG_SEND_ERRORS 1
#endif

#ifndef WG_DEFAULT_ESCAPE
# define WG_DEFAULT_ESCAPE '_'
#endif

/* Ethernet - (IPv6 + TCP) = 1500 - (40 + 32) = 1428 */
#ifndef WG_SEND_BUF_SIZE
# define WG_SEND_BUF_SIZE 1428
#endif

/*
 * Private variables
 */
struct wg_callback
{
    int      sock_fd;

    char    *name;

    char    *node;
    char    *service;
    char    *protocol;
    _Bool   log_send_errors;
    char    *prefix;
    char    *postfix;
    char     escape_char;

    unsigned int format_flags;

    char     send_buf[WG_SEND_BUF_SIZE];
    size_t   send_buf_free;
    size_t   send_buf_fill;
    cdtime_t send_buf_init_time;

    pthread_mutex_t send_lock;
    c_complain_t init_complaint;
};


/*
 * Functions
 */
static void wg_reset_buffer (struct wg_callback *cb)
{
    memset (cb->send_buf, 0, sizeof (cb->send_buf));
    cb->send_buf_free = sizeof (cb->send_buf);
    cb->send_buf_fill = 0;
    cb->send_buf_init_time = cdtime ();
}

static int wg_send_buffer (struct wg_callback *cb)
{
    ssize_t status = 0;

    status = swrite (cb->sock_fd, cb->send_buf, strlen (cb->send_buf));
    if (status < 0)
    {
<<<<<<< HEAD
=======
        const char *protocol = cb->protocol ? cb->protocol : WG_DEFAULT_PROTOCOL;

>>>>>>> 54ef2ae5
        if (cb->log_send_errors)
        {
            char errbuf[1024];
            ERROR ("write_graphite plugin: send to %s:%s (%s) failed with status %zi (%s)",
<<<<<<< HEAD
                    cb->node, cb->service, cb->protocol,
=======
                    cb->node, cb->service, protocol,
>>>>>>> 54ef2ae5
                    status, sstrerror (errno, errbuf, sizeof (errbuf)));
        }

        close (cb->sock_fd);
        cb->sock_fd = -1;

        return (-1);
    }

    return (0);
}

/* NOTE: You must hold cb->send_lock when calling this function! */
static int wg_flush_nolock (cdtime_t timeout, struct wg_callback *cb)
{
    int status;

    DEBUG ("write_graphite plugin: wg_flush_nolock: timeout = %.3f; "
            "send_buf_fill = %zu;",
            (double)timeout,
            cb->send_buf_fill);

    /* timeout == 0  => flush unconditionally */
    if (timeout > 0)
    {
        cdtime_t now;

        now = cdtime ();
        if ((cb->send_buf_init_time + timeout) > now)
            return (0);
    }

    if (cb->send_buf_fill <= 0)
    {
        cb->send_buf_init_time = cdtime ();
        return (0);
    }

    status = wg_send_buffer (cb);
    wg_reset_buffer (cb);

    return (status);
}

static int wg_callback_init (struct wg_callback *cb)
{
    struct addrinfo ai_hints;
    struct addrinfo *ai_list;
    struct addrinfo *ai_ptr;
    int status;

    const char *node = cb->node ? cb->node : WG_DEFAULT_NODE;
    const char *service = cb->service ? cb->service : WG_DEFAULT_SERVICE;
    const char *protocol = cb->protocol ? cb->protocol : WG_DEFAULT_PROTOCOL;

    if (cb->sock_fd > 0)
        return (0);

    memset (&ai_hints, 0, sizeof (ai_hints));
#ifdef AI_ADDRCONFIG
    ai_hints.ai_flags |= AI_ADDRCONFIG;
#endif
    ai_hints.ai_family = AF_UNSPEC;

    if (0 == strcasecmp ("tcp", protocol))
        ai_hints.ai_socktype = SOCK_STREAM;
    else
        ai_hints.ai_socktype = SOCK_DGRAM;

    ai_list = NULL;

    status = getaddrinfo (node, service, &ai_hints, &ai_list);
    if (status != 0)
    {
        ERROR ("write_graphite plugin: getaddrinfo (%s, %s, %s) failed: %s",
                node, service, protocol, gai_strerror (status));
        return (-1);
    }

    assert (ai_list != NULL);
    for (ai_ptr = ai_list; ai_ptr != NULL; ai_ptr = ai_ptr->ai_next)
    {
        cb->sock_fd = socket (ai_ptr->ai_family, ai_ptr->ai_socktype,
                ai_ptr->ai_protocol);
        if (cb->sock_fd < 0)
            continue;

        status = connect (cb->sock_fd, ai_ptr->ai_addr, ai_ptr->ai_addrlen);
        if (status != 0)
        {
            close (cb->sock_fd);
            cb->sock_fd = -1;
            continue;
        }

        break;
    }

    freeaddrinfo (ai_list);

    if (cb->sock_fd < 0)
    {
        char errbuf[1024];
        c_complain (LOG_ERR, &cb->init_complaint,
                "write_graphite plugin: Connecting to %s:%s via %s failed. "
                "The last error was: %s", node, service, protocol,
                sstrerror (errno, errbuf, sizeof (errbuf)));
        return (-1);
    }
    else
    {
        c_release (LOG_INFO, &cb->init_complaint,
                "write_graphite plugin: Successfully connected to %s:%s via %s.",
                node, service, protocol);
    }

    wg_reset_buffer (cb);

    return (0);
}

static void wg_callback_free (void *data)
{
    struct wg_callback *cb;

    if (data == NULL)
        return;

    cb = data;

    pthread_mutex_lock (&cb->send_lock);

    wg_flush_nolock (/* timeout = */ 0, cb);

    if (cb->sock_fd >= 0)
    {
        close (cb->sock_fd);
        cb->sock_fd = -1;
    }

    sfree(cb->name);
    sfree(cb->node);
    sfree(cb->protocol);
    sfree(cb->service);
    sfree(cb->prefix);
    sfree(cb->postfix);

    pthread_mutex_destroy (&cb->send_lock);

    sfree(cb);
}

static int wg_flush (cdtime_t timeout,
        const char *identifier __attribute__((unused)),
        user_data_t *user_data)
{
    struct wg_callback *cb;
    int status;

    if (user_data == NULL)
        return (-EINVAL);

    cb = user_data->data;

    pthread_mutex_lock (&cb->send_lock);

    if (cb->sock_fd < 0)
    {
        status = wg_callback_init (cb);
        if (status != 0)
        {
            /* An error message has already been printed. */
            pthread_mutex_unlock (&cb->send_lock);
            return (-1);
        }
    }

    status = wg_flush_nolock (timeout, cb);
    pthread_mutex_unlock (&cb->send_lock);

    return (status);
}

static int wg_send_message (char const *message, struct wg_callback *cb)
{
    int status;
    size_t message_len;

    message_len = strlen (message);

    pthread_mutex_lock (&cb->send_lock);

    if (cb->sock_fd < 0)
    {
        status = wg_callback_init (cb);
        if (status != 0)
        {
            /* An error message has already been printed. */
            pthread_mutex_unlock (&cb->send_lock);
            return (-1);
        }
    }

    if (message_len >= cb->send_buf_free)
    {
        status = wg_flush_nolock (/* timeout = */ 0, cb);
        if (status != 0)
        {
            pthread_mutex_unlock (&cb->send_lock);
            return (status);
        }
    }

    /* Assert that we have enough space for this message. */
    assert (message_len < cb->send_buf_free);

    /* `message_len + 1' because `message_len' does not include the
     * trailing null byte. Neither does `send_buffer_fill'. */
    memcpy (cb->send_buf + cb->send_buf_fill,
            message, message_len + 1);
    cb->send_buf_fill += message_len;
    cb->send_buf_free -= message_len;

    DEBUG ("write_graphite plugin: [%s]:%s (%s) buf %zu/%zu (%.1f %%) \"%s\"",
            cb->node,
            cb->service,
            cb->protocol,
            cb->send_buf_fill, sizeof (cb->send_buf),
            100.0 * ((double) cb->send_buf_fill) / ((double) sizeof (cb->send_buf)),
            message);

    pthread_mutex_unlock (&cb->send_lock);

    return (0);
}

static int wg_write_messages (const data_set_t *ds, const value_list_t *vl,
        struct wg_callback *cb)
{
    char buffer[WG_SEND_BUF_SIZE];
    int status;

    if (0 != strcmp (ds->type, vl->type))
    {
        ERROR ("write_graphite plugin: DS type does not match "
                "value list type");
        return -1;
    }

    memset (buffer, 0, sizeof (buffer));
    status = format_graphite (buffer, sizeof (buffer), ds, vl,
            cb->prefix, cb->postfix, cb->escape_char, cb->format_flags);
    if (status != 0) /* error message has been printed already. */
        return (status);

    /* Send the message to graphite */
    status = wg_send_message (buffer, cb);
    if (status != 0) /* error message has been printed already. */
        return (status);

    return (0);
} /* int wg_write_messages */

static int wg_write (const data_set_t *ds, const value_list_t *vl,
        user_data_t *user_data)
{
    struct wg_callback *cb;
    int status;

    if (user_data == NULL)
        return (EINVAL);

    cb = user_data->data;

    status = wg_write_messages (ds, vl, cb);

    return (status);
}

static int config_set_char (char *dest,
        oconfig_item_t *ci)
{
    char buffer[4];
    int status;

    memset (buffer, 0, sizeof (buffer));

    status = cf_util_get_string_buffer (ci, buffer, sizeof (buffer));
    if (status != 0)
        return (status);

    if (buffer[0] == 0)
    {
        ERROR ("write_graphite plugin: Cannot use an empty string for the "
                "\"EscapeCharacter\" option.");
        return (-1);
    }

    if (buffer[1] != 0)
    {
        WARNING ("write_graphite plugin: Only the first character of the "
                "\"EscapeCharacter\" option ('%c') will be used.",
                (int) buffer[0]);
    }

    *dest = buffer[0];

    return (0);
}

static int wg_config_node (oconfig_item_t *ci)
{
    struct wg_callback *cb;
    user_data_t user_data;
    char callback_name[DATA_MAX_NAME_LEN];
    int i;
    int status = 0;

    cb = malloc (sizeof (*cb));
    if (cb == NULL)
    {
        ERROR ("write_graphite plugin: malloc failed.");
        return (-1);
    }
    memset (cb, 0, sizeof (*cb));
    cb->sock_fd = -1;
    cb->name = NULL;
    cb->node = NULL;
    cb->service = NULL;
    cb->protocol = NULL;
    cb->log_send_errors = WG_DEFAULT_LOG_SEND_ERRORS;
    cb->prefix = NULL;
    cb->postfix = NULL;
    cb->escape_char = WG_DEFAULT_ESCAPE;
    cb->format_flags = GRAPHITE_STORE_RATES;

    /* FIXME: Legacy configuration syntax. */
    if (strcasecmp ("Carbon", ci->key) != 0)
    {
        status = cf_util_get_string (ci, &cb->name);
        if (status != 0)
        {
            wg_callback_free (cb);
            return (status);
        }
    }

    pthread_mutex_init (&cb->send_lock, /* attr = */ NULL);
    C_COMPLAIN_INIT (&cb->init_complaint);

    for (i = 0; i < ci->children_num; i++)
    {
        oconfig_item_t *child = ci->children + i;

        if (strcasecmp ("Host", child->key) == 0)
            cf_util_get_string (child, &cb->node);
        else if (strcasecmp ("Port", child->key) == 0)
            cf_util_get_service (child, &cb->service);
        else if (strcasecmp ("Protocol", child->key) == 0)
        {
            cf_util_get_string (child, &cb->protocol);

            if (strcasecmp ("UDP", cb->protocol) != 0 &&
                strcasecmp ("TCP", cb->protocol) != 0)
            {
                ERROR ("write_graphite plugin: Unknown protocol (%s)",
                        cb->protocol);
                status = -1;
            }
        }
        else if (strcasecmp ("LogSendErrors", child->key) == 0)
            cf_util_get_boolean (child, &cb->log_send_errors);
        else if (strcasecmp ("Prefix", child->key) == 0)
            cf_util_get_string (child, &cb->prefix);
        else if (strcasecmp ("Postfix", child->key) == 0)
            cf_util_get_string (child, &cb->postfix);
        else if (strcasecmp ("StoreRates", child->key) == 0)
            cf_util_get_flag (child, &cb->format_flags,
                    GRAPHITE_STORE_RATES);
        else if (strcasecmp ("SeparateInstances", child->key) == 0)
            cf_util_get_flag (child, &cb->format_flags,
                    GRAPHITE_SEPARATE_INSTANCES);
        else if (strcasecmp ("AlwaysAppendDS", child->key) == 0)
            cf_util_get_flag (child, &cb->format_flags,
                    GRAPHITE_ALWAYS_APPEND_DS);
        else if (strcasecmp ("EscapeCharacter", child->key) == 0)
            config_set_char (&cb->escape_char, child);
        else
        {
            ERROR ("write_graphite plugin: Invalid configuration "
                        "option: %s.", child->key);
            status = -1;
        }

        if (status != 0)
            break;
    }

    if (status != 0)
    {
        wg_callback_free (cb);
        return (status);
    }

    /* FIXME: Legacy configuration syntax. */
    if (cb->name == NULL)
        ssnprintf (callback_name, sizeof (callback_name), "write_graphite/%s/%s/%s",
                cb->node != NULL ? cb->node : WG_DEFAULT_NODE,
                cb->service != NULL ? cb->service : WG_DEFAULT_SERVICE,
                cb->protocol != NULL ? cb->protocol : WG_DEFAULT_PROTOCOL);
    else
        ssnprintf (callback_name, sizeof (callback_name), "write_graphite/%s",
                cb->name);

    memset (&user_data, 0, sizeof (user_data));
    user_data.data = cb;
    user_data.free_func = wg_callback_free;
    plugin_register_write (callback_name, wg_write, &user_data);

    user_data.free_func = NULL;
    plugin_register_flush (callback_name, wg_flush, &user_data);

    return (0);
}

static int wg_config (oconfig_item_t *ci)
{
    int i;

    for (i = 0; i < ci->children_num; i++)
    {
        oconfig_item_t *child = ci->children + i;

        if (strcasecmp ("Node", child->key) == 0)
            wg_config_node (child);
        /* FIXME: Remove this legacy mode in version 6. */
        else if (strcasecmp ("Carbon", child->key) == 0)
            wg_config_node (child);
        else
        {
            ERROR ("write_graphite plugin: Invalid configuration "
                    "option: %s.", child->key);
        }
    }

    return (0);
}

void module_register (void)
{
    plugin_register_complex_config ("write_graphite", wg_config);
}

/* vim: set sw=4 ts=4 sts=4 tw=78 et : */<|MERGE_RESOLUTION|>--- conflicted
+++ resolved
@@ -130,20 +130,13 @@
     status = swrite (cb->sock_fd, cb->send_buf, strlen (cb->send_buf));
     if (status < 0)
     {
-<<<<<<< HEAD
-=======
         const char *protocol = cb->protocol ? cb->protocol : WG_DEFAULT_PROTOCOL;
 
->>>>>>> 54ef2ae5
         if (cb->log_send_errors)
         {
             char errbuf[1024];
             ERROR ("write_graphite plugin: send to %s:%s (%s) failed with status %zi (%s)",
-<<<<<<< HEAD
-                    cb->node, cb->service, cb->protocol,
-=======
                     cb->node, cb->service, protocol,
->>>>>>> 54ef2ae5
                     status, sstrerror (errno, errbuf, sizeof (errbuf)));
         }
 
