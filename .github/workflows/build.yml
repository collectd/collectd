--- conflicted
+++ resolved
@@ -50,23 +50,13 @@
         ./build.sh
     - name: Run configure script
       run: ./configure $CONFIGURE_FLAGS
-<<<<<<< HEAD
     - name: Build collectd
       run: make $MAKEFLAGS
     - name: Run make check
-=======
-    - name: Make
-      run: make
-    - name: make check
-      continue-on-error: true
-      run: make check
+      run: make $MAKEFLAGS check
     - name: Dump test logs
       run: |
           cat ./test-suite.log || true
-    - name: install bzip2
->>>>>>> 68390d00
-      continue-on-error: true
-      run: make $MAKEFLAGS check
     - name: Install bzip2
       run: |
         yum install -y bzip2 || apt install -y bzip2
@@ -113,17 +103,11 @@
     - name: Run make check
       # Make check is failing on a few newer distros, temporarily mark it as optional until that is resolved 
       continue-on-error: true
-<<<<<<< HEAD
       run: make $MAKEFLAGS check
-    - name: Install bzip2
-=======
-      run: make check
     - name: Dump test logs
       run: |
           cat ./test-suite.log || true
-    - name: install bzip2
-      continue-on-error: true
->>>>>>> 68390d00
+    - name: Install bzip2
       run: |
         yum install -y bzip2 || apt install -y bzip2
     - name: Run make distcheck
