dnl Process this file with autoconf to produce a configure script.
AC_PREREQ([2.60])
AC_INIT([collectd],[m4_esyscmd(./version-gen.sh)])
AC_CONFIG_SRCDIR(src/target_set.c)
AC_CONFIG_HEADERS(src/config.h)
AC_CONFIG_AUX_DIR([build-aux])
AC_CONFIG_MACRO_DIR([m4])

dnl older automake's default of ARFLAGS=cru is noisy on newer binutils;
dnl we don't really need the 'u' even in older toolchains.  Then there is
dnl older libtool, which spelled it AR_FLAGS
m4_divert_text([DEFAULTS], [: "${ARFLAGS=cr} ${AR_FLAGS=cr}"])

LT_INIT([dlopen disable-static])

AM_INIT_AUTOMAKE([subdir-objects tar-pax dist-bzip2 no-dist-gzip foreign])
m4_ifdef([AM_SILENT_RULES], [AM_SILENT_RULES([yes])])
AC_LANG(C)

AC_PREFIX_DEFAULT("/opt/collectd")

AC_SYS_LARGEFILE

#
# Checks for programs.
#
AC_PROG_CC_C99([],
  [AC_MSG_ERROR([No compiler found that supports C99])]
)

AX_COMPILER_VENDOR

AC_PROG_CXX
AC_PROG_CPP
AC_PROG_EGREP
AC_PROG_INSTALL
AC_PROG_LN_S
AC_PROG_MAKE_SET
AM_PROG_CC_C_O

AC_PROG_LEX
AC_PROG_YACC

AC_PATH_PROG([VALGRIND], [valgrind])

# Warn when pkg.m4 is missing
m4_pattern_forbid([^_?PKG_[A-Z_]+$],[*** pkg.m4 missing, please install pkg-config])

PKG_PROG_PKG_CONFIG

AC_CACHE_CHECK([if Bison is the parser generator],
  [collectd_cv_prog_bison],
  [
    AS_IF([$YACC --version 2>/dev/null | $EGREP -q '^bison '],
      [collectd_cv_prog_bison=yes],
      [collectd_cv_prog_bison=no]
    )
  ]
)

if test "x$collectd_cv_prog_bison" = "xno" && test ! -f "${srcdir}/src/liboconfig/parser.c"; then
  AC_MSG_ERROR([bison is missing and you do not have ${srcdir}/src/liboconfig/parser.c. Please install bison])
fi

if test "x$lt_cv_dlopen" = "xno"; then
  AC_MSG_ERROR([Your system does not support dlopen])
fi

AC_SUBST([DLOPEN_LIBS], [$lt_cv_dlopen_libs])


AC_MSG_CHECKING([for kernel type ($host_os)])
case $host_os in
  *aix*)
    AC_DEFINE([KERNEL_AIX], [1], [True if program is to be compiled for a AIX kernel])
    ac_system="AIX"
    ;;
  *darwin*)
    AC_DEFINE([KERNEL_DARWIN], [1], [True if program is to be compiled for a Darwin kernel])
    ac_system="Darwin"
    ;;
  *freebsd*)
    AC_DEFINE([KERNEL_FREEBSD], [1], [True if program is to be compiled for a FreeBSD kernel])
    ac_system="FreeBSD"
    ;;
  *linux*)
    AC_DEFINE([KERNEL_LINUX], [1], [True if program is to be compiled for a Linux kernel])
    ac_system="Linux"
    ;;
  *netbsd*)
    AC_DEFINE([KERNEL_NETBSD], [1], [True if program is to be compiled for a NetBSD kernel])
    ac_system="NetBSD"
    ;;
  *openbsd*)
    AC_DEFINE([KERNEL_OPENBSD], [1], [True if program is to be compiled for an OpenBSD kernel])
    ac_system="OpenBSD"
    ;;
  *solaris*)
    AC_DEFINE([KERNEL_SOLARIS], [1], [True if program is to be compiled for a Solaris kernel])
    ac_system="Solaris"
    ;;
  *mingw32*)
    AC_DEFINE([KERNEL_WIN32], [1], [True if program is to be compiled for a Windows kernel])
    ac_system="Windows"
    ;;
  *)
    ac_system="unknown"
    ;;
esac
AC_MSG_RESULT([$ac_system])

AM_CONDITIONAL([BUILD_AIX], [test "x$ac_system" = "xAIX"])
AM_CONDITIONAL([BUILD_DARWIN], [test "x$ac_system" = "xDarwin"])
AM_CONDITIONAL([BUILD_FREEBSD], [test "x$ac_system" = "xFreeBSD"])
AM_CONDITIONAL([BUILD_LINUX], [test "x$ac_system" = "xLinux"])
AM_CONDITIONAL([BUILD_OPENBSD], [test "x$ac_system" = "xOpenBSD"])
AM_CONDITIONAL([BUILD_SOLARIS], [test "x$ac_system" = "xSolaris"])
AM_CONDITIONAL([BUILD_WIN32], [test "x$ac_system" = "xWindows"])

if test "x$ac_system" = "xSolaris"; then
  AC_DEFINE([_POSIX_PTHREAD_SEMANTICS], [1], [Define to enforce POSIX thread semantics under Solaris.])
  AC_DEFINE([_REENTRANT], [1], [Define to enable reentrancy interfaces.])

  AC_MSG_CHECKING([whether compiler builds 64bit binaries])
  AC_COMPILE_IFELSE(
    [
      AC_LANG_PROGRAM(
        [
          #ifndef _LP64
          # error "Compiler not in 64bit mode."
          #endif
        ]
      )
    ],
    [AC_MSG_RESULT([yes])],
    [
      AC_MSG_RESULT([no])
      AC_MSG_NOTICE([Solaris detected. Please consider building a 64-bit binary.])
    ]
  )
fi

if test "x$ac_system" = "xAIX"; then
  AC_DEFINE([_THREAD_SAFE_ERRNO], [1], [Define to use the thread-safe version of errno under AIX.])
fi

# Where to install .pc files.
pkgconfigdir="${libdir}/pkgconfig"
AC_SUBST([pkgconfigdir])

#
# Checks for header files.
#
AC_HEADER_SYS_WAIT
AC_HEADER_DIRENT

AC_CHECK_HEADERS_ONCE([ \
  arpa/inet.h \
  endian.h \
  fcntl.h \
  fnmatch.h \
  fs_info.h \
  fshelp.h \
  grp.h \
  kstat.h \
  kvm.h \
  libgen.h \
  locale.h \
  mntent.h \
  mnttab.h \
  netdb.h \
  paths.h \
  poll.h \
  pthread_np.h \
  pwd.h \
  regex.h \
  sys/endian.h \
  sys/fs_types.h \
  sys/fstyp.h \
  sys/ioctl.h \
  sys/isa_defs.h \
  sys/mntent.h \
  sys/mnttab.h \
  sys/param.h \
  sys/resource.h \
  sys/select.h \
  sys/socket.h \
  sys/statfs.h \
  sys/statvfs.h \
  sys/types.h \
  sys/un.h \
  sys/vfs.h \
  sys/vfstab.h \
  sys/vmmeter.h \
  syslog.h \
  wordexp.h
])

if test "x$ac_system" = "xNetBSD"; then
  # For entropy plugin on newer NetBSD
  AC_CHECK_HEADERS([sys/rndio.h], [], [],
    [[
      #if HAVE_SYS_TYPES_H
      # include <sys/types.h>
      #endif
      #if HAVE_SYS_IOCTL_H
      # include <sys/ioctl.h>
      #endif
      #if HAVE_SYS_PARAM_H
      # include <sys/param.h>
      #endif
    ]]
  )
fi

# For ping library
AC_CHECK_HEADERS([netinet/in_systm.h], [], [],
  [[
    #include <stdint.h>
    #if HAVE_SYS_TYPES_H
    # include <sys/types.h>
    #endif
  ]]
)

AC_CHECK_HEADERS([netinet/in.h], [], [],
  [[
    #include <stdint.h>
    #if HAVE_SYS_TYPES_H
    # include <sys/types.h>
    #endif
    #if HAVE_NETINET_IN_SYSTM_H
    # include <netinet/in_systm.h>
    #endif
  ]]
)

AC_CHECK_HEADERS([netinet/ip.h], [], [],
  [[
    #include <stdint.h>
    #if HAVE_SYS_TYPES_H
    # include <sys/types.h>
    #endif
    #if HAVE_NETINET_IN_SYSTM_H
    # include <netinet/in_systm.h>
    #endif
    #if HAVE_NETINET_IN_H
    # include <netinet/in.h>
    #endif
  ]]
)

AC_CHECK_HEADERS([netinet/ip_icmp.h], [], [],
  [[
    #include <stdint.h>
    #if HAVE_SYS_TYPES_H
    # include <sys/types.h>
    #endif
    #if HAVE_NETINET_IN_SYSTM_H
    # include <netinet/in_systm.h>
    #endif
    #if HAVE_NETINET_IN_H
    # include <netinet/in.h>
    #endif
    #if HAVE_NETINET_IP_H
    # include <netinet/ip.h>
    #endif
  ]]
)

AC_CHECK_HEADERS([netinet/ip_var.h], [], [],
  [[
    #include <stdint.h>
    #if HAVE_SYS_TYPES_H
    # include <sys/types.h>
    #endif
    #if HAVE_NETINET_IN_SYSTM_H
    # include <netinet/in_systm.h>
    #endif
    #if HAVE_NETINET_IN_H
    # include <netinet/in.h>
    #endif
    #if HAVE_NETINET_IP_H
    # include <netinet/ip.h>
    #endif
  ]]
)

AC_CHECK_HEADERS([netinet/ip6.h], [], [],
  [[
    #include <stdint.h>
    #if HAVE_SYS_TYPES_H
    # include <sys/types.h>
    #endif
    #if HAVE_NETINET_IN_SYSTM_H
    # include <netinet/in_systm.h>
    #endif
    #if HAVE_NETINET_IN_H
    # include <netinet/in.h>
    #endif
  ]]
)

AC_CHECK_HEADERS([netinet/icmp6.h], [], [],
  [[
    #include <stdint.h>
    #if HAVE_SYS_TYPES_H
    # include <sys/types.h>
    #endif
    #if HAVE_NETINET_IN_SYSTM_H
    # include <netinet/in_systm.h>
    #endif
    #if HAVE_NETINET_IN_H
    # include <netinet/in.h>
    #endif
    #if HAVE_NETINET_IP6_H
    # include <netinet/ip6.h>
    #endif
  ]]
)

AC_CHECK_HEADERS([netinet/tcp.h], [], [],
  [[
    #include <stdint.h>
    #if HAVE_SYS_TYPES_H
    # include <sys/types.h>
    #endif
    #if HAVE_NETINET_IN_SYSTM_H
    # include <netinet/in_systm.h>
    #endif
    #if HAVE_NETINET_IN_H
    # include <netinet/in.h>
    #endif
    #if HAVE_NETINET_IP_H
    # include <netinet/ip.h>
    #endif
  ]]
)

AC_CHECK_HEADERS([netinet/udp.h], [], [],
  [[
    #include <stdint.h>
    #if HAVE_SYS_TYPES_H
    # include <sys/types.h>
    #endif
    #if HAVE_NETINET_IN_SYSTM_H
    # include <netinet/in_systm.h>
    #endif
    #if HAVE_NETINET_IN_H
    # include <netinet/in.h>
    #endif
    #if HAVE_NETINET_IP_H
    # include <netinet/ip.h>
    #endif
  ]]
)

# For cpu modules
AC_CHECK_HEADERS([sys/dkstat.h])
if test "x$ac_system" = "xDarwin"; then
  AC_CHECK_HEADERS(
    [ \
      mach/mach_init.h \
      mach/host_priv.h \
      mach/mach_error.h \
      mach/mach_host.h \
      mach/mach_port.h \
      mach/mach_types.h \
      mach/message.h \
      mach/processor_set.h \
      mach/processor.h \
      mach/processor_info.h \
      mach/task.h \
      mach/thread_act.h \
      mach/vm_region.h \
      mach/vm_map.h \
      mach/vm_prot.h \
      mach/vm_statistics.h \
      mach/kern_return.h \
      CoreFoundation/CoreFoundation.h \
      IOKit/IOKitLib.h \
      IOKit/IOTypes.h \
      IOKit/ps/IOPSKeys.h \
      IOKit/IOBSD.h \
      IOKit/storage/IOBlockStorageDriver.h
    ]
  )

  # For the battery plugin
  AC_CHECK_HEADERS([IOKit/ps/IOPowerSources.h], [], [],
    [[
      #if HAVE_IOKIT_IOKITLIB_H
      #  include <IOKit/IOKitLib.h>
      #endif
      #if HAVE_IOKIT_IOTYPES_H
      #  include <IOKit/IOTypes.h>
      #endif
    ]]
  )
fi

AC_CHECK_HEADERS([sys/sysctl.h], [], [],
  [[
    #if HAVE_SYS_TYPES_H
    #  include <sys/types.h>
    #endif
    #if HAVE_SYS_PARAM_H
    # include <sys/param.h>
    #endif
  ]]
)

# For interface plugin
AC_CHECK_HEADERS([ifaddrs.h])
AC_CHECK_HEADERS([net/if.h], [], [],
  [[
    #if HAVE_SYS_TYPES_H
    #  include <sys/types.h>
    #endif
    #if HAVE_SYS_SOCKET_H
    #  include <sys/socket.h>
    #endif
  ]]
)

if test "x$ac_system" = "xLinux"; then
  # For hddtemp module
  AC_CHECK_HEADERS([linux/major.h])

  # For md module (Linux only)
  AC_CHECK_HEADERS([linux/raid/md_u.h],
    [have_linux_raid_md_u_h="yes"],
    [have_linux_raid_md_u_h="no"],
    [[
      #include <sys/ioctl.h>
      #include <linux/major.h>
      #include <linux/types.h>
    ]]
  )
  AC_CHECK_HEADERS([sys/sysmacros.h])

  AC_CHECK_HEADERS([linux/wireless.h],
    [have_linux_wireless_h="yes"],
    [have_linux_wireless_h="no"],
    [[
      #include <dirent.h>
      #include <sys/ioctl.h>
      #include <sys/socket.h>
    ]]
  )

  AC_CHECK_HEADERS([linux/if.h], [], [],
    [[
      #if HAVE_SYS_TYPES_H
      #  include <sys/types.h>
      #endif
      #if HAVE_SYS_SOCKET_H
      #  include <sys/socket.h>
      #endif
    ]]
  )

  AC_CHECK_HEADERS([linux/inet_diag.h], [], [],
    [[
      #if HAVE_SYS_TYPES_H
      #  include <sys/types.h>
      #endif
      #if HAVE_SYS_SOCKET_H
      #  include <sys/socket.h>
      #endif
    ]]
  )

  AC_CHECK_HEADERS([linux/netdevice.h], [], [],
    [[
      #if HAVE_SYS_TYPES_H
      #  include <sys/types.h>
      #endif
      #if HAVE_SYS_SOCKET_H
      #  include <sys/socket.h>
      #endif
      #if HAVE_LINUX_IF_H
      # include <linux/if.h>
      #endif
    ]]
  )

  # For ethstat module
  AC_CHECK_HEADERS([linux/sockios.h],
    [have_linux_sockios_h="yes"],
    [have_linux_sockios_h="no"],
    [[
      #if HAVE_SYS_IOCTL_H
      # include <sys/ioctl.h>
      #endif
      #if HAVE_NET_IF_H
      # include <net/if.h>
      #endif
    ]]
  )

  AC_CHECK_HEADERS([linux/ethtool.h],
    [have_linux_ethtool_h="yes"],
    [have_linux_ethtool_h="no"],
    [[
      #if HAVE_SYS_IOCTL_H
      # include <sys/ioctl.h>
      #endif
      #if HAVE_NET_IF_H
      # include <net/if.h>
      #endif
      #if HAVE_LINUX_SOCKIOS_H
      # include <linux/sockios.h>
      #endif
    ]]
  )

  # For ipvs module
  AC_CHECK_HEADERS_ONCE([linux/ip_vs.h])

  # For the email plugin
  AC_CHECK_HEADERS([linux/un.h], [], [],
    [[
      #if HAVE_SYS_SOCKET_H
      #  include <sys/socket.h>
      #endif
    ]]
  )
  # For the turbostat plugin
  AC_CHECK_HEADERS([cpuid.h],
    [have_cpuid_h="yes"],
    [have_cpuid_h="no (cpuid.h not found)"]
  )

  AC_CHECK_HEADERS([sys/capability.h],
    [have_capability="yes"],
    [have_capability="no (<sys/capability.h> not found)"]
  )

  if test "x$have_capability" = "xyes"; then
    AC_CHECK_LIB([cap], [cap_get_proc],
      [have_capability="yes"],
      [have_capability="no (cap_get_proc() not found)"]
    )
  fi

  if test "x$have_capability" = "xyes"; then
    AC_CHECK_DECL([CAP_IS_SUPPORTED],
      [have_capability="yes"],
      [have_capability="no (CAP_IS_SUPPORTED not found)"],
      [[#include <sys/capability.h>]]
    )
  fi

  if test "x$have_capability" = "xyes"; then
    AC_DEFINE([HAVE_CAPABILITY], [1], [Define to 1 if you have cap_get_proc() (-lcap).])
  fi

  # For pcie_errors plugin
  AC_CHECK_HEADERS([linux/pci_regs.h],
    [have_pci_regs_h="yes"],
    [have_pci_regs_h="no (linux/pci_regs.h not found)"]
  )

else
  have_linux_raid_md_u_h="no"
  have_linux_wireless_h="no"
fi

AM_CONDITIONAL([BUILD_WITH_CAPABILITY], [test "x$have_capability" = "xyes"])

# For the swap module
have_sys_swap_h="yes"
AC_CHECK_HEADERS([sys/swap.h vm/anon.h],
  [],
  [have_sys_swap_h="no"],
  [[
    #undef _FILE_OFFSET_BITS
    #undef _LARGEFILE64_SOURCE
    #if HAVE_SYS_TYPES_H
    #  include <sys/types.h>
    #endif
    #if HAVE_SYS_PARAM_H
    # include <sys/param.h>
    #endif
  ]]
)

# For load module
# For the processes plugin
# For users module
AC_CHECK_HEADERS([sys/loadavg.h linux/config.h utmp.h utmpx.h])

# For quota module
AC_CHECK_HEADERS([sys/ucred.h], [], [],
  [[
    #if HAVE_SYS_TYPES_H
    #  include <sys/types.h>
    #endif
    #if HAVE_SYS_PARAM_H
    # include <sys/param.h>
    #endif
  ]]
)

# For mount interface
AC_CHECK_HEADERS([sys/mount.h], [], [],
  [[
    #if HAVE_SYS_TYPES_H
    #  include <sys/types.h>
    #endif
    #if HAVE_SYS_PARAM_H
    # include <sys/param.h>
    #endif
  ]]
)

# --enable-xfs {{{
AC_ARG_ENABLE([xfs],
  [AS_HELP_STRING([--enable-xfs], [xfs support in df plugin @<:@default=yes@:>@])],
  [],
  [enable_xfs="auto"]
)

if test "x$enable_xfs" != "xno"; then
  AC_CHECK_HEADERS([xfs/xqm.h],
    [],
    [
      if test "x$enable_xfs" = "xyes"; then
        AC_MSG_ERROR([xfs/xqm.h not found])
      fi
    ],
    [[#define _GNU_SOURCE]]
  )
fi

# }}}

AC_CHECK_HEADERS([net/if_arp.h], [], [],
  [[
    #if HAVE_SYS_SOCKET_H
    # include <sys/socket.h>
    #endif
  ]]
)

AC_CHECK_HEADERS([net/ppp_defs.h])
AC_CHECK_HEADERS([net/if_ppp.h], [], [],
  [[
    #if HAVE_NET_PPP_DEFS_H
    # include <net/ppp_defs.h>
    #endif
  ]]
)

AC_CHECK_HEADERS([netinet/if_ether.h], [], [],
  [[
    #include <stdint.h>
    #if HAVE_SYS_TYPES_H
    # include <sys/types.h>
    #endif
    #if HAVE_SYS_SOCKET_H
    # include <sys/socket.h>
    #endif
    #if HAVE_NET_IF_H
    # include <net/if.h>
    #endif
    #if HAVE_NETINET_IN_H
    # include <netinet/in.h>
    #endif
  ]]
)

AC_CHECK_HEADERS([net/pfvar.h],
  [have_net_pfvar_h="yes"],
  [have_net_pfvar_h="no"],
  [[
    #if HAVE_SYS_IOCTL_H
    # include <sys/ioctl.h>
    #endif
    #if HAVE_SYS_SOCKET_H
    # include <sys/socket.h>
    #endif
    #if HAVE_NET_IF_H
    # include <net/if.h>
    #endif
    #if HAVE_NETINET_IN_H
    # include <netinet/in.h>
    #endif
  ]]
)

# For the multimeter plugin
AC_CHECK_HEADERS([termios.h],
  [have_termios_h="yes"],
  [have_termios_h="no"]
)

# For cpusleep plugin
AC_CACHE_CHECK([whether clock_boottime and clock_monotonic are supported],
  [c_cv_have_clock_boottime_monotonic],
  [
    AC_COMPILE_IFELSE(
      [AC_LANG_PROGRAM(
        [[#include <time.h>]],
        [[
          struct timespec b, m;
          clock_gettime(CLOCK_BOOTTIME, &b );
          clock_gettime(CLOCK_MONOTONIC, &m );
        ]]
      )
      ],
      [c_cv_have_clock_boottime_monotonic="yes"],
      [c_cv_have_clock_boottime_monotonic="no"]
    )
  ]
)


#
# Checks for typedefs, structures, and compiler characteristics.
#
AC_C_CONST
AC_TYPE_PID_T
AC_TYPE_SIZE_T
AC_TYPE_UID_T
AC_HEADER_TIME

AH_TEMPLATE(HAVE_DD_FD, [Define to 1 if your `DIR' contains dd_fd.])
AH_TEMPLATE(HAVE_DIRFD, [Define to 1 if you have the `dirfd' function or macro.])
AH_TEMPLATE(HAVE_FCNTL_CLOSEM, [Define to 1 if your system has the F_CLOSEM fcntl.])

test_cxx_flags() {
  AC_LANG_PUSH([C++])
  AC_LANG_CONFTEST(
    [AC_LANG_SOURCE([[int main(void){}]]) ]
  )
  $CXX -c conftest.cpp $CXXFLAGS $@ > /dev/null 2> /dev/null
  ret=$?
  rm -f conftest.o
  AC_LANG_POP([C++])
  return $ret
}

#
# Checks for library functions.
#
AC_CHECK_FUNCS_ONCE([ \
    asprintf \
    getpwnam \
    getpwnam_r \
    if_indextoname \
    setenv \
    setgroups \
<<<<<<< HEAD
    setlocale \
    strcasecmp \
    strdup \
    strncasecmp \
    sysconf
=======
    setlocale
>>>>>>> f21eda8e
  ]
)

AC_FUNC_STRERROR_R

if test "x$GCC" = "xyes"; then
  SAVE_CFLAGS="$CFLAGS"
  CFLAGS="$CFLAGS -Wall -Werror"
fi
SAVE_LDFLAGS="$LDFLAGS"
LDFLAGS=""
if test "x$ac_system" = "xWindows"; then
  # This is exported from build.sh
  LDFLAGS="$LDFLAGS -L${GNULIB_DIR}"
fi

AC_CACHE_CHECK([for strtok_r],
  [c_cv_have_strtok_r_default],
  [
    AC_LINK_IFELSE(
      [
        AC_LANG_PROGRAM(
          [[
            #include <stdlib.h>
            #include <stdio.h>
            #include <string.h>
          ]],
          [[
            char buffer[] = "foo,bar,baz";
            char *token;
            char *dummy;
            char *saveptr;

            dummy = buffer;
            saveptr = NULL;
            while ((token = strtok_r (dummy, ",", &saveptr)) != NULL)
            {
              dummy = NULL;
              printf ("token = %s;\n", token);
            }
          ]]
        )
      ],
      [c_cv_have_strtok_r_default="yes"],
      [c_cv_have_strtok_r_default="no"]
    )
  ]
)

if test "x$c_cv_have_strtok_r_default" = "xno"; then
  CFLAGS="$CFLAGS -D_REENTRANT=1"

  AC_CACHE_CHECK([if strtok_r needs _REENTRANT],
    [c_cv_have_strtok_r_reentrant],
    [
      AC_LINK_IFELSE(
        [
          AC_LANG_PROGRAM(
            [[
              #include <stdlib.h>
              #include <stdio.h>
              #include <string.h>
            ]],
            [[
              char buffer[] = "foo,bar,baz";
              char *token;
              char *dummy;
              char *saveptr;

              dummy = buffer;
              saveptr = NULL;
              while ((token = strtok_r (dummy, ",", &saveptr)) != NULL)
              {
                dummy = NULL;
                printf ("token = %s;\n", token);
              }
            ]]
          )
        ],
        [c_cv_have_strtok_r_reentrant="yes"],
        [AC_MSG_FAILURE([strtok_r is not available. Please file a bugreport!])]
      )
    ]
  )
fi

CFLAGS="$SAVE_CFLAGS"
LDFLAGS="$SAVE_LDFLAGS"
if test "x$c_cv_have_strtok_r_reentrant" = "xyes"; then
  CFLAGS="$CFLAGS -D_REENTRANT=1"
fi

AC_CHECK_FUNCS([socket],
  [],
  [
    AC_CHECK_LIB([socket], [socket],
      [socket_needs_socket="yes"],
      [
        AC_CHECK_LIB([gnu], [rpl_socket],
          [socket_needs_gnulib="yes"],
          [AC_MSG_ERROR([cannot find socket() in libsocket])]
        )
      ]
    )
  ]
)
AM_CONDITIONAL([BUILD_WITH_LIBSOCKET], [test "x$socket_needs_socket" = "xyes"])
AM_CONDITIONAL([BUILD_WITH_GNULIB], [test "x$socket_needs_gnulib" = "xyes"])

AC_CHECK_FUNCS(closefrom, [], [AC_LIBOBJ(closefrom)
    AC_CHECK_DECL(F_CLOSEM, AC_DEFINE(HAVE_FCNTL_CLOSEM), [],
  [ #include <limits.h>
    #include <fcntl.h> ])
])
dnl
dnl Check for the dirfd function/macro.  If not found, look for dd_fd in DIR.
dnl
AC_LINK_IFELSE([AC_LANG_PROGRAM([[#include <sys/types.h>
#include <$ac_header_dirent>]], [[DIR *d; (void)dirfd(d);]])], [AC_DEFINE(HAVE_DIRFD)], [AC_LINK_IFELSE([AC_LANG_PROGRAM([[#include <sys/types.h>
#include <$ac_header_dirent>]], [[DIR d; memset(&d, 0, sizeof(d)); return(d.dd_fd);]])], [AC_DEFINE(HAVE_DD_FD)], [])])
AC_CHECK_MEMBERS([struct dirent.d_type], [], [], [
AC_INCLUDES_DEFAULT
#include <$ac_header_dirent>
])
AC_CHECK_FUNCS(closefrom, [], [AC_LIBOBJ(closefrom)
    AC_CHECK_DECL(F_CLOSEM, AC_DEFINE(HAVE_FCNTL_CLOSEM), [],
  [ #include <limits.h>
    #include <fcntl.h> ])
])

clock_gettime_needs_posix4="no"
AC_CHECK_FUNCS([clock_gettime],
  [have_clock_gettime="yes"],
  [have_clock_gettime="no"]
)

if test "x$have_clock_gettime" = "xno"; then
  AC_CHECK_LIB([rt], [clock_gettime],
    [
      clock_gettime_needs_rt="yes"
      have_clock_gettime="yes"
    ]
  )
fi

if test "x$have_clock_gettime" = "xno"; then
  AC_CHECK_LIB([posix4], [clock_gettime],
    [
      clock_gettime_needs_posix4="yes"
      have_clock_gettime="yes"
    ]
  )
fi

if test "x$have_clock_gettime" = "xyes"; then
  AC_DEFINE([HAVE_CLOCK_GETTIME], [1], [Define if the clock_gettime(2) function is available.])
fi

AC_CHECK_FUNCS([nanosleep], [],
  AC_CHECK_LIB([rt], [nanosleep],
    [nanosleep_needs_rt="yes"],
    [
      AC_CHECK_LIB([posix4], [nanosleep],
        [nanosleep_needs_posix4="yes"],
        [AC_MSG_ERROR([cannot find nanosleep])]
      )
    ]
  )
)

AM_CONDITIONAL([BUILD_WITH_LIBRT], [test "x$clock_gettime_needs_rt" = "xyes" || test "x$nanosleep_needs_rt" = "xyes"])
AM_CONDITIONAL([BUILD_WITH_LIBPOSIX4], [test "x$clock_gettime_needs_posix4" = "xyes" || test "x$nanosleep_needs_posix4" = "xyes"])

AC_CHECK_FUNCS([getifaddrs], [have_getifaddrs="yes"], [have_getifaddrs="no"])
AC_CHECK_FUNCS([getloadavg], [have_getloadavg="yes"], [have_getloadavg="no"])
AC_CHECK_FUNCS([getutent], [have_getutent="yes"], [have_getutent="no"])
AC_CHECK_FUNCS([getutxent], [have_getutxent="yes"], [have_getutxent="no"])
AC_CHECK_FUNCS([host_statistics], [have_host_statistics="yes"], [have_host_statistics="no"])
AC_CHECK_FUNCS([processor_info], [have_processor_info="yes"], [have_processor_info="no"])
AC_CHECK_FUNCS([statfs], [have_statfs="yes"], [have_statfs="no"])
AC_CHECK_FUNCS([statvfs], [have_statvfs="yes"], [have_statvfs="no"])
AC_CHECK_FUNCS([sysctl], [have_sysctl="yes"], [have_sysctl="no"])
AC_CHECK_FUNCS([sysctlbyname], [have_sysctlbyname="yes"], [have_sysctlbyname="no"])
AC_CHECK_FUNCS([syslog], [have_syslog="yes"], [have_syslog="no"])
AC_CHECK_FUNCS([thread_info], [have_thread_info="yes"], [have_thread_info="no"])

# Check for strptime {{{
if test "x$GCC" = "xyes"; then
  SAVE_CFLAGS="$CFLAGS"
  CFLAGS="$CFLAGS -Wall -Wextra -Werror"
fi

AC_CHECK_FUNCS([strptime], [have_strptime="yes"], [have_strptime="no"])
if test "x$have_strptime" = "xyes"; then
  AC_CACHE_CHECK([whether strptime is exported by default],
    [c_cv_have_strptime_default],
    [
      AC_COMPILE_IFELSE(
        [
          AC_LANG_PROGRAM(
            [[#include <time.h>]],
            [[
              struct tm stm;
              (void)strptime ("2010-12-30%13:42:42", "%Y-%m-%dT%T", &stm);
            ]]
          )
        ],
        [c_cv_have_strptime_default="yes"],
        [c_cv_have_strptime_default="no"])
    ]
  )
fi

if test "x$have_strptime" = "xyes" && test "x$c_cv_have_strptime_default" = "xno"; then
  AC_CACHE_CHECK([whether strptime needs standards mode],
    [c_cv_have_strptime_standards],
    [
      AC_COMPILE_IFELSE(
        [
          AC_LANG_PROGRAM(
            [[
              #ifndef _ISOC99_SOURCE
              # define _ISOC99_SOURCE 1
              #endif
              #ifndef _POSIX_C_SOURCE
              # define _POSIX_C_SOURCE 200112L
              #endif
              #ifndef _XOPEN_SOURCE
              # define _XOPEN_SOURCE 500
              #endif
              #include <time.h>
            ]],
            [[
              struct tm stm;
              (void)strptime ("2010-12-30%13:42:42", "%Y-%m-%dT%T", &stm);
            ]]
          )
        ],
        [c_cv_have_strptime_standards="yes"],
        [c_cv_have_strptime_standards="no"]
      )
    ]
  )

  if test "x$c_cv_have_strptime_standards" = "xyes"; then
    AC_DEFINE([STRPTIME_NEEDS_STANDARDS], [1],
      [Set to true if strptime is only exported in X/Open mode (GNU libc).]
    )
  else
    have_strptime="no"
  fi
fi

if test "x$GCC" = "xyes"; then
  CFLAGS="$SAVE_CFLAGS"
fi
# }}} Check for strptime

# Check for timegm {{{

# These checks need -Werror because implicit function declarations are only a
# warning ...
SAVE_CFLAGS="$CFLAGS"
CFLAGS="$CFLAGS -Werror"

AC_CACHE_CHECK([for timegm],
  [c_cv_have_timegm],
  AC_LINK_IFELSE(
    [AC_LANG_PROGRAM(
[[[
#if STRPTIME_NEEDS_STANDARDS
# ifndef _ISOC99_SOURCE
#  define _ISOC99_SOURCE 1
# endif
# ifndef _POSIX_C_SOURCE
#  define _POSIX_C_SOURCE 200112L
# endif
# ifndef _XOPEN_SOURCE
#  define _XOPEN_SOURCE 500
# endif
#endif
#include <time.h>
]]],
[[[
 time_t t = timegm(&(struct tm){0});
 if (t == ((time_t) -1)) {
   return 1;
 }
]]]
    )],
    [c_cv_have_timegm="yes"],
    [c_cv_have_timegm="no"]
  )
)

if test "x$c_cv_have_timegm" != "xyes"
then
  AC_CACHE_CHECK([for timegm with _BSD_SOURCE],
    [c_cv_have_timegm_bsd],
    AC_LINK_IFELSE(
      [AC_LANG_PROGRAM(
[[[
#if STRPTIME_NEEDS_STANDARDS
# ifndef _ISOC99_SOURCE
#  define _ISOC99_SOURCE 1
# endif
# ifndef _POSIX_C_SOURCE
#  define _POSIX_C_SOURCE 200112L
# endif
# ifndef _XOPEN_SOURCE
#  define _XOPEN_SOURCE 500
# endif
#endif
#ifndef _BSD_SOURCE
# define _BSD_SOURCE 1
#endif
#include <time.h>
]]],
[[[
 time_t t = timegm(&(struct tm){0});
 if (t == ((time_t) -1)) {
   return 1;
 }
]]]
      )],
      [c_cv_have_timegm_bsd="yes"
       c_cv_have_timegm="yes"],
      [c_cv_have_timegm_bsd="no"]
    )
  )
fi

if test "x$c_cv_have_timegm" = "xyes"
then
  AC_DEFINE(HAVE_TIMEGM, 1, [Define if the timegm(3) function is available.])
  if test "x$c_cv_have_timegm_bsd" = "xyes"
  then
    AC_DEFINE(TIMEGM_NEEDS_BSD, 1, [Set to true if timegm is only exported in BSD mode.])
  fi
fi

CFLAGS="$SAVE_CFLAGS"
# }}} Check for timegm

AC_MSG_CHECKING([for sysctl kern.cp_times])
if test -x /sbin/sysctl; then
  /sbin/sysctl kern.cp_times >/dev/null 2>&1
  if test $? -eq 0; then
    AC_MSG_RESULT([yes])
    AC_DEFINE([HAVE_SYSCTL_KERN_CP_TIMES], [1], [Define if sysctl supports kern.cp_times])
  else
    AC_MSG_RESULT([no])
  fi
else
  AC_MSG_RESULT([no])
fi

AC_MSG_CHECKING([for sysctl kern.cp_time])
if test -x /sbin/sysctl; then
  /sbin/sysctl kern.cp_time >/dev/null 2>&1
  if test $? -eq 0
  then
    AC_MSG_RESULT([yes])
    AC_DEFINE([HAVE_SYSCTL_KERN_CP_TIME], [1], [Define if sysctl supports kern.cp_time])
  else
    AC_MSG_RESULT([no])
  fi
else
  AC_MSG_RESULT([no])
fi

AC_CHECK_FUNCS([swapctl], [have_swapctl="yes"], [have_swapctl="no"])
if test "x$have_swapctl" = "xyes"; then
  AC_CACHE_CHECK([whether swapctl takes two arguments],
    [c_cv_have_swapctl_two_args],
    [
      AC_COMPILE_IFELSE(
        [
          AC_LANG_PROGRAM(
            [[
              #if HAVE_SYS_SWAP_H && !defined(_LP64) && _FILE_OFFSET_BITS == 64
              #  undef _FILE_OFFSET_BITS
              #  undef _LARGEFILE64_SOURCE
              #endif
              #include <sys/stat.h>
              #include <sys/param.h>
              #include <sys/swap.h>
              #include <unistd.h>
            ]],
            [[int num = swapctl(0, NULL);]]
          )
        ],
        [c_cv_have_swapctl_two_args="yes"],
        [c_cv_have_swapctl_two_args="no"]
      )
    ]
  )

  AC_CACHE_CHECK([whether swapctl takes three arguments],
    [c_cv_have_swapctl_three_args],
    [
      AC_COMPILE_IFELSE(
        [
          AC_LANG_PROGRAM(
            [[
              #if HAVE_SYS_SWAP_H && !defined(_LP64) && _FILE_OFFSET_BITS == 64
              #  undef _FILE_OFFSET_BITS
              #  undef _LARGEFILE64_SOURCE
              #endif
              #include <sys/stat.h>
              #include <sys/param.h>
              #include <sys/swap.h>
              #include <unistd.h>
            ]],
            [[int num = swapctl(0, NULL, 0);]]
          )
        ],
        [c_cv_have_swapctl_three_args="yes"],
        [c_cv_have_swapctl_three_args="no"]
      )
    ]
  )
fi

# Check for different versions of `swapctl' here..
if test "x$have_swapctl" = "xyes"; then
  if test "x$c_cv_have_swapctl_two_args" = "xyes"; then
    AC_DEFINE([HAVE_SWAPCTL_TWO_ARGS], [1], [Define if the function swapctl exists and takes two arguments.])
  fi

  if test "x$c_cv_have_swapctl_three_args" = "xyes"; then
    AC_DEFINE([HAVE_SWAPCTL_THREE_ARGS], [1], [Define if the function swapctl exists and takes three arguments.])
  fi
fi

# Check for NAN
AC_ARG_WITH([nan-emulation],
  [AS_HELP_STRING([--with-nan-emulation], [use emulated NAN. For crosscompiling only.])],
  [
    if test "x$withval" = "xno"; then
      nan_type="none"
    else if test "x$withval" = "xyes"; then
      nan_type="zero"
    else
      nan_type="$withval"
    fi; fi
  ],
  [nan_type="none"]
)

if test "x$nan_type" = "xnone"; then
  AC_CACHE_CHECK([whether NAN is defined by default],
    [c_cv_have_nan_default],
    [
      AC_COMPILE_IFELSE(
        [
          AC_LANG_PROGRAM(
            [[
              #include <stdlib.h>
              #include <math.h>
              static double foo = NAN;
            ]],
            [[
              if (isnan (foo))
                return 0;
              return 1;
            ]]
          )
        ],
        [c_cv_have_nan_default="yes"],
        [c_cv_have_nan_default="no"]
      )
    ]
  )
fi

if test "x$c_cv_have_nan_default" = "xyes"; then
  nan_type="default"
fi

if test "x$nan_type" = "xnone"; then
  AC_CACHE_CHECK([whether NAN is defined by __USE_ISOC99],
    [c_cv_have_nan_isoc],
    [
      AC_COMPILE_IFELSE(
        [
          AC_LANG_PROGRAM(
            [[
              #include <stdlib.h>
              #define __USE_ISOC99 1
              #include <math.h>
              static double foo = NAN;
            ]],
            [[
              if (isnan (foo))
                return 0;
              return 1;
            ]]
          )
        ],
        [c_cv_have_nan_isoc="yes"],
        [c_cv_have_nan_isoc="no"]
      )
    ]
  )
fi

if test "x$c_cv_have_nan_isoc" = "xyes"; then
  nan_type="isoc99"
fi

if test "x$nan_type" = "xnone"; then
  SAVE_LDFLAGS="$LDFLAGS"
  LDFLAGS="$LDFLAGS -lm"
  AC_CACHE_CHECK([whether NAN can be defined by 0/0],
    [c_cv_have_nan_zero],
    [
      AC_RUN_IFELSE(
        [
          AC_LANG_PROGRAM(
            [[
              #include <stdlib.h>
              #include <math.h>
              #ifdef NAN
              # undef NAN
              #endif
              #define NAN (0.0 / 0.0)
              #ifndef isnan
              # define isnan(f) ((f) != (f))
              #endif
              static double foo = NAN;
            ]],
            [[
              if (isnan (foo))
                return 0;
              return 1;
            ]]
          )
        ],
        [c_cv_have_nan_zero="yes"],
        [c_cv_have_nan_zero="no"]
      )
    ]
  )
  LDFLAGS=$SAVE_LDFLAGS
fi

if test "x$c_cv_have_nan_zero" = "xyes"; then
  nan_type="zero"
fi

if test "x$nan_type" = "xdefault"; then
  AC_DEFINE([NAN_STATIC_DEFAULT], [1],
    [Define if NAN is defined by default and can initialize static variables.]
  )
else if test "x$nan_type" = "xisoc99"; then
  AC_DEFINE([NAN_STATIC_ISOC], [1],
    [Define if NAN is defined by __USE_ISOC99 and can initialize static variables.]
  )
else if test "x$nan_type" = "xzero"; then
  AC_DEFINE([NAN_ZERO_ZERO], [1],
    [Define if NAN can be defined as (0.0 / 0.0)]
  )
else
  AC_MSG_ERROR([Didn't find out how to statically initialize variables to NAN. Sorry.])
fi; fi; fi

AC_ARG_WITH([fp-layout],
  [
    AS_HELP_STRING([--with-fp-layout],
      [set the memory layout of doubles. For crosscompiling only.]
    )
  ],
  [
    if test "x$withval" = "xnothing"; then
      fp_layout_type="nothing"
    else if test "x$withval" = "xendianflip"; then
      fp_layout_type="endianflip"
    else if test "x$withval" = "xintswap"; then
      fp_layout_type="intswap"
    else
      AC_MSG_ERROR([Invalid argument for --with-fp-layout. Valid arguments are: nothing, endianflip, intswap]);
    fi; fi; fi
  ],
  [fp_layout_type="unknown"]
)

if test "x$fp_layout_type" = "xunknown"; then
  AC_CACHE_CHECK([if doubles are stored in x86 representation],
    [c_cv_fp_layout_need_nothing],
    [
      AC_RUN_IFELSE(
        [
          AC_LANG_PROGRAM(
            [[
              #include <stdlib.h>
              #include <stdio.h>
              #include <string.h>
              #include <stdint.h>
              #include <inttypes.h>
              #include <stdbool.h>
            ]],
            [[
              uint64_t i0;
              uint64_t i1;
              uint8_t c[8];
              double d;

              d = 8.642135e130;
              memcpy ((void *) &i0, (void *) &d, 8);

              i1 = i0;
              memcpy ((void *) c, (void *) &i1, 8);

              if ((c[0] == 0x2f) && (c[1] == 0x25)
                  && (c[2] == 0xc0) && (c[3] == 0xc7)
                  && (c[4] == 0x43) && (c[5] == 0x2b)
                  && (c[6] == 0x1f) && (c[7] == 0x5b))
                return 0;
              return 1;
            ]]
          )
        ],
        [c_cv_fp_layout_need_nothing="yes"],
        [c_cv_fp_layout_need_nothing="no"]
      )
    ]
  )
fi

if test "x$c_cv_fp_layout_need_nothing" = "xyes"; then
  fp_layout_type="nothing"
fi

if test "x$fp_layout_type" = "xunknown"; then
  AC_CACHE_CHECK([if endianflip converts to x86 representation],
    [c_cv_fp_layout_need_endianflip],
    [
      AC_RUN_IFELSE(
        [
          AC_LANG_PROGRAM(
            [[
              #include <stdlib.h>
              #include <stdio.h>
              #include <string.h>
              #include <stdint.h>
              #include <inttypes.h>
              #include <stdbool.h>
              #define endianflip(A) ((((uint64_t)(A) & 0xff00000000000000LL) >> 56) | \
                                     (((uint64_t)(A) & 0x00ff000000000000LL) >> 40) | \
                                     (((uint64_t)(A) & 0x0000ff0000000000LL) >> 24) | \
                                     (((uint64_t)(A) & 0x000000ff00000000LL) >> 8)  | \
                                     (((uint64_t)(A) & 0x00000000ff000000LL) << 8)  | \
                                     (((uint64_t)(A) & 0x0000000000ff0000LL) << 24) | \
                                     (((uint64_t)(A) & 0x000000000000ff00LL) << 40) | \
                                     (((uint64_t)(A) & 0x00000000000000ffLL) << 56))
            ]],
            [[
              uint64_t i0;
              uint64_t i1;
              uint8_t c[8];
              double d;

              d = 8.642135e130;
              memcpy ((void *) &i0, (void *) &d, 8);

              i1 = endianflip (i0);
              memcpy ((void *) c, (void *) &i1, 8);

              if ((c[0] == 0x2f) && (c[1] == 0x25)
                  && (c[2] == 0xc0) && (c[3] == 0xc7)
                  && (c[4] == 0x43) && (c[5] == 0x2b)
                  && (c[6] == 0x1f) && (c[7] == 0x5b))
                return 0;
              return 1;
            ]]
          )
        ],
        [c_cv_fp_layout_need_endianflip="yes"],
        [c_cv_fp_layout_need_endianflip="no"]
      ]
    )
  )
fi

if test "x$c_cv_fp_layout_need_endianflip" = "xyes"; then
  fp_layout_type="endianflip"
fi

if test "x$fp_layout_type" = "xunknown"; then
  AC_CACHE_CHECK([if intswap converts to x86 representation],
    [c_cv_fp_layout_need_intswap],
    [
      AC_RUN_IFELSE(
        [
          AC_LANG_PROGRAM(
            [[
              #include <stdlib.h>
              #include <stdio.h>
              #include <string.h>
              #include <stdint.h>
              #include <inttypes.h>
              #include <stdbool.h>
              #define intswap(A)    ((((uint64_t)(A) & 0xffffffff00000000LL) >> 32) | \
                                     (((uint64_t)(A) & 0x00000000ffffffffLL) << 32))
            ]],
            [[
              uint64_t i0;
              uint64_t i1;
              uint8_t c[8];
              double d;

              d = 8.642135e130;
              memcpy ((void *) &i0, (void *) &d, 8);

              i1 = intswap (i0);
              memcpy ((void *) c, (void *) &i1, 8);

              if ((c[0] == 0x2f) && (c[1] == 0x25)
                  && (c[2] == 0xc0) && (c[3] == 0xc7)
                  && (c[4] == 0x43) && (c[5] == 0x2b)
                  && (c[6] == 0x1f) && (c[7] == 0x5b))
                return 0;
              return 1;
            ]]
          )
        ],
        [c_cv_fp_layout_need_intswap="yes"],
        [c_cv_fp_layout_need_intswap="no"]
      )
    ]
  )
fi

if test "x$c_cv_fp_layout_need_intswap" = "xyes"; then
  fp_layout_type="intswap"
fi

if test "x$fp_layout_type" = "xnothing"; then
  AC_DEFINE([FP_LAYOUT_NEED_NOTHING], [1],
    [Define if doubles are stored in x86 representation.]
  )
else if test "x$fp_layout_type" = "xendianflip"; then
  AC_DEFINE([FP_LAYOUT_NEED_ENDIANFLIP], [1],
    [Define if endianflip is needed to convert to x86 representation.]
  )
else if test "x$fp_layout_type" = "xintswap"; then
  AC_DEFINE([FP_LAYOUT_NEED_INTSWAP], [1],
    [Define if intswap is needed to convert to x86 representation.]
  )
else
  AC_MSG_ERROR([Didn't find out how doubles are stored in memory. Sorry.])
fi; fi; fi

# For cpusleep plugin
AC_CACHE_CHECK([whether clock_boottime and clock_monotonic are supported],
  [c_cv_have_clock_boottime_monotonic],
  [
    AC_COMPILE_IFELSE(
      [AC_LANG_PROGRAM(
        [[#include <time.h>]],
        [[
          struct timespec b, m;
          clock_gettime(CLOCK_BOOTTIME, &b );
          clock_gettime(CLOCK_MONOTONIC, &m );
        ]]
      )
      ],
      [c_cv_have_clock_boottime_monotonic="yes"],
      [c_cv_have_clock_boottime_monotonic="no"]
    )
  ]
)

# --with-useragent {{{
AC_ARG_WITH([useragent],
  [AS_HELP_STRING([--with-useragent@<:@=AGENT@:>@], [User agent to use on http requests])],
  [
    if test "x$withval" != "xno" && test "x$withval" != "xyes"; then
      AC_DEFINE_UNQUOTED([COLLECTD_USERAGENT], ["$withval"], [User agent for http requests])
    fi
  ]
)

# }}}

# --with-data-max-name-len {{{
AC_ARG_WITH([data-max-name-len],
  [AS_HELP_STRING([--with-data-max-name-len@<:@=VALUE@:>@], [Maximum length of data buffers])],
  [
    if test "x$withval" != "x" && test $withval -gt 0; then
      AC_DEFINE_UNQUOTED([DATA_MAX_NAME_LEN], [$withval], [Maximum length of data buffers])
    else
      AC_MSG_ERROR([DATA_MAX_NAME_LEN must be a positive integer -- $withval given])
    fi
  ],
  [AC_DEFINE([DATA_MAX_NAME_LEN], [128], [Maximum length of data buffers])]
)
# }}}

AC_CHECK_FUNCS([getfsstat], [have_getfsstat="yes"], [have_getfsstat="no"])
AC_CHECK_FUNCS(getvfsstat, [have_getvfsstat="yes"], [have_getvfsstat="no"])
AC_CHECK_FUNCS(listmntent, [have_listmntent="yes"], [have_listmntent="no"])
AC_CHECK_FUNCS(getmntent_r, [have_getmntent_r="yes"], [have_getmntent_r="no"])

AC_CHECK_FUNCS(getmntent, [have_getmntent="libc"], [have_getmntent="no"])
if test "x$have_getmntent" = "xno"; then
  AC_CHECK_LIB([sun], [getmntent],
    [have_getmntent="sun"],
    [have_gemntent="no"]
  )
fi

if test "x$have_getmntent" = "xno"; then
  AC_CHECK_LIB([seq], [getmntent],
    [have_getmntent="seq"],
    [have_getmntent="no"]
  )
fi

if test "x$have_getmntent" = "xno"; then
  AC_CHECK_LIB([gen], [getmntent],
    [have_getmntent="gen"],
    [have_getmntent="no"]
  )
fi

if test "x$have_getmntent" = "xlibc"; then
  AC_CACHE_CHECK([whether getmntent takes one argument],
    [c_cv_have_one_getmntent],
    [
      AC_COMPILE_IFELSE(
        [
          AC_LANG_PROGRAM(
            [[#include "$srcdir/src/utils/mount/mount.h"]],
            [[
              FILE *fh;
              struct mntent *me;
              fh = setmntent ("/etc/mtab", "r");
              me = getmntent (fh);
              return me->mnt_passno;
            ]]
          )
        ],
        [c_cv_have_one_getmntent="yes"],
        [c_cv_have_one_getmntent="no"]
      )
    ]
  )

  AC_CACHE_CHECK([whether getmntent takes two arguments],
    [c_cv_have_two_getmntent],
    [
      AC_COMPILE_IFELSE(
        [
          AC_LANG_PROGRAM(
            [[#include "$srcdir/src/utils/mount/mount.h"]],
            [[
              FILE *fh;
              struct mnttab mt;
              int status;
              fh = fopen ("/etc/mnttab", "r");
              status = getmntent (fh, &mt);
              return status;
            ]]
          )
        ],
        [c_cv_have_two_getmntent="yes"],
        [c_cv_have_two_getmntent="no"]
      )
    ]
  )
fi

# Check for different versions of `getmntent' here..

if test "x$have_getmntent" = "xlibc"; then
  if test "x$c_cv_have_one_getmntent" = "xyes"; then
    AC_DEFINE([HAVE_ONE_GETMNTENT], [1],
      [Define if the function getmntent exists and takes one argument.]
    )
  fi

  if test "x$c_cv_have_two_getmntent" = "xyes"; then
    AC_DEFINE([HAVE_TWO_GETMNTENT], [1],
      [Define if the function getmntent exists and takes two arguments.]
    )
  fi
fi

if test "x$have_getmntent" = "xsun"; then
  AC_DEFINE([HAVE_SUN_GETMNTENT], [1],
    [Define if the function getmntent exists. It is the version from libsun.]
  )
fi

if test "x$have_getmntent" = "xgen"; then
  AC_DEFINE([HAVE_GEN_GETMNTENT], [1],
    [Define if the function getmntent exists. It is the version from libgen.]
  )
fi

# Check for htonll
AC_CACHE_CHECK([whether htonll is defined],
  [c_cv_have_htonll],
  [
    AC_LINK_IFELSE(
      [
        AC_LANG_PROGRAM(
          [[
            #include <inttypes.h>
            #include <sys/types.h>
            #include <netinet/in.h>
          ]],
          [[return htonll(0);]]
        )
      ],
      [c_cv_have_htonll="yes"],
      [c_cv_have_htonll="no"]
    )
  ]
)

if test "x$c_cv_have_htonll" = "xyes"; then
  AC_DEFINE([HAVE_HTONLL], [1], [Define if the function htonll exists.])
fi

# Check for structures
AC_CHECK_MEMBERS([struct if_data.ifi_ibytes, struct if_data.ifi_opackets, struct if_data.ifi_ierrors],
  [AC_DEFINE([HAVE_STRUCT_IF_DATA], [1], [Define if struct if_data exists and is usable.])],
  [],
  [[
    #include <sys/types.h>
    #include <sys/socket.h>
    #include <net/if.h>
  ]]
)

AC_CHECK_MEMBERS([struct net_device_stats.rx_bytes, struct net_device_stats.tx_packets, struct net_device_stats.rx_errors],
  [AC_DEFINE([HAVE_STRUCT_NET_DEVICE_STATS], [1], [Define if struct net_device_stats exists and is usable.])],
  [],
  [[
    #include <sys/types.h>
    #include <sys/socket.h>
    #include <linux/if.h>
    #include <linux/netdevice.h>
  ]]
)

AC_CHECK_MEMBERS([struct inet_diag_req.id, struct inet_diag_req.idiag_states],
  [AC_DEFINE([HAVE_STRUCT_LINUX_INET_DIAG_REQ], [1], [Define if struct inet_diag_req exists and is usable.])],
  [],
  [[#include <linux/inet_diag.h>]]
)

AC_CHECK_MEMBERS([struct ip_mreqn.imr_ifindex], [],
  [],
  [[
    #include <netinet/in.h>
    #include <net/if.h>
  ]]
)

AC_CHECK_MEMBERS([struct kinfo_proc.ki_pid, struct kinfo_proc.ki_rssize, struct kinfo_proc.ki_rusage],
  [
    AC_DEFINE([HAVE_STRUCT_KINFO_PROC_FREEBSD], [1], [Define if struct kinfo_proc exists in the FreeBSD variant.])
    have_struct_kinfo_proc_freebsd="yes"
  ],
  [],
  [[
    #include <kvm.h>
    #include <sys/param.h>
    #include <sys/sysctl.h>
    #include <sys/user.h>
  ]]
)

AC_CHECK_MEMBERS([struct kinfo_proc.p_pid, struct kinfo_proc.p_vm_rssize],
  [
    AC_DEFINE([HAVE_STRUCT_KINFO_PROC_OPENBSD], [1], [Define if struct kinfo_proc exists in the OpenBSD variant.])
    have_struct_kinfo_proc_openbsd="yes"
  ],
  [],
  [[
    #include <sys/param.h>
    #include <sys/sysctl.h>
    #include <kvm.h>
  ]]
)

AC_CHECK_MEMBERS([struct kinfo_proc2.p_pid, struct kinfo_proc2.p_uru_maxrss],
  [
    AC_DEFINE([HAVE_STRUCT_KINFO_PROC2_NETBSD], [1], [Define if struct kinfo_proc2 exists in the NetBSD variant.])
    have_struct_kinfo_proc2_netbsd="yes"
  ],
  [],
  [[
    #include <sys/param.h>
    #include <sys/sysctl.h>
    #include <kvm.h>
  ]]
)

AC_CHECK_MEMBERS([struct udphdr.uh_dport, struct udphdr.uh_sport],
  [],
  [],
  [[
    #define _BSD_SOURCE
    #define _DEFAULT_SOURCE
    #include <stdint.h>
    #if HAVE_SYS_TYPES_H
    # include <sys/types.h>
    #endif
    #if HAVE_NETINET_IN_SYSTM_H
    # include <netinet/in_systm.h>
    #endif
    #if HAVE_NETINET_IN_H
    # include <netinet/in.h>
    #endif
    #if HAVE_NETINET_IP_H
    # include <netinet/ip.h>
    #endif
    #if HAVE_NETINET_UDP_H
    # include <netinet/udp.h>
    #endif
  ]]
)

AC_CHECK_MEMBERS([struct udphdr.dest, struct udphdr.source],
  [],
  [],
  [[
    #define _BSD_SOURCE
    #define _DEFAULT_SOURCE
    #include <stdint.h>
    #if HAVE_SYS_TYPES_H
    # include <sys/types.h>
    #endif
    #if HAVE_NETINET_IN_SYSTM_H
    # include <netinet/in_systm.h>
    #endif
    #if HAVE_NETINET_IN_H
    # include <netinet/in.h>
    #endif
    #if HAVE_NETINET_IP_H
    # include <netinet/ip.h>
    #endif
    #if HAVE_NETINET_UDP_H
    # include <netinet/udp.h>
    #endif
  ]]
)

AC_CHECK_MEMBERS([kstat_io_t.nwritten, kstat_io_t.writes, kstat_io_t.nwrites, kstat_io_t.wtime],
  [],
  [],
  [[# include <kstat.h>]]
)

# check for pthread_setname_np
SAVE_LDFLAGS="$LDFLAGS"
LDFLAGS="$LDFLAGS -lpthread"

AC_MSG_CHECKING([for pthread_setname_np])
have_pthread_setname_np="no"
AC_LINK_IFELSE(
  [
    AC_LANG_PROGRAM(
      [[
        #define _GNU_SOURCE
        #include <pthread.h>
      ]],
      [[pthread_setname_np((pthread_t) {0}, "conftest");]]
    )
  ],
  [
    have_pthread_setname_np="yes"
    AC_DEFINE(HAVE_PTHREAD_SETNAME_NP, 1, [pthread_setname_np() is available.])
  ]
)

AC_MSG_RESULT([$have_pthread_setname_np])

# check for pthread_set_name_np(3) (FreeBSD)
AC_MSG_CHECKING([for pthread_set_name_np])
have_pthread_set_name_np="no"
AC_LINK_IFELSE(
  [
    AC_LANG_PROGRAM(
      [[#include <pthread_np.h>]],
      [[pthread_set_name_np((pthread_t) {0}, "conftest");]]
    )
   ],
  [
    have_pthread_set_name_np="yes"
    AC_DEFINE(HAVE_PTHREAD_SET_NAME_NP, 1, [pthread_set_name_np() is available.])
  ]
)
AC_MSG_RESULT([$have_pthread_set_name_np])

LDFLAGS="$SAVE_LDFLAGS"

AC_CHECK_TYPES([struct ip6_ext],
  [have_ip6_ext="yes"],
  [have_ip6_ext="no"],
  [[
    #include <stdint.h>
    #if HAVE_SYS_TYPES_H
    # include <sys/types.h>
    #endif
    #if HAVE_NETINET_IN_SYSTM_H
    # include <netinet/in_systm.h>
    #endif
    #if HAVE_NETINET_IN_H
    # include <netinet/in.h>
    #endif
    #if HAVE_NETINET_IP6_H
    # include <netinet/ip6.h>
    #endif
  ]]
)

if test "x$have_ip6_ext" = "xno"; then
  SAVE_CFLAGS="$CFLAGS"
  CFLAGS="$CFLAGS -DSOLARIS2=8"
  AC_CHECK_TYPES([struct ip6_ext],
    [have_ip6_ext="yes, with -DSOLARIS2=8"],
    [have_ip6_ext="no"],
    [[
      #include <stdint.h>
      #if HAVE_SYS_TYPES_H
      # include <sys/types.h>
      #endif
      #if HAVE_NETINET_IN_SYSTM_H
      # include <netinet/in_systm.h>
      #endif
      #if HAVE_NETINET_IN_H
      # include <netinet/in.h>
      #endif
      #if HAVE_NETINET_IP6_H
      # include <netinet/ip6.h>
      #endif
    ]]
  )
  if test "x$have_ip6_ext" = "xno"; then
    CFLAGS="$SAVE_CFLAGS"
  fi
fi

# libi2c-dev
if test "x$ac_system" = "xLinux"; then
  with_libi2c_libs=""
  AC_CHECK_HEADERS([i2c/smbus.h],
    [with_libi2c_libs="-li2c"]
  )
  AC_CHECK_DECL([i2c_smbus_read_i2c_block_data],
    [with_libi2c="yes"],
    [with_libi2c="no (symbol i2c_smbus_read_i2c_block_data not found - have you installed libi2c-dev ?)"],
    [[
      #include <stdlib.h>
      #include <linux/i2c-dev.h>
      #if HAVE_I2C_SMBUS_H
      # include <i2c/smbus.h>
      #endif
    ]]
  )
  BUILD_WITH_LIBI2C_LIBS="$with_libi2c_libs"
  AC_SUBST([BUILD_WITH_LIBI2C_LIBS])
else
  with_libi2c="no (Linux only)"
fi

#
# Checks for libraries begin here
#

# Check for libpthread
SAVE_LIBS="$LIBS"
AC_CHECK_LIB([pthread],
  [pthread_create],
  [],
  [AC_MSG_ERROR([Symbol 'pthread_create' not found in libpthread])],
  []
)
PTHREAD_LIBS="$LIBS"
LIBS="$SAVE_LIBS"
AC_SUBST([PTHREAD_LIBS])

AC_CHECK_HEADERS([pthread.h],
  [],
  [AC_MSG_ERROR([pthread.h not found])]
)

m4_divert_once([HELP_WITH], [
Collectd additional packages:])

if test "x$ac_system" = "xAIX"; then
  with_perfstat="yes"
  with_procinfo="yes"
else
  with_perfstat="no (AIX only)"
  with_procinfo="no (AIX only)"
fi

if test "x$with_perfstat" = "xyes"; then
  AC_CHECK_LIB([perfstat], [perfstat_reset],
    [with_perfstat="yes"],
    [with_perfstat="no (perfstat not found)"]
  )
fi

if test "x$with_perfstat" = "xyes"; then
  AC_DEFINE([HAVE_PERFSTAT], [1], [Define to 1 if you have the 'perfstat' library (-lperfstat)])
  # struct members pertaining to donation have been added to libperfstat somewhere between AIX5.3ML5 and AIX5.3ML9
  AC_CHECK_MEMBER([perfstat_partition_type_t.b.donate_enabled],
    [],
    [],
    [[#include <libperfstat.h]]
  )
  if test "x$av_cv_member_perfstat_partition_type_t_b_donate_enabled" = "xyes"; then
    AC_DEFINE([PERFSTAT_SUPPORTS_DONATION], [1], [Define to 1 if your version of the 'perfstat' library supports donation])
  fi
fi
AM_CONDITIONAL([BUILD_WITH_PERFSTAT], [test "x$with_perfstat" = "xyes"])

# Processes plugin under AIX.
if test "x$with_procinfo" = "xyes"; then
  AC_CHECK_HEADERS([procinfo.h],
    [AC_DEFINE([HAVE_PROCINFO_H], [1], [Define to 1 if you have the procinfo.h])],
    [with_procinfo="no (procinfo.h not found)"]
  )
fi

if test "x$ac_system" = "xSolaris"; then
  with_kstat="yes"
  with_devinfo="yes"
else
  with_kstat="no (Solaris only)"
  with_devinfo="no (Solaris only)"
fi

if test "x$with_kstat" = "xyes"; then
  AC_CHECK_LIB([kstat], [kstat_open],
    [with_kstat="yes"],
    [with_kstat="no (libkstat not found)"]
  )
fi

if test "x$with_kstat" = "xyes"; then
  AC_CHECK_LIB([devinfo], [di_init],
    [with_devinfo="yes"],
    [with_devinfo="no (not found)"]
  )
  AC_CHECK_HEADERS([kstat.h],
    [AC_DEFINE(HAVE_LIBKSTAT, [1], [Define to 1 if you have the 'kstat' library (-lkstat)])],
    [with_kstat="no (kstat.h not found)"]
  )
fi

AM_CONDITIONAL([BUILD_WITH_LIBDEVINFO], [test "x$with_devinfo" = "xyes"])
AM_CONDITIONAL([BUILD_WITH_LIBKSTAT], [test "x$with_kstat" = "xyes"])

if test "x$ac_system" = "xDarwin"; then
  with_libiokit="yes"
else
  with_libiokit="no"
fi
AM_CONDITIONAL([BUILD_WITH_LIBIOKIT], [test "x$with_libiokit" = "xyes"])

with_libkvm="no"
AC_CHECK_LIB([kvm], [kvm_getprocs],
  [with_kvm_getprocs="yes"],
  [with_kvm_getprocs="no"]
)

if test "x$with_kvm_getprocs" = "xyes"; then
  AC_DEFINE([HAVE_LIBKVM_GETPROCS], [1],
    [Define to 1 if you have the 'kvm' library with the 'kvm_getprocs' symbol (-lkvm)]
  )
  with_libkvm="yes"
fi

AM_CONDITIONAL([BUILD_WITH_LIBKVM_GETPROCS], [test "x$with_kvm_getprocs" = "xyes"])

AC_CHECK_LIB([kvm], [kvm_getswapinfo],
  [with_kvm_getswapinfo="yes"],
  [with_kvm_getswapinfo="no"]
)

if test "x$with_kvm_getswapinfo" = "xyes"; then
  AC_DEFINE([HAVE_LIBKVM_GETSWAPINFO], [1],
    [Define to 1 if you have the 'kvm' library with the 'kvm_getswapinfo' symbol (-lkvm)]
  )
  with_libkvm="yes"
fi

AM_CONDITIONAL([BUILD_WITH_LIBKVM_GETSWAPINFO], [test "x$with_kvm_getswapinfo" = "xyes"])

AC_CHECK_LIB([kvm], [kvm_nlist],
  [with_kvm_nlist="yes"],
  [with_kvm_nlist="no"]
)

if test "x$with_kvm_nlist" = "xyes"; then
  AC_CHECK_HEADERS([bsd/nlist.h nlist.h])
  AC_DEFINE([HAVE_LIBKVM_NLIST], [1],
    [Define to 1 if you have the 'kvm' library with the 'kvm_nlist' symbol (-lkvm)]
  )
  with_libkvm="yes"
fi

AM_CONDITIONAL([BUILD_WITH_LIBKVM_NLIST], [test "x$with_kvm_nlist" = "xyes"])

AC_CHECK_LIB([kvm], [kvm_openfiles],
  [with_kvm_openfiles="yes"],
  [with_kvm_openfiles="no"]
)

if test "x$with_kvm_openfiles" = "xyes"; then
  AC_DEFINE([HAVE_LIBKVM_NLIST], [1],
    [Define to 1 if you have the 'kvm' library with the 'kvm_openfiles' symbol (-lkvm)]
  )
  with_libkvm="yes"
fi

# --with-cuda {{{
AC_ARG_WITH([cuda],
  [AS_HELP_STRING([--with-cuda@<:@=PREFIX@:>@], [Path to cuda.])],
  [
    if test "x$withval" != "xno" && test "x$withval" != "xyes"; then
      with_cuda_cppflags="-I$withval/include"
      with_cuda_ldflags="-I$withval/lib"
      with_cuda="yes"
    else
      with_cuda="$withval"
    fi
  ],
  [with_cuda="no"]
)

if test "x$with_cuda" = "xyes"; then
  SAVE_CPPFLAGS="$CPPFLAGS"
  CPPFLAGS="$CPPFLAGS $with_cuda_cppflags"

  AC_CHECK_HEADERS([nvml.h],
    [with_cuda="yes"],
    [with_cuda="no (nvml.h not found)"]
  )

  CPPFLAGS="$SAVE_CPPFLAGS"
fi

if test "x$with_cuda" = "xyes"; then
  BUILD_WITH_CUDA_CPPFLAGS="$CUDA_CPPFLAGS"
  BUILD_WITH_CUDA_LDFLAGS="$CUDA_LDFLAGS"
  BUILD_WITH_CUDA_LIBS="-lnvidia-ml"
fi

AC_SUBST([BUILD_WITH_CUDA_CPPFLAGS])
AC_SUBST([BUILD_WITH_CUDA_LDFLAGS])
AC_SUBST([BUILD_WITH_CUDA_LIBS])

# }}}

# --with-libaquaero5 {{{
AC_ARG_WITH([libaquaero5],
  [AS_HELP_STRING([--with-libaquaero5@<:@=PREFIX@:>@], [Path to aquatools-ng source code.])],
  [
    if test "x$withval" = "xyes"; then
      with_libaquaero5="yes"
    else if test "x$withval" = "xno"; then
      with_libaquaero5="no"
    else
      with_libaquaero5="yes"
      LIBAQUAERO5_CFLAGS="$LIBAQUAERO5_CFLAGS -I$withval/src"
      LIBAQUAERO5_LDFLAGS="$LIBAQUAERO5_LDFLAGS -L$withval/obj"
    fi; fi
  ],
  [with_libaquaero5="yes"]
)

SAVE_CPPFLAGS="$CPPFLAGS"
SAVE_LDFLAGS="$LDFLAGS"
CPPFLAGS="$CPPFLAGS $LIBAQUAERO5_CFLAGS"
LDFLAGS="$LDFLAGS $LIBAQUAERO5_LDFLAGS"

if test "x$with_libaquaero5" = "xyes"; then
  AC_CHECK_HEADERS([libaquaero5.h],
    [with_libaquaero5="yes"],
    [with_libaquaero5="no (libaquaero5.h not found)"]
  )
fi

if test "x$with_libaquaero5" = "xyes"; then
  AC_CHECK_LIB([aquaero5], libaquaero5_poll,
    [with_libaquaero5="yes"],
    [with_libaquaero5="no (symbol 'libaquaero5_poll' not found)"]
  )
fi

CPPFLAGS="$SAVE_CPPFLAGS"
LDFLAGS="$SAVE_LDFLAGS"

if test "x$with_libaquaero5" = "xyes"; then
  BUILD_WITH_LIBAQUAERO5_CFLAGS="$LIBAQUAERO5_CFLAGS"
  BUILD_WITH_LIBAQUAERO5_LDFLAGS="$LIBAQUAERO5_LDFLAGS"
fi
AC_SUBST([BUILD_WITH_LIBAQUAERO5_CFLAGS])
AC_SUBST([BUILD_WITH_LIBAQUAERO5_LDFLAGS])
# }}}

# --with-libhiredis {{{
AC_ARG_WITH([libhiredis],
  [AS_HELP_STRING([--with-libhiredis@<:@=PREFIX@:>@], [Path to libhiredis.])],
  [
    if test "x$withval" = "xyes"; then
      with_libhiredis="yes"
    else if test "x$withval" = "xno"; then
      with_libhiredis="no"
    else
      with_libhiredis="yes"
      LIBHIREDIS_CPPFLAGS="$LIBHIREDIS_CPPFLAGS -I$withval/include"
      LIBHIREDIS_LDFLAGS="$LIBHIREDIS_LDFLAGS -L$withval/lib"
    fi; fi
  ],
  [with_libhiredis="yes"]
)

SAVE_CPPFLAGS="$CPPFLAGS"
SAVE_LDFLAGS="$LDFLAGS"
CPPFLAGS="$CPPFLAGS $LIBHIREDIS_CPPFLAGS"
LDFLAGS="$LDFLAGS $LIBHIREDIS_LDFLAGS"

if test "x$with_libhiredis" = "xyes"; then
  AC_CHECK_HEADERS([hiredis/hiredis.h],
    [with_libhiredis="yes"],
    [with_libhiredis="no (hiredis.h not found)"]
  )
fi

if test "x$with_libhiredis" = "xyes"; then
  AC_CHECK_LIB([hiredis], [redisCommand],
    [with_libhiredis="yes"],
    [with_libhiredis="no (symbol 'redisCommand' not found)"]
  )
fi

CPPFLAGS="$SAVE_CPPFLAGS"
LDFLAGS="$SAVE_LDFLAGS"

if test "x$with_libhiredis" = "xyes"; then
  BUILD_WITH_LIBHIREDIS_CPPFLAGS="$LIBHIREDIS_CPPFLAGS"
  BUILD_WITH_LIBHIREDIS_LDFLAGS="$LIBHIREDIS_LDFLAGS"
fi

AC_SUBST([BUILD_WITH_LIBHIREDIS_CPPFLAGS])
AC_SUBST([BUILD_WITH_LIBHIREDIS_LDFLAGS])
# }}}

# --with-libcurl {{{
with_curl_config="curl-config"
with_curl_cflags=""
with_curl_libs=""
AC_ARG_WITH(libcurl,
  [AS_HELP_STRING([--with-libcurl@<:@=PREFIX@:>@], [Path to libcurl.])],
  [
    if test "x$withval" = "xno"; then
      with_libcurl="no"
    else if test "x$withval" = "xyes"; then
      with_libcurl="yes"
    else
      if test -f "$withval" && test -x "$withval"; then
        with_curl_config="$withval"
        with_libcurl="yes"
      else if test -x "$withval/bin/curl-config"; then
        with_curl_config="$withval/bin/curl-config"
        with_libcurl="yes"
      fi; fi
      with_libcurl="yes"
    fi; fi
  ],
  [with_libcurl="yes"]
)

if test "x$with_libcurl" = "xyes"; then
  with_curl_cflags=`$with_curl_config --cflags 2>/dev/null`
  curl_config_status=$?

  if test $curl_config_status -ne 0; then
    with_libcurl="no ($with_curl_config failed)"
  else
    SAVE_CPPFLAGS="$CPPFLAGS"
    CPPFLAGS="$CPPFLAGS $with_curl_cflags"

    AC_CHECK_HEADERS([curl/curl.h],
      [with_libcurl="yes"],
      [with_libcurl="no (curl/curl.h not found)"]
    )

    CPPFLAGS="$SAVE_CPPFLAGS"
  fi
fi

if test "x$with_libcurl" = "xyes"; then
  with_curl_libs=`$with_curl_config --libs 2>/dev/null`
  curl_config_status=$?

  if test $curl_config_status -ne 0; then
    with_libcurl="no ($with_curl_config failed)"
  else
    AC_CHECK_LIB([curl], [curl_easy_init],
      [with_libcurl="yes"],
      [with_libcurl="no (symbol 'curl_easy_init' not found)"],
      [$with_curl_libs]
    )

    AC_CHECK_DECL([CURLOPT_USERNAME],
      [have_curlopt_username="yes"],
      [have_curlopt_username="no"],
      [[#include <curl/curl.h>]]
    )

    AC_CHECK_DECL(CURLOPT_TIMEOUT_MS,
      [have_curlopt_timeout="yes"],
      [have_curlopt_timeout="no"],
      [[#include <curl/curl.h>]]
    )
  fi
fi

if test "x$with_libcurl" = "xyes"; then
  SAVE_CPPFLAGS="$CPPFLAGS"
  SAVE_LDFLAGS="$LDFLAGS"
  CPPFLAGS="$CPPFLAGS $with_curl_cflags"
  LDFLAGS="$LDFLAGS $with_curl_libs"
  AC_CACHE_CHECK([for CURLINFO_APPCONNECT_TIME],
    [c_cv_have_curlinfo_appconnect_time],
    [
      AC_LINK_IFELSE(
        [
          AC_LANG_PROGRAM(
            [[#include <curl/curl.h>]],
            [[
              int val = CURLINFO_APPCONNECT_TIME;
              return val;
            ]]
          )
        ],
        [c_cv_have_curlinfo_appconnect_time="yes"],
        [c_cv_have_curlinfo_appconnect_time="no"]
      )
    ]
  )
  CPPFLAGS="$SAVE_CPPFLAGS"
  LDFLAGS="$SAVE_LDFLAGS"
fi

if test "x$c_cv_have_curlinfo_appconnect_time" = "xyes"; then
  AC_DEFINE([HAVE_CURLINFO_APPCONNECT_TIME], [1],
    [Define if curl.h defines CURLINFO_APPCONNECT_TIME.]
  )
fi

if test "x$with_libcurl" = "xyes"; then
  BUILD_WITH_LIBCURL_CFLAGS="$with_curl_cflags"
  BUILD_WITH_LIBCURL_LIBS="$with_curl_libs"

  if test "x$have_curlopt_username" = "xyes"; then
    AC_DEFINE([HAVE_CURLOPT_USERNAME], [1],
      [Define if libcurl supports CURLOPT_USERNAME option.]
    )
  fi

  if test "x$have_curlopt_timeout" = "xyes"; then
    AC_DEFINE([HAVE_CURLOPT_TIMEOUT_MS], [1],
      [Define if libcurl supports CURLOPT_TIMEOUT_MS option.]
    )
  fi
fi

AC_SUBST(BUILD_WITH_LIBCURL_CFLAGS)
AC_SUBST(BUILD_WITH_LIBCURL_LIBS)

AM_CONDITIONAL([BUILD_WITH_LIBCURL], [test "x$with_libcurl" = "xyes"])
# }}}

# --with-libdbi {{{
AC_ARG_WITH([libdbi],
  [AS_HELP_STRING([--with-libdbi@<:@=PREFIX@:>@], [Path to libdbi.])],
  [
    if test "x$withval" != "xno" && test "x$withval" != "xyes"; then
      with_libdbi_cppflags="-I$withval/include"
      with_libdbi_ldflags="-L$withval/lib"
      with_libdbi="yes"
    else
      with_libdbi="$withval"
    fi
  ],
  [with_libdbi="yes"]
)

if test "x$with_libdbi" = "xyes"; then
  SAVE_CPPFLAGS="$CPPFLAGS"
  CPPFLAGS="$CPPFLAGS $with_libdbi_cppflags"

  AC_CHECK_HEADERS([dbi/dbi.h],
    [with_libdbi="yes"],
    [with_libdbi="no (dbi/dbi.h not found)"]
  )

  CPPFLAGS="$SAVE_CPPFLAGS"
fi

if test "x$with_libdbi" = "xyes"; then
  SAVE_LDFLAGS="$LDFLAGS"
  LDFLAGS="$LDFLAGS $with_libdbi_ldflags"

  AC_CHECK_LIB([dbi], [dbi_initialize],
    [with_libdbi="yes"],
    [with_libdbi="no (Symbol 'dbi_initialize' not found)"]
  )

  LDFLAGS="$SAVE_LDFLAGS"
fi

BUILD_WITH_LIBDBI_CPPFLAGS="$with_libdbi_cppflags"
BUILD_WITH_LIBDBI_LDFLAGS="$with_libdbi_ldflags"
BUILD_WITH_LIBDBI_LIBS="-ldbi"
AC_SUBST(BUILD_WITH_LIBDBI_CPPFLAGS)
AC_SUBST(BUILD_WITH_LIBDBI_LDFLAGS)
AC_SUBST(BUILD_WITH_LIBDBI_LIBS)
# }}}

# --with-libdpdk {{{
AC_ARG_VAR([LIBDPDK_CPPFLAGS], [Preprocessor flags for libdpdk])
AC_ARG_VAR([LIBDPDK_CFLAGS], [Compiler flags for libdpdk])
AC_ARG_VAR([LIBDPDK_LDFLAGS], [Linker flags for libdpdk])
AC_ARG_VAR([LIBDPDK_LIBS], [Libraries to link for libdpdk])

AC_ARG_WITH([libdpdk],
  [AS_HELP_STRING([--without-libdpdk], [Disable libdpdk.])],
  [with_libdpdk="$withval"],
  [with_libdpdk="yes"]
)

if test "x$with_libdpdk" != "xno"; then
  PKG_CHECK_MODULES([DPDK], [libdpdk], [],
    [AC_MSG_NOTICE([no DPDK pkg-config, using defaults])])
  if test "x$LIBDPDK_CPPFLAGS" = "x"; then
    LIBDPDK_CPPFLAGS="-I/usr/include/dpdk"
  fi
  if test "x$LIBDPDK_CFLAGS" = "x"; then
    LIBDPDK_CFLAGS="$DPDK_CFLAGS"
    LIBDPDK_CPPFLAGS="$LIBDPDK_CPPFLAGS $DPDK_CFLAGS"
  fi
  if test "x$LIBDPDK_LIBS" = "x"; then
    if test "x$DPDK_LIBS" != "x"; then
      LIBDPDK_LIBS="$DPDK_LIBS"
    else
      LIBDPDK_LIBS="-ldpdk"
    fi
  fi
  SAVE_CPPFLAGS="$CPPFLAGS"
  CPPFLAGS="$LIBDPDK_CPPFLAGS $CPPFLAGS"
  SAVE_CFLAGS="$CFLAGS"
  CFLAGS="$LIBDPDK_CFLAGS $CFLAGS"
  AC_CHECK_HEADERS([rte_config.h],
    [
      with_libdpdk="yes"
      AC_PREPROC_IFELSE(
        [
          AC_LANG_SOURCE(
            [[
              #include <rte_version.h>
              #if RTE_VERSION < RTE_VERSION_NUM(16,7,0,0)
              #error "required DPDK >= 16.07"
              #endif
            ]]
          )
        ],
        [dpdk_keepalive="yes"],
        [dpdk_keepalive="no (DPDK version < 16.07)"]
      )
    ],
    [with_libdpdk="no (rte_config.h not found)"]
  )
  CPPFLAGS="$SAVE_CPPFLAGS"
  CFLAGS="$SAVE_CFLAGS"
fi

if test "x$with_libdpdk" = "xyes"; then
  SAVE_LIBS="$LIBS"
  LIBS="$LIBDPDK_LIBS $LIBS"
  SAVE_LDFLAGS="$LDFLAGS"
  LDFLAGS="$LIBDPDK_LDFLAGS $LDFLAGS"
  SAVE_CPPFLAGS="$CPPFLAGS"
  CPPFLAGS="$LIBDPDK_CPPFLAGS $CPPFLAGS"
  SAVE_CFLAGS="$CFLAGS"
  CFLAGS="$LIBDPDK_CFLAGS $CFLAGS"
  AC_LINK_IFELSE(
    [
      AC_LANG_PROGRAM(
        [[
          #include <rte_eal.h>
        ]],
        [[return rte_eal_init(0, NULL);]]
      )
    ],
    [with_libdpdk="yes"],
    [with_libdpdk="no (symbol 'rte_eal_init' not found)"]
  )
  LIBS="$SAVE_LIBS"
  LDFLAGS="$SAVE_LDFLAGS"
  CPPFLAGS="$SAVE_CPPFLAGS"
  CFLAGS="$SAVE_CFLAGS"
fi

# }}}

# --with-libesmtp {{{
AC_ARG_WITH([libesmtp],
  [AS_HELP_STRING([--with-libesmtp@<:@=PREFIX@:>@], [Path to libesmtp.])],
  [
    if test "x$withval" != "xno" && test "x$withval" != "xyes"; then
      with_libesmtp_cppflags="-I$withval/include"
      with_libesmtp_ldflags="-L$withval/lib"
      with_libesmtp="yes"
    else
      with_libesmtp="$withval"
    fi
  ],
  [with_libesmtp="yes"]
)

if test "x$with_libesmtp" = "xyes"; then
  SAVE_CPPFLAGS="$CPPFLAGS"
  CPPFLAGS="$CPPFLAGS $with_libesmtp_cppflags"

  AC_CHECK_HEADERS([libesmtp.h],
    [with_libesmtp="yes"],
    [with_libesmtp="no (libesmtp.h not found)"]
  )

  CPPFLAGS="$SAVE_CPPFLAGS"
fi

if test "x$with_libesmtp" = "xyes"; then
  SAVE_LDFLAGS="$LDFLAGS"
  LDFLAGS="$LDFLAGS $with_esmtp_ldflags"

  AC_CHECK_LIB([esmtp], [smtp_create_session],
    [with_libesmtp="yes"],
    [with_libesmtp="no (Symbol 'smtp_create_session' not found)"]
  )

  LDFLAGS="$SAVE_LDFLAGS"
fi

BUILD_WITH_LIBESMTP_CPPFLAGS="$with_libesmtp_cppflags"
BUILD_WITH_LIBESMTP_LDFLAGS="$with_libesmtp_ldflags"
BUILD_WITH_LIBESMTP_LIBS="-lesmtp"
AC_SUBST(BUILD_WITH_LIBESMTP_CPPFLAGS)
AC_SUBST(BUILD_WITH_LIBESMTP_LDFLAGS)
AC_SUBST(BUILD_WITH_LIBESMTP_LIBS)
# }}}

# --with-libganglia {{{
AC_ARG_WITH([libganglia],
  [AS_HELP_STRING([--with-libganglia@<:@=PREFIX@:>@], [Path to libganglia.])],
  [
    if test -f "$withval" && test -x "$withval"; then
      with_libganglia_config="$withval"
      with_libganglia="yes"
    else if test -f "$withval/bin/ganglia-config" && test -x "$withval/bin/ganglia-config"; then
      with_libganglia_config="$withval/bin/ganglia-config"
      with_libganglia="yes"
    else if test -d "$withval"; then
      GANGLIA_CPPFLAGS="-I$withval/include"
      GANGLIA_LDFLAGS="-L$withval/lib"
      with_libganglia="yes"
    else
      with_libganglia="$withval"
    fi; fi; fi
  ],
  [with_libganglia="yes"]
)

if test "x$with_libganglia" = "xyes"; then
  if test "x$with_libganglia_config" != "x"; then
    if test "x$GANGLIA_CPPFLAGS" = "x"; then
      GANGLIA_CPPFLAGS=`"$with_libganglia_config" --cflags 2>/dev/null`
    fi

    if test "x$GANGLIA_LDFLAGS" = "x"; then
      GANGLIA_LDFLAGS=`"$with_libganglia_config" --ldflags 2>/dev/null`
    fi

    if test "x$GANGLIA_LIBS" = "x"; then
      GANGLIA_LIBS=`"$with_libganglia_config" --libs 2>/dev/null`
    fi
  else
    GANGLIA_LIBS="-lganglia"
  fi
fi

SAVE_CPPFLAGS="$CPPFLAGS"
SAVE_LDFLAGS="$LDFLAGS"
CPPFLAGS="$CPPFLAGS $GANGLIA_CPPFLAGS"
LDFLAGS="$LDFLAGS $GANGLIA_LDFLAGS"

if test "x$with_libganglia" = "xyes"; then
  AC_CHECK_HEADERS([gm_protocol.h],
    [with_libganglia="yes"],
    [with_libganglia="no (gm_protocol.h not found)"]
  )
fi

if test "x$with_libganglia" = "xyes"; then
  AC_CHECK_LIB([ganglia], [xdr_Ganglia_value_msg],
    [with_libganglia="yes"],
    [with_libganglia="no (symbol xdr_Ganglia_value_msg not found)"]
  )
fi

CPPFLAGS="$SAVE_CPPFLAGS"
LDFLAGS="$SAVE_LDFLAGS"

AC_SUBST(GANGLIA_CPPFLAGS)
AC_SUBST(GANGLIA_LDFLAGS)
AC_SUBST(GANGLIA_LIBS)
# }}}

# --with-libgcrypt {{{
GCRYPT_CPPFLAGS="$GCRYPT_CPPFLAGS"
GCRYPT_LDFLAGS="$GCRYPT_LDFLAGS"
GCRYPT_LIBS="$GCRYPT_LIBS"
AC_ARG_WITH([libgcrypt],
  [AS_HELP_STRING([--with-libgcrypt@<:@=PREFIX@:>@], [Path to libgcrypt.])],
  [
    if test -f "$withval" && test -x "$withval"; then
      with_libgcrypt_config="$withval"
      with_libgcrypt="yes"
    else if test -f "$withval/bin/gcrypt-config" && test -x "$withval/bin/gcrypt-config"; then
      with_libgcrypt_config="$withval/bin/gcrypt-config"
      with_libgcrypt="yes"
    else if test -d "$withval"; then
      GCRYPT_CPPFLAGS="$GCRYPT_CPPFLAGS -I$withval/include"
      GCRYPT_LDFLAGS="$GCRYPT_LDFLAGS -L$withval/lib"
      with_libgcrypt="yes"
    else
      with_libgcrypt_config="gcrypt-config"
      with_libgcrypt="$withval"
    fi; fi; fi
  ],
  [
    with_libgcrypt_config="libgcrypt-config"
    with_libgcrypt="yes"
  ]
)

if test "x$with_libgcrypt" = "xyes" && test "x$with_libgcrypt_config" != "x"; then
  if test "x$GCRYPT_CPPFLAGS" = "x"; then
    GCRYPT_CPPFLAGS=`"$with_libgcrypt_config" --cflags 2>/dev/null`
  fi

  if test "x$GCRYPT_LIBS" = "x"; then
    GCRYPT_LIBS=`"$with_libgcrypt_config" --libs 2>/dev/null`
  fi
fi

SAVE_CPPFLAGS="$CPPFLAGS"
SAVE_LDFLAGS="$LDFLAGS"
SAVE_LIBS="$LIBS"
CPPFLAGS="$CPPFLAGS $GCRYPT_CPPFLAGS"
LDFLAGS="$LDFLAGS $GCRYPT_LDFLAGS"
LIBS="$LIBS $GCRYPT_LIBS"

if test "x$with_libgcrypt" = "xyes"; then
  AC_CHECK_HEADERS([gcrypt.h],
    [with_libgcrypt="yes"],
    [with_libgcrypt="no (gcrypt.h not found)"]
  )
fi

if test "x$with_libgcrypt" = "xyes"; then
  AC_CHECK_LIB(gcrypt, gcry_md_hash_buffer,
    [with_libgcrypt="yes"],
    [with_libgcrypt="no (symbol gcry_md_hash_buffer not found)"]
  )
fi

CPPFLAGS="$SAVE_CPPFLAGS"
LDFLAGS="$SAVE_LDFLAGS"
LIBS="$SAVE_LIBS"

AC_SUBST([GCRYPT_CPPFLAGS])
AC_SUBST([GCRYPT_LDFLAGS])
AC_SUBST([GCRYPT_LIBS])
AM_CONDITIONAL([BUILD_WITH_LIBGCRYPT], [test "x$with_libgcrypt" = "xyes"])
# }}}

# --with-libgps {{{
AC_ARG_WITH([libgps],
  [AS_HELP_STRING([--with-libgps@<:@=PREFIX@:>@], [Path to libgps.])],
  [
    if test "x$withval" != "xno" && test "x$withval" != "xyes"; then
      with_libgps_cflags="-I$withval/include"
      with_libgps_ldflags="-L$withval/lib"
      with_libgps="yes"
    else
      with_libgps="$withval"
    fi
  ],
  [with_libgps="yes"]
)

if test "x$with_libgps" = "xyes"; then
  SAVE_CFLAGS="$CFLAGS"
  CFLAGS="$CFLAGS $with_libgps_cflags"

  AC_CHECK_HEADERS([gps.h],
    [with_libgps="yes"],
    [with_libgps="no (gps.h not found)"]
  )

  CFLAGS="$SAVE_CFLAGS"
fi

if test "x$with_libgps" = "xyes"; then
  SAVE_LDFLAGS="$LDFLAGS"
  LDFLAGS="$LDFLAGS $with_libgps_ldflags"

  AC_CHECK_LIB([gps], [gps_open],
    [with_libgps="yes"],
    [with_libgps="no (symbol gps_open not found)"]
  )

  LDFLAGS="$SAVE_LDFLAGS"
fi

if test "x$with_libgps" = "xyes"; then
  BUILD_WITH_LIBGPS_CFLAGS="$with_libgps_cflags"
  BUILD_WITH_LIBGPS_LDFLAGS="$with_libgps_ldflags"
  BUILD_WITH_LIBGPS_LIBS="-lgps"
fi

AC_SUBST([BUILD_WITH_LIBGPS_CFLAGS])
AC_SUBST([BUILD_WITH_LIBGPS_LDFLAGS])
AC_SUBST([BUILD_WITH_LIBGPS_LIBS])

# }}}

# --with-libgrpc++ {{{
AC_ARG_WITH([libgrpc++],
  [AS_HELP_STRING([--with-libgrpc++@<:@=PREFIX@:>@], [Path to libgrpc++.])],
  [
    with_grpcpp="$withval"
    if test "x$withval" != "xno" && test "x$withval" != "xyes"; then
      with_libgrpcpp_cppflags="-I$withval/include"
      with_libgrpcpp_ldflags="-L$withval/lib"
      with_libgrpcpp_bin="$withval/bin"
      with_libgrpcpp="yes"
    fi
    if test "x$withval" = "xno"; then
      with_libgrpcpp="no (disabled on command line)"
    fi
  ],
  [withval="yes"]
)
if test "x$withval" = "xyes"; then
PKG_CHECK_MODULES([GRPCPP], [grpc++],
  [with_libgrpcpp="yes"],
  [with_libgrpcpp="no (pkg-config could not find libgrpc++)"]
)
fi

if test "x$withval" != "xno"; then
  AC_MSG_CHECKING([whether $CXX accepts -std=c++11])
  if test_cxx_flags -std=c++11; then
    AC_MSG_RESULT([yes])
  else
    AC_MSG_RESULT([no])
    with_libgrpcpp="no (requires C++11 support)"
  fi
fi

if test "x$with_libgrpcpp" = "xyes"; then
  AC_LANG_PUSH(C++)
  SAVE_CPPFLAGS="$CPPFLAGS"
  CPPFLAGS="-std=c++11 $with_libgrpcpp_cppflags $GRPCPP_CFLAGS $CPPFLAGS"
  AC_CHECK_HEADERS([grpc++/grpc++.h],
    [with_libgrpcpp="yes"],
    [with_libgrpcpp="no (<grpc++/grpc++.h> not found)"]
  )
  CPPFLAGS="$SAVE_CPPFLAGS"
  AC_LANG_POP(C++)
fi

if test "x$with_libgrpcpp" = "xyes"; then
  AC_LANG_PUSH(C++)
  SAVE_CPPFLAGS="$CPPFLAGS"
  SAVE_LDFLAGS="$LDFLAGS"
  SAVE_LIBS="$LIBS"
  CPPFLAGS="-std=c++11 $with_libgrpcpp_cppflags $GRPCPP_CFLAGS $CPPFLAGS"
  LDFLAGS="$with_libgrpcpp_ldflags"
  if test "x$GRPCPP_LIBS" = "x"; then
    LIBS="-lgrpc++"
  else
    LIBS="$GRPCPP_LIBS"
  fi
  AC_LINK_IFELSE(
    [
      AC_LANG_PROGRAM(
        [[#include <grpc++/grpc++.h>]],
        [[grpc::ServerBuilder sb;]]
      )
    ],
    [
      with_libgrpcpp="yes"
      if test "x$GRPCPP_LIBS" = "x"; then
        GRPCPP_LIBS="-lgrpc++"
      fi
    ],
    [with_libgrpcpp="no (libgrpc++ not found)"]
  )
  CPPFLAGS="$SAVE_CPPFLAGS"
  LDFLAGS="$SAVE_LDFLAGS"
  LIBS="$SAVE_LIBS"
  AC_LANG_POP(C++)
fi

BUILD_WITH_LIBGRPCPP_CPPFLAGS="-std=c++11 $with_libgrpcpp_cppflags $GRPCPP_CFLAGS"
BUILD_WITH_LIBGRPCPP_LDFLAGS="$with_libgrpcpp_ldflags"
BUILD_WITH_LIBGRPCPP_LIBS="$GRPCPP_LIBS"
AC_SUBST([BUILD_WITH_LIBGRPCPP_CPPFLAGS])
AC_SUBST([BUILD_WITH_LIBGRPCPP_LDFLAGS])
AC_SUBST([BUILD_WITH_LIBGRPCPP_LIBS])
# }}}

AC_ARG_VAR([GRPC_CPP_PLUGIN], [path to the grpc_cpp_plugin binary])
if test "x$with_libgrpcpp_bin" = "x"; then
  AC_PATH_PROG([GRPC_CPP_PLUGIN], [grpc_cpp_plugin])
else
  AC_PATH_PROG([GRPC_CPP_PLUGIN], [grpc_cpp_plugin], [], "$with_libgrpcpp_bin:$PATH")
fi
AM_CONDITIONAL([HAVE_GRPC_CPP], [test "x$GRPC_CPP_PLUGIN" != "x"])

# --with-libiptc {{{
AC_ARG_WITH([libiptc],
  [AS_HELP_STRING([--with-libiptc@<:@=PREFIX@:>@], [Path to libiptc.])],
  [
    if test "x$withval" = "xyes"; then
      with_libiptc="pkgconfig"
    else if test "x$withval" = "xno"; then
      with_libiptc="no"
    else
      with_libiptc="yes"
      with_libiptc_cflags="-I$withval/include"
      with_libiptc_libs="-L$withval/lib"
    fi; fi
  ],
  [
    if test "x$ac_system" = "xLinux"; then
      with_libiptc="pkgconfig"
    else
      with_libiptc="no (Linux only)"
    fi
  ]
)

if test "x$with_libiptc" = "xpkgconfig"; then
  $PKG_CONFIG --exists 'libiptc' 2>/dev/null
  if test $? -ne 0; then
    with_libiptc="no (pkg-config doesn't know libiptc)"
  fi
fi

if test "x$with_libiptc" = "xpkgconfig"; then
  with_libiptc_cflags="`$PKG_CONFIG --cflags 'libiptc'`"
  if test $? -ne 0; then
    with_libiptc="no ($PKG_CONFIG failed)"
  fi

  with_libiptc_libs="`$PKG_CONFIG --libs 'libiptc'`"
  if test $? -ne 0; then
    with_libiptc="no ($PKG_CONFIG failed)"
  fi
fi

SAVE_CPPFLAGS="$CPPFLAGS"
CPPFLAGS="$CPPFLAGS $with_libiptc_cflags"

# check whether the header file for libiptc is available.
if test "x$with_libiptc" = "xpkgconfig"; then
  AC_CHECK_HEADERS([libiptc/libiptc.h libiptc/libip6tc.h],
    [],
    [with_libiptc="no (header file missing)"]
  )
fi

# If the header file is available, check for the required type declaractions.
# They may be missing in old versions of libiptc. In that case, they will be
# declared in the iptables plugin.
if test "x$with_libiptc" = "xpkgconfig"; then
  AC_CHECK_TYPES([iptc_handle_t, ip6tc_handle_t], [], [])
fi

# Check for the iptc_init symbol in the library.
# This could be in iptc or ip4tc
if test "x$with_libiptc" = "xpkgconfig"; then
  SAVE_LIBS="$LIBS"
  AC_SEARCH_LIBS([iptc_init], [iptc ip4tc],
    [with_libiptc="pkgconfig"],
    [with_libiptc="no"],
    [$with_libiptc_libs]
  )
  LIBS="$SAVE_LIBS"
fi

if test "x$with_libiptc" = "xpkgconfig"; then
  with_libiptc="yes"
fi

CPPFLAGS="$SAVE_CPPFLAGS"

if test "x$with_libiptc" = "xyes"; then
  BUILD_WITH_LIBIPTC_CPPFLAGS="$with_libiptc_cflags"
  BUILD_WITH_LIBIPTC_LDFLAGS="$with_libiptc_libs"
fi
AC_SUBST([BUILD_WITH_LIBIPTC_CPPFLAGS])
AC_SUBST([BUILD_WITH_LIBIPTC_LDFLAGS])
# }}}

# --with-java {{{
with_java_home="$JAVA_HOME"
if test "x$with_java_home" = "x"; then
  with_java_home="/usr/lib/jvm"
fi

JAVAC="$JAVAC"
JAR="$JAR"
AC_ARG_WITH([java],
  [AS_HELP_STRING([--with-java@<:@=PREFIX@:>@], [Path to Java home.])],
  [
    if test "x$withval" = "xno"; then
      with_java="no"
    else if test "x$withval" = "xyes"; then
      with_java="yes"
    else
      with_java_home="$withval"
      with_java="yes"
    fi; fi
  ],
  [with_java="yes"]
)

AX_COMPARE_VERSION([$am__api_version],[lt],[1.12],
  [JAVA_TIMESTAMP_FILE="classdist_noinst.stamp"],
  [JAVA_TIMESTAMP_FILE="classnoinst.stamp"])
if test "x$with_java" = "xyes"; then
  if test -d "$with_java_home"; then
    AC_MSG_CHECKING([for jni.h])
    TMPVAR=`find -L "$with_java_home" -name jni.h -type f -exec 'dirname' '{}' ';' 2>/dev/null | LC_ALL=C sort | head -n 1`
    if test "x$TMPVAR" != "x"; then
      AC_MSG_RESULT([found in $TMPVAR])
      JAVA_CPPFLAGS="$JAVA_CPPFLAGS -I$TMPVAR"
    else
      AC_MSG_RESULT([not found])
    fi

    AC_MSG_CHECKING([for jni_md.h])
    TMPVAR=`find -L "$with_java_home" -name jni_md.h -type f -exec 'dirname' '{}' ';' 2>/dev/null | LC_ALL=C sort | head -n 1`
    if test "x$TMPVAR" != "x"; then
      AC_MSG_RESULT([found in $TMPVAR])
      JAVA_CPPFLAGS="$JAVA_CPPFLAGS -I$TMPVAR"
    else
      AC_MSG_RESULT([not found])
    fi

    AC_MSG_CHECKING([for libjvm.so])
    TMPVAR=`find -L "$with_java_home" -type f \( -name libjvm.so -o -name libjvm.dylib \) -exec 'dirname' '{}' ';' 2>/dev/null | LC_ALL=C sort | head -n 1`
    if test "x$TMPVAR" != "x"; then
      AC_MSG_RESULT([found in $TMPVAR])
      JAVA_LDFLAGS="$JAVA_LDFLAGS -L$TMPVAR -Wl,-rpath -Wl,$TMPVAR"
    else
      AC_MSG_RESULT([not found])
    fi

    if test "x$JAVAC" = "x"; then
      AC_MSG_CHECKING([for javac])
      TMPVAR=`find -L "$with_java_home" -name javac -type f 2>/dev/null | LC_ALL=C sort | head -n 1`
      if test "x$TMPVAR" != "x"; then
        JAVAC="$TMPVAR"
        AC_MSG_RESULT([$JAVAC])
      else
        AC_MSG_RESULT([not found])
      fi
    fi

    if test "x$JAR" = "x"; then
      AC_MSG_CHECKING([for jar])
      TMPVAR=`find -L "$with_java_home" -name jar -type f 2>/dev/null | LC_ALL=C sort | head -n 1`
      if test "x$TMPVAR" != "x"; then
        JAR="$TMPVAR"
        AC_MSG_RESULT([$JAR])
      else
        AC_MSG_RESULT([not found])
      fi
    fi
  else if test "x$with_java_home" != "x"; then
    AC_MSG_WARN([JAVA_HOME: No such directory: $with_java_home])
  fi; fi
fi

if test "x$JAVAC" = "x"; then
  with_javac_path="$PATH"
  if test "x$with_java_home" != "x"; then
    with_javac_path="$with_java_home:with_javac_path"
    if test -d "$with_java_home/bin"; then
      with_javac_path="$with_java_home/bin:with_javac_path"
    fi
  fi

  AC_PATH_PROG([JAVAC], [javac], [], "$with_javac_path")
fi

if test "x$JAVAC" = "x"; then
  with_java="no (javac not found)"
fi

if test "x$JAR" = "x"; then
  with_jar_path="$PATH"
  if test "x$with_java_home" != "x"; then
    with_jar_path="$with_java_home:$with_jar_path"
    if test -d "$with_java_home/bin"; then
      with_jar_path="$with_java_home/bin:$with_jar_path"
    fi
  fi

  AC_PATH_PROG([JAR], [jar], [], "$with_jar_path")
fi

if test "x$JAR" = "x"; then
  with_java="no (jar not found)"
fi

SAVE_CPPFLAGS="$CPPFLAGS"
SAVE_CFLAGS="$CFLAGS"
SAVE_LDFLAGS="$LDFLAGS"
SAVE_LIBS="$LIBS"
CPPFLAGS="$CPPFLAGS $JAVA_CPPFLAGS"
CFLAGS="$CFLAGS $JAVA_CFLAGS"
LDFLAGS="$LDFLAGS $JAVA_LDFLAGS"
LIBS="$LIBS $JAVA_LIBS"

if test "x$with_java" = "xyes"; then
  AC_CHECK_HEADERS([jni.h],
    [with_jave="yes"],
    [with_java="no (jni.h not found)"])
fi

if test "x$with_java" = "xyes"; then
  AC_CHECK_LIB([jvm], [JNI_CreateJavaVM],
    [with_java="yes"],
    [with_java="no (Symbol 'JNI_CreateJavaVM' not found)"],
    [$JAVA_LIBS $PTHREAD_LIBS]
  )
fi

if test "x$with_java" = "xyes"; then
  JAVA_LIBS="$JAVA_LIBS -ljvm"
fi

CPPFLAGS="$SAVE_CPPFLAGS"
CFLAGS="$SAVE_CFLAGS"
LDFLAGS="$SAVE_LDFLAGS"
LIBS="$SAVE_LIBS"

AC_SUBST([JAVA_CPPFLAGS])
AC_SUBST([JAVA_CFLAGS])
AC_SUBST([JAVA_LDFLAGS])
AC_SUBST([JAVA_LIBS])
AC_SUBST([JAVA_TIMESTAMP_FILE])
AM_CONDITIONAL([BUILD_WITH_JAVA], [test "x$with_java" = "xyes"])
# }}}

# --with-libldap {{{
AC_ARG_WITH([libldap],
  [AS_HELP_STRING([--with-libldap@<:@=PREFIX@:>@], [Path to libldap.])],
  [
    if test "x$withval" = "xyes"; then
      with_libldap="yes"
    else if test "x$withval" = "xno"; then
      with_libldap="no"
    else
      with_libldap="yes"
      LIBLDAP_CPPFLAGS="$LIBLDAP_CPPFLAGS -I$withval/include"
      LIBLDAP_LDFLAGS="$LIBLDAP_LDFLAGS -L$withval/lib"
    fi; fi
  ],
  [with_libldap="yes"]
)

SAVE_CPPFLAGS="$CPPFLAGS"
SAVE_LDFLAGS="$LDFLAGS"

CPPFLAGS="$CPPFLAGS $LIBLDAP_CPPFLAGS"
LDFLAGS="$LDFLAGS $LIBLDAP_LDFLAGS"

if test "x$with_libldap" = "xyes"; then
  AC_CHECK_HEADERS([ldap.h],
    [with_libldap="yes"],
    [with_libldap="no ('ldap.h' not found)"]
  )
fi

if test "x$with_libldap" = "xyes"; then
  AC_CHECK_LIB([ldap], [ldap_initialize],
    [with_libldap="yes"],
    [with_libldap="no (symbol 'ldap_initialize' not found)"]
  )
fi

CPPFLAGS="$SAVE_CPPFLAGS"
LDFLAGS="$SAVE_LDFLAGS"

if test "x$with_libldap" = "xyes"
then
  BUILD_WITH_LIBLDAP_CPPFLAGS="$LIBLDAP_CPPFLAGS"
  BUILD_WITH_LIBLDAP_LDFLAGS="$LIBLDAP_LDFLAGS"
fi
AC_SUBST([BUILD_WITH_LIBLDAP_CPPFLAGS])
AC_SUBST([BUILD_WITH_LIBLDAP_LDFLAGS])
# }}}

# --with-liblua {{{
AC_ARG_VAR([LIBLUA_PKG_CONFIG_NAME], [Name of liblua used by pkg-config])
if test "x$LIBLUA_PKG_CONFIG_NAME" != "x"
then
  PKG_CHECK_MODULES([LUA], [$LIBLUA_PKG_CONFIG_NAME],
    [with_liblua="yes"],
    [with_liblua="no"]
  )
else
  PKG_CHECK_MODULES([LUA], [lua],
    [with_liblua="yes"],
    [
      PKG_CHECK_MODULES([LUA], [lua-5.3],
        [with_liblua="yes"],
        [
          PKG_CHECK_MODULES([LUA], [lua5.3],
            [with_liblua="yes"],
            [
              PKG_CHECK_MODULES([LUA], [lua53],
                [with_liblua="yes"],
                [
                  PKG_CHECK_MODULES([LUA], [lua-5.2],
                    [with_liblua="yes"],
                    [
                      PKG_CHECK_MODULES([LUA], [lua5.2],
                        [with_liblua="yes"],
                        [
                          PKG_CHECK_MODULES([LUA], [lua52],
                            [with_liblua="yes"],
                            [
                              PKG_CHECK_MODULES([LUA], [lua-5.1],
                                [with_liblua="yes"],
                                [
                                  PKG_CHECK_MODULES([LUA], [lua5.1],
                                    [with_liblua="yes"],
                                    [
                                      PKG_CHECK_MODULES([LUA], [lua51],
                                        [with_liblua="yes"],
                                        [with_liblua="no (pkg-config cannot find liblua)"]
                                      )
                                    ]
                                  )
                                ]
                              )
                            ]
                          )
                        ]
                      )
                    ]
                  )
                ]
              )
            ]
          )
        ]
      )
    ]
  )
fi

if test "x$with_liblua" = "xyes"
then
  SAVE_CPPFLAGS="$CPPFLAGS"
  CPPFLAGS="$CPPFLAGS $LUA_CFLAGS"

  AC_CHECK_HEADERS([lua.h lauxlib.h lualib.h],
    [with_liblua="yes"],
    [with_liblua="no (header not found)"]
  )

  CPPFLAGS="$SAVE_CPPFLAGS"
fi

if test "x$with_liblua" = "xyes"
then
  SAVE_LIBS="$LIBS"
  LIBS="$LIBS $LUA_LIBS"

  AC_CHECK_FUNC([lua_settop],
    [with_liblua="yes"],
    [with_liblua="no (symbol 'lua_settop' not found)"]
  )

  LIBS="$SAVE_LIBS"
fi

if test "x$with_liblua" = "xyes"
then
    BUILD_WITH_LIBLUA_CFLAGS="$LUA_CFLAGS"
    BUILD_WITH_LIBLUA_LIBS="$LUA_LIBS"
fi
AC_SUBST(BUILD_WITH_LIBLUA_CFLAGS)
AC_SUBST(BUILD_WITH_LIBLUA_LIBS)
# }}}

# --with-liblvm2app {{{
AC_ARG_WITH([liblvm2app],
  [AS_HELP_STRING([--with-liblvm2app@<:@=PREFIX@:>@], [Path to liblvm2app.])],
  [
    if test "x$withval" = "xno"; then
      with_liblvm2app="no"
    else
      with_liblvm2app="yes"
      if test "x$withval" != "xyes"; then
        with_liblvm2app_cppflags="-I$withval/include"
        with_liblvm2app_ldflags="-L$withval/lib"
      fi
    fi
  ],
  [
    if test "x$ac_system" = "xLinux"; then
      with_liblvm2app="yes"
    else
      with_liblvm2app="no (Linux only library)"
    fi
  ]
)

if test "x$with_liblvm2app" = "xyes"; then
  SAVE_CPPFLAGS="$CPPFLAGS"
  CPPFLAGS="$CPPFLAGS $with_liblvm2app_cppflags"

  AC_CHECK_HEADERS([lvm2app.h],
    [with_liblvm2app="yes"],
    [with_liblvm2app="no (lvm2app.h not found)"]
  )

  CPPFLAGS="$SAVE_CPPFLAGS"
fi

if test "x$with_liblvm2app" = "xyes"; then
  SAVE_CPPFLAGS="$CPPFLAGS"
  SAVE_LDFLAGS="$LDFLAGS"
  CPPFLAGS="$CPPFLAGS $with_liblvm2app_cppflags"
  LDFLAGS="$LDFLAGS $with_liblvm2app_ldflags"

  AC_CHECK_LIB([lvm2app], [lvm_lv_get_property],
    [with_liblvm2app="yes"],
    [with_liblvm2app="no (Symbol 'lvm_lv_get_property' not found)"]
  )

  CPPFLAGS="$SAVE_CPPFLAGS"
  LDFLAGS="$SAVE_LDFLAGS"
fi

if test "x$with_liblvm2app" = "xyes"; then
  BUILD_WITH_LIBLVM2APP_CPPFLAGS="$with_liblvm2app_cppflags"
  BUILD_WITH_LIBLVM2APP_LDFLAGS="$with_liblvm2app_ldflags"
  BUILD_WITH_LIBLVM2APP_LIBS="-llvm2app"
fi

AC_SUBST([BUILD_WITH_LIBLVM2APP_CPPFLAGS])
AC_SUBST([BUILD_WITH_LIBLVM2APP_LDFLAGS])
AC_SUBST([BUILD_WITH_LIBLVM2APP_LIBS])
# }}}

# --with-libmemcached {{{
AC_ARG_WITH([libmemcached],
  [AS_HELP_STRING([--with-libmemcached@<:@=PREFIX@:>@], [Path to libmemcached.])],
  [
    if test "x$withval" != "xno" && test "x$withval" != "xyes"; then
      with_libmemcached_cppflags="-I$withval/include"
      with_libmemcached_ldflags="-L$withval/lib"
      with_libmemcached="yes"
    else
      with_libmemcached="$withval"
    fi
  ],
  [with_libmemcached="yes"]
)

if test "x$with_libmemcached" = "xyes"; then
  SAVE_CPPFLAGS="$CPPFLAGS"
  CPPFLAGS="$CPPFLAGS $with_libmemcached_cppflags"

  AC_CHECK_HEADERS([libmemcached/memcached.h],
    [with_libmemcached="yes"],
    [with_libmemcached="no (libmemcached/memcached.h not found)"]
  )

  CPPFLAGS="$SAVE_CPPFLAGS"
fi

if test "x$with_libmemcached" = "xyes"; then
  SAVE_CPPFLAGS="$CPPFLAGS"
  SAVE_LDFLAGS="$LDFLAGS"
  CPPFLAGS="$CPPFLAGS $with_libmemcached_cppflags"
  LDFLAGS="$LDFLAGS $with_libmemcached_ldflags"

  AC_CHECK_LIB([memcached], [memcached_create],
    [with_libmemcached="yes"],
    [with_libmemcached="no (Symbol 'memcached_create' not found)"]
  )

  CPPFLAGS="$SAVE_CPPFLAGS"
  LDFLAGS="$SAVE_LDFLAGS"
fi

if test "x$with_libmemcached" = "xyes"; then
  BUILD_WITH_LIBMEMCACHED_CPPFLAGS="$with_libmemcached_cppflags"
  BUILD_WITH_LIBMEMCACHED_LDFLAGS="$with_libmemcached_ldflags"
  BUILD_WITH_LIBMEMCACHED_LIBS="-lmemcached"
fi

AC_SUBST([BUILD_WITH_LIBMEMCACHED_CPPFLAGS])
AC_SUBST([BUILD_WITH_LIBMEMCACHED_LDFLAGS])
AC_SUBST([BUILD_WITH_LIBMEMCACHED_LIBS])
# }}}

# --with-libmicrohttpd {{{
with_libmicrohttpd_cppflags=""
with_libmicrohttpd_ldflags=""
AC_ARG_WITH([libmicrohttpd], [AS_HELP_STRING([--with-libmicrohttpd@<:@=PREFIX@:>@], [Path to libmicrohttpd.])],
  [
    if test "x$withval" != "xno" && test "x$withval" != "xyes"; then
      with_libmicrohttpd_cppflags="-I$withval/include"
      with_libmicrohttpd_ldflags="-L$withval/lib"
      with_libmicrohttpd="yes"
    fi
    if test "x$withval" = "xno"; then
      with_libmicrohttpd="no (disabled on command line)"
    fi
  ],
  [withval="yes"]
)
if test "x$withval" = "xyes"; then
  PKG_CHECK_MODULES([MICROHTTPD], [libmicrohttpd],
    [with_libmicrohttpd="yes"],
    [with_libmicrohttpd="no (pkg-config could not find libmicrohttpd)"]
  )
fi

if test "x$MICROHTTPD_LIBS" = "x"; then
  MICROHTTPD_LIBS="-lmicrohttpd"
fi

SAVE_CPPFLAGS="$CPPFLAGS"
SAVE_LDFLAGS="$LDFLAGS"
SAVE_LIBS="$LIBS"
CPPFLAGS="$with_libmicrohttpd_cppflags $MICROHTTPD_CFLAGS"
LDFLAGS="$with_libmicrohttpd_ldflags $LDFLAGS"
LIBS="$LIBS $MICROHTTPD_LIBS"

if test "x$with_libmicrohttpd" = "xyes"; then
  AC_CHECK_HEADERS([microhttpd.h],
   [with_libmicrohttpd="yes"],
   [with_libmicrohttpd="no (<microhttpd.h> not found)"]
  )
fi

if test "x$with_libmicrohttpd" = "xyes"; then
  AC_CHECK_LIB([microhttpd], [MHD_start_daemon],
    [with_libmicrohttpd="yes"],
    [with_libmicrohttpd="no (libmicrohttpd not found)"]
  )
fi

CPPFLAGS="$SAVE_CPPFLAGS"
LDFLAGS="$SAVE_LDFLAGS"
LIBS="$SAVE_LIBS"

BUILD_WITH_LIBMICROHTTPD_CPPFLAGS="$with_libmicrohttpd_cppflags $MICROHTTPD_CFLAGS"
BUILD_WITH_LIBMICROHTTPD_LDFLAGS="$with_libmicrohttpd_ldflags"
BUILD_WITH_LIBMICROHTTPD_LIBS="$MICROHTTPD_LIBS"
AC_SUBST([BUILD_WITH_LIBMICROHTTPD_CPPFLAGS])
AC_SUBST([BUILD_WITH_LIBMICROHTTPD_LDFLAGS])
AC_SUBST([BUILD_WITH_LIBMICROHTTPD_LIBS])
# }}}

# --with-libmodbus {{{
AC_ARG_WITH([libmodbus],
  [AS_HELP_STRING([--with-libmodbus@<:@=PREFIX@:>@], [Path to the modbus library.])],
  [
    if test "x$withval" = "xno"; then
      with_libmodbus="no"
    else if test "x$withval" = "xyes"; then
      with_libmodbus="use_pkgconfig"
    else if test -d "$with_libmodbus/lib"; then
      AC_MSG_NOTICE([Not checking for libmodbus: Manually configured])
      with_libmodbus_cflags="-I$withval/include"
      with_libmodbus_libs="-L$withval/lib -lmodbus"
      with_libmodbus="yes"
    fi; fi; fi
  ],
  [with_libmodbus="use_pkgconfig"]
)

# configure using pkg-config
if test "x$with_libmodbus" = "xuse_pkgconfig"; then
  $PKG_CONFIG --exists 'libmodbus' 2>/dev/null
  if test $? -ne 0; then
    with_libmodbus="no (pkg-config doesn't know libmodbus)"
  fi
fi

if test "x$with_libmodbus" = "xuse_pkgconfig"; then
  with_libmodbus_cflags="`$PKG_CONFIG --cflags 'libmodbus'`"
  if test $? -ne 0; then
    with_libmodbus="no ($PKG_CONFIG failed)"
  fi

  with_libmodbus_libs="`$PKG_CONFIG --libs 'libmodbus'`"
  if test $? -ne 0; then
    with_libmodbus="no ($PKG_CONFIG failed)"
  fi
fi

if test "x$with_libmodbus" = "xuse_pkgconfig"; then
  with_libmodbus="yes"
fi

if test "x$with_libmodbus" = "xyes"; then
  SAVE_CPPFLAGS="$CPPFLAGS"
  CPPFLAGS="$CPPFLAGS $with_libmodbus_cflags"

  AC_CHECK_HEADERS([modbus.h],
    [with_libmodbus="yes"],
    [with_libmodbus="no (modbus.h not found)"]
  )

  CPPFLAGS="$SAVE_CPPFLAGS"
fi

if test "x$with_libmodbus" = "xyes"; then
  SAVE_LDFLAGS="$LDFLAGS"
  LDFLAGS="$LDFLAGS $with_libmodbus_libs"

  AC_CHECK_LIB([modbus], [modbus_connect],
    [with_libmodbus="yes"],
    [with_libmodbus="no (symbol modbus_connect not found)"]
  )

  LDFLAGS="$SAVE_LDFLAGS"
fi

if test "x$with_libmodbus" = "xyes"; then
  BUILD_WITH_LIBMODBUS_CFLAGS="$with_libmodbus_cflags"
  BUILD_WITH_LIBMODBUS_LIBS="$with_libmodbus_libs"
fi

AC_SUBST([BUILD_WITH_LIBMODBUS_CFLAGS])
AC_SUBST([BUILD_WITH_LIBMODBUS_LIBS])
# }}}

# --with-libmongoc {{{
AC_ARG_WITH([libmongoc],
  [AS_HELP_STRING([--with-libmongoc@<:@=PREFIX@:>@], [Path to libmongoc.])],
  [
    if test "x$withval" = "xyes"; then
      with_libmongoc="yes"
    else if test "x$withval" = "xno"; then
      with_libmongoc="no"
    else
      with_libmongoc="no"
    fi; fi
  ],
  [with_libmongoc="yes"]
)

if test "x$with_libmongoc" = "xyes"; then
  PKG_CHECK_MODULES([LIBMONGOC], [libmongoc-1.0],
    [with_libmongoc="yes"],
    [with_libmongoc="no (pkg-config could not find libmongoc)"]
  )
fi

if test "x$with_libmongoc" = "xyes"; then
  SAVE_CPPFLAGS="$CPPFLAGS"

  CPPFLAGS="$CPPFLAGS $LIBMONGOC_CFLAGS"

  AC_CHECK_HEADERS([mongoc.h],
    [with_libmongoc="yes"],
    [with_libmongoc="no ('mongoc.h' not found)"]
  )

  CPPFLAGS="$SAVE_CPPFLAGS"
fi

if test "x$with_libmongoc" = "xyes"; then
  SAVE_CPPFLAGS="$CPPFLAGS"
  SAVE_LDFLAGS="$LDFLAGS"

  CPPFLAGS="$CPPFLAGS $LIBMONGOC_CFLAGS"
  LDFLAGS="$LDFLAGS $LIBMONGOC_LDFLAGS"

  AC_CHECK_LIB([mongoc-1.0], [mongoc_init],
    [with_libmongoc="yes"],
    [with_libmongoc="no (symbol 'mongoc_init' not found)"]
  )

  CPPFLAGS="$SAVE_CPPFLAGS"
  LDFLAGS="$SAVE_LDFLAGS"
fi

if test "x$with_libmongoc" = "xyes"; then
  BUILD_WITH_LIBMONGOC_CFLAGS="$LIBMONGOC_CFLAGS"
  BUILD_WITH_LIBMONGOC_LDFLAGS="$LIBMONGOC_LDFLAGS"
  BUILD_WITH_LIBMONGOC_LIBS="$LIBMONGOC_LIBS"
fi

AC_SUBST([BUILD_WITH_LIBMONGOC_CFLAGS])
AC_SUBST([BUILD_WITH_LIBMONGOC_LDFLAGS])
AC_SUBST([BUILD_WITH_LIBMONGOC_LIBS])
# }}}

# --with-libmosquitto {{{
AC_ARG_WITH([libmosquitto],
  [AS_HELP_STRING([--with-libmosquitto@<:@=PREFIX@:>@], [Path to libmosquitto.])],
  [
    if test "x$withval" != "xno" && test "x$withval" != "xyes"; then
      with_libmosquitto_cppflags="-I$withval/include"
      with_libmosquitto_ldflags="-L$withval/lib"
      with_libmosquitto="yes"
    else
      with_libmosquitto="$withval"
    fi
  ],
  [with_libmosquitto="yes"]
)

if test "x$with_libmosquitto" = "xyes"; then
  SAVE_CPPFLAGS="$CPPFLAGS"
  CPPFLAGS="$CPPFLAGS $with_libmosquitto_cppflags"

  AC_CHECK_HEADERS([mosquitto.h],
    [with_libmosquitto="yes"],
    [with_libmosquitto="no (mosquitto.h not found)"]
  )

  CPPFLAGS="$SAVE_CPPFLAGS"
fi

if test "x$with_libmosquitto" = "xyes"; then
  SAVE_LDFLAGS="$LDFLAGS"
  LDFLAGS="$LDFLAGS $with_libmosquitto_ldflags"

  AC_CHECK_LIB([mosquitto], [mosquitto_connect],
    [with_libmosquitto="yes"],
    [with_libmosquitto="no (libmosquitto not found)"]
  )

  LDFLAGS="$SAVE_LDFLAGS"
fi

if test "x$with_libmosquitto" = "xyes"; then
  BUILD_WITH_LIBMOSQUITTO_CPPFLAGS="$with_libmosquitto_cppflags"
  BUILD_WITH_LIBMOSQUITTO_LDFLAGS="$with_libmosquitto_ldflags"
  BUILD_WITH_LIBMOSQUITTO_LIBS="-lmosquitto"
fi

AC_SUBST([BUILD_WITH_LIBMOSQUITTO_CPPFLAGS])
AC_SUBST([BUILD_WITH_LIBMOSQUITTO_LDFLAGS])
AC_SUBST([BUILD_WITH_LIBMOSQUITTO_LIBS])
# }}}

# --with-libmysql {{{
with_mysql_config="mysql_config"
AC_ARG_WITH([libmysql],
  [AS_HELP_STRING([--with-libmysql@<:@=PREFIX@:>@], [Path to libmysql.])],
  [
    if test "x$withval" = "xno"; then
      with_libmysql="no"
    else if test "x$withval" = "xyes"; then
      with_libmysql="yes"
    else
      if test -f "$withval" && test -x "$withval"; then
        with_mysql_config="$withval"
      else if test -x "$withval/bin/mysql_config"; then
        with_mysql_config="$withval/bin/mysql_config"
      fi; fi
      with_libmysql="yes"
    fi; fi
  ],
  [with_libmysql="yes"]
)

if test "x$with_libmysql" = "xyes"; then
  with_mysql_cflags=`$with_mysql_config --include 2>/dev/null`
  if test $? -ne 0; then
    with_libmysql="no ($with_mysql_config failed)"
  else
    SAVE_CPPFLAGS="$CPPFLAGS"
    CPPFLAGS="$CPPFLAGS $with_mysql_cflags"

    AC_CHECK_HEADERS([mysql.h],
      [have_mysql_h="yes"],
      [have_mysql_h="no"]
    )

    if test "x$have_mysql_h" != "xyes"; then
      AC_CHECK_HEADERS([mysql/mysql.h],
        [have_mysql_mysql_h="yes"],
        [],
      )
    fi

    if test "x$have_mysql_h" != "xyes" && test "x$have_mysql_mysql_h" != "xyes"; then
      with_libmysql="no (mysql.h not found)"
    fi

    CPPFLAGS="$SAVE_CPPFLAGS"
  fi
fi

if test "x$with_libmysql" = "xyes"; then
  with_mysql_libs=`$with_mysql_config --libs_r 2>/dev/null`
  if test $? -ne 0; then
    with_libmysql="no ($with_mysql_config failed)"
  else
    SAVE_LIBS="$LIBS"
    LIBS="$with_mysql_libs"

    AC_SEARCH_LIBS([mysql_get_server_version],
      [],
      [with_libmysql="yes"],
      [with_libmysql="no (symbol 'mysql_get_server_version' not found in ${LIBS})"],
      []
    )
    LIBS="$SAVE_LIBS"
  fi
fi

if test "x$with_libmysql" = "xyes"; then
  BUILD_WITH_LIBMYSQL_CFLAGS="$with_mysql_cflags"
  BUILD_WITH_LIBMYSQL_LIBS="$with_mysql_libs"
fi

AC_SUBST([BUILD_WITH_LIBMYSQL_CFLAGS])
AC_SUBST([BUILD_WITH_LIBMYSQL_LIBS])
# }}}

# --with-libmnl {{{
AC_ARG_WITH([libmnl],
  [AS_HELP_STRING([--with-libmnl@<:@=PREFIX@:>@], [Path to libmnl.])],
  [
    if test "x$withval" = "xyes"; then
      with_libmnl="yes"
     else if test "x$withval" = "xno"; then
       with_libmnl="no"
     else
       if test -d "$withval/include"; then
         with_libmnl_cflags="-I$withval/include"
         with_libmnl_libs="-L$withval/lib -lmnl"
         with_libmnl="yes"
       else
         AC_MSG_ERROR("no such directory: $withval/include")
       fi
     fi; fi
  ],
  [
    if test "x$ac_system" = "xLinux"; then
      with_libmnl="yes"
    else
      with_libmnl="no (Linux only library)"
    fi
  ]
)

if test "x$with_libmnl" = "xyes"; then
  if $PKG_CONFIG --exists libmnl 2>/dev/null; then
    with_libmnl_cflags="$with_libmnl_ldflags `$PKG_CONFIG --cflags libmnl`"
    with_libmnl_libs="$with_libmnl_libs `$PKG_CONFIG --libs libmnl`"
  fi

  AC_CHECK_HEADERS([libmnl.h libmnl/libmnl.h],
    [
      with_libmnl="yes"
      break
    ],
    [],
    [[
      #include <stdio.h>
      #include <sys/types.h>
      #include <asm/types.h>
      #include <sys/socket.h>
      #include <linux/netlink.h>
      #include <linux/rtnetlink.h>]]
  )

  AC_CHECK_HEADERS([linux/gen_stats.h linux/pkt_sched.h],
    [],
    [],
    [[
      #include <stdio.h>
      #include <sys/types.h>
      #include <asm/types.h>
      #include <sys/socket.h>
    ]]
  )

  AC_COMPILE_IFELSE(
    [
      AC_LANG_PROGRAM(
        [[
          #include <stdio.h>
          #include <sys/types.h>
          #include <asm/types.h>
          #include <sys/socket.h>
          #include <linux/netlink.h>
          #include <linux/rtnetlink.h>
        ]],
        [[
          int retval = TCA_STATS2;
          return retval;
        ]]
      )
    ],
    [AC_DEFINE([HAVE_TCA_STATS2], [1], [True if the enum-member TCA_STATS2 exists])]
  )

  AC_COMPILE_IFELSE(
    [
      AC_LANG_PROGRAM(
        [[
          #include <stdio.h>
          #include <sys/types.h>
          #include <asm/types.h>
          #include <sys/socket.h>
          #include <linux/netlink.h>
          #include <linux/rtnetlink.h>
        ]],
        [[
          int retval = TCA_STATS;
          return retval;
        ]]
      )
    ],
    [AC_DEFINE([HAVE_TCA_STATS], 1, [True if the enum-member TCA_STATS exists])]
  )

  AC_CHECK_MEMBERS([struct rtnl_link_stats64.tx_window_errors],
    [AC_DEFINE(HAVE_RTNL_LINK_STATS64, 1, [Define if struct rtnl_link_stats64 exists and is usable.])],
    [],
    [[#include <linux/if_link.h>]]
  )

  AC_CHECK_MEMBERS([struct rtnl_link_stats.rx_nohandler],
    [],
    [],
    [[#include <linux/if_link.h>]]
  )

  AC_CHECK_MEMBERS([struct rtnl_link_stats64.rx_nohandler],
    [],
    [],
    [[#include <linux/if_link.h>]]
  )

  AC_CHECK_LIB([mnl], [mnl_nlmsg_get_payload],
    [with_libmnl="yes"],
    [with_libmnl="no (symbol 'mnl_nlmsg_get_payload' not found)"],
    [$with_libmnl_libs]
  )
fi

if test "x$with_libmnl" = "xyes"; then
  BUILD_WITH_LIBMNL_CFLAGS="$with_libmnl_cflags"
  BUILD_WITH_LIBMNL_LIBS="$with_libmnl_libs"
fi
AC_SUBST([BUILD_WITH_LIBMNL_CFLAGS])
AC_SUBST([BUILD_WITH_LIBMNL_LIBS])
AM_CONDITIONAL([HAVE_LIBMNL], [test "x$with_libmnl" = "xyes"])
# }}}

# --with-libnetapp {{{
AC_ARG_VAR([LIBNETAPP_CPPFLAGS], [C preprocessor flags required to build with libnetapp])
AC_ARG_VAR([LIBNETAPP_LDFLAGS],  [Linker flags required to build with libnetapp])
AC_ARG_VAR([LIBNETAPP_LIBS],     [Other libraries required to link against libnetapp])
AC_ARG_WITH([libnetapp],
  [AS_HELP_STRING([--with-libnetapp@<:@=PREFIX@:>@], [Path to libnetapp.])],
  [
   if test -d "$withval"; then
     LIBNETAPP_CPPFLAGS="$LIBNETAPP_CPPFLAGS -I$withval/include"
     LIBNETAPP_LDFLAGS="$LIBNETAPP_LDFLAGS -L$withval/lib"
     with_libnetapp="yes"
   else
     with_libnetapp="$withval"
   fi
  ],
  [with_libnetapp="yes"]
)

SAVE_CPPFLAGS="$CPPFLAGS"
SAVE_LDFLAGS="$LDFLAGS"
CPPFLAGS="$CPPFLAGS $LIBNETAPP_CPPFLAGS"
LDFLAGS="$LDFLAGS $LIBNETAPP_LDFLAGS"

if test "x$with_libnetapp" = "xyes"; then
  AC_CHECK_HEADERS([netapp_api.h],
    [with_libnetapp="yes"],
    [with_libnetapp="no (netapp_api.h not found)"]
  )
fi

if test "x$with_libnetapp" = "xyes"; then
  if test "x$LIBNETAPP_LIBS" = "x"; then
    LIBNETAPP_LIBS="$PTHREAD_LIBS -lxml -ladt -lssl -lm -lcrypto -lz"
  fi

  AC_CHECK_LIB([netapp], [na_server_invoke_elem],
    [with_libnetapp="yes"],
    [with_libnetapp="no (symbol na_server_invoke_elem not found)"],
    [$LIBNETAPP_LIBS]
  )

  LIBNETAPP_LIBS="-lnetapp $LIBNETAPP_LIBS"
fi

CPPFLAGS="$SAVE_CPPFLAGS"
LDFLAGS="$SAVE_LDFLAGS"

AC_SUBST([LIBNETAPP_CPPFLAGS])
AC_SUBST([LIBNETAPP_LDFLAGS])
AC_SUBST([LIBNETAPP_LIBS])
# }}}

# --with-libnetsnmp {{{
AC_ARG_WITH([libnetsnmp],
  [AS_HELP_STRING([--with-libnetsnmp@<:@=PREFIX@:>@], [Path to libnetsnmp.])],
  [
    if test "x$withval" = "xno"; then
     with_libnetsnmp="no"
    else if test "x$withval" = "xyes"; then
     with_libnetsnmp="yes"
    else
      with_libnetsnmp_cppflags="-I$withval/include"
      with_libnetsnmp_ldflags="-I$withval/lib"
      with_libnetsnmp="yes"
    fi; fi
  ],
  [with_libnetsnmp="yes"]
)

if test "x$with_libnetsnmp" = "xyes"; then
  SAVE_CPPFLAGS="$CPPFLAGS"
  CPPFLAGS="$CPPFLAGS $with_libnetsnmp_cppflags"

  AC_CHECK_HEADERS([net-snmp/net-snmp-config.h],
    [with_libnetsnmp="yes"],
    [with_libnetsnmp="no (net-snmp/net-snmp-config.h not found)"]
  )

  AC_CHECK_HEADERS([net-snmp/net-snmp-includes.h],
    [with_libnetsnmp="yes"],
    [with_libnetsnmp="no (net-snmp/net-snmp-includes.h not found)"],
    [[
      #if HAVE_NET_SNMP_NET_SNMP_CONFIG_H
      # include <net-snmp/net-snmp-config.h>
      #endif
    ]]
  )

  CPPFLAGS="$SAVE_CPPFLAGS"
fi

if test "x$with_libnetsnmp" = "xyes"; then
  SAVE_LDFLAGS="$LDFLAGS"
  LDFLAGS="$LDFLAGS $with_libnetsnmp_ldflags"

  AC_CHECK_LIB([netsnmp], [init_snmp],
    [with_libnetsnmp="yes"],
    [with_libnetsnmp="no (libnetsnmp not found)"]
  )

  LDFLAGS="$SAVE_LDFLAGS"
fi

if test "x$with_libnetsnmp" = "xyes"; then
  SAVE_LDFLAGS="$LDFLAGS"
  LDFLAGS="$LDFLAGS $with_libnetsnmp_ldflags"

  AC_CHECK_LIB([netsnmp], [netsnmp_get_version],
    [with_libnetsnmp="yes"],
    [with_libnetsnmp="no (couldn't get libnetsnmp version)"]
  )

  LDFLAGS="$SAVE_LDFLAGS"
fi

if test "x$with_libnetsnmp" = "xyes"; then
  SAVE_CPPFLAGS="$CPPFLAGS"
  SAVE_LDFLAGS="$LDFLAGS"
  SAVE_LIBS="$LIBS"
  CPPFLAGS="$CPPFLAGS $with_libnetsnmp_cppflags"
  if test "x$GCC" = "xyes"; then
    CPPFLAGS="$CPPFLAGS -Wall -Werror"
  fi
  LDFLAGS="$LDFLAGS $with_libnetsnmp_ldflags"
  LIBS="$LIBS -lnetsnmp"

  AC_CACHE_CHECK([whether netsnmp library has old API],
    [c_cv_have_netsnmp_old_api],
    [
      AC_LINK_IFELSE(
        [
          AC_LANG_PROGRAM(
            [[
              #include <net-snmp/net-snmp-config.h>
              #include <net-snmp/net-snmp-includes.h>
            ]],
            [[
              netsnmp_variable_list *key = SNMP_MALLOC_TYPEDEF(netsnmp_variable_list);;
              int val;
              u_char type = ASN_INTEGER;
              snmp_set_var_value(key, &val, sizeof(val));
              snmp_set_var_typed_value(key, type, &val, sizeof(val));
              return 0;
            ]]
          )
        ],
        [c_cv_have_netsnmp_old_api="no"],
        [c_cv_have_netsnmp_old_api="yes"]
      )
    ]
  )

  if test "x$c_cv_have_netsnmp_old_api" = "xyes"; then
    AC_DEFINE([HAVE_NETSNMP_OLD_API], [1],
              ["Define 1 if you have old netsnmp API]")
  fi

  CPPFLAGS="$SAVE_CPPFLAGS"
  LDFLAGS="$SAVE_LDFLAGS"
  LIBS="$SAVE_LIBS"
fi

if test "x$with_libnetsnmp" = "xyes"; then
  BUILD_WITH_LIBNETSNMP_CPPFLAGS="$with_libnetsnmp_cppflags"
  BUILD_WITH_LIBNETSNMP_LDFLAGS="$with_libnetsnmp_ldflags"
  BUILD_WITH_LIBNETSNMP_LIBS="-lnetsnmp"
fi

AC_SUBST([BUILD_WITH_LIBNETSNMP_CPPFLAGS])
AC_SUBST([BUILD_WITH_LIBNETSNMP_LDFLAGS])
AC_SUBST([BUILD_WITH_LIBNETSNMP_LIBS])
# }}}

# --with-libnetsnmpagent {{{
AC_ARG_WITH([libnetsnmpagent],
  [AS_HELP_STRING([--with-libnetsnmpagent@<:@=PREFIX@:>@], [Path to libnetsnmpagent.])],
  [
    if test "x$withval" = "xno"; then
      with_libnetsnmpagent="no"
    else if test "x$withval" = "xyes"; then
      with_libnetsnmpagent="yes"
    else
      with_libnetsnmpagent_cppflags="-I$withval/include"
      with_libnetsnmpagent_ldflags="-I$withval/lib"
      with_libnetsnmpagent="yes"
    fi; fi
  ],
  [with_libnetsnmpagent="yes"]
)

if test "x$with_libnetsnmpagent" = "xyes"; then
  SAVE_CPPFLAGS="$CPPFLAGS"
  CPPFLAGS="$CPPFLAGS $with_libnetsnmpagent_cppflags"

  AC_CHECK_HEADERS([net-snmp/agent/net-snmp-agent-includes.h],
    [],
    [with_libnetsnmpagent="no (net-snmp/agent/net-snmp-agent-includes.h not found)"],
    [[
      #if HAVE_NET_SNMP_NET_SNMP_CONFIG_H
      # include <net-snmp/net-snmp-config.h>
      #endif
      #if HAVE_NET_SNMP_NET_SNMP_INCLUDES_H
      # include <net-snmp/net-snmp-includes.h>
      #endif
    ]]
  )

  CPPFLAGS="$SAVE_CPPFLAGS"
fi

if test "x$with_libnetsnmpagent" = "xyes"; then
  SAVE_LDFLAGS="$LDFLAGS"
  LDFLAGS="$LDFLAGS $with_libnetsnmpagent_ldflags"

  # older versions of libnetsnmpagent fail to link
  # against the helpers library, so do that explicitly
  AC_CHECK_LIB([netsnmphelpers], [netsnmp_init_helpers],
    [libnetsnmphelpers="-lnetsnmphelpers"],
    [libnetsnmphelpers=""]
  )

  AC_CHECK_LIB([netsnmpagent], [init_agent],
    [with_libnetsnmpagent="yes"],
    [with_libnetsnmpagent="no (libnetsnmpagent not found)"],
    [$libnetsnmphelpers]
  )

  LDFLAGS="$SAVE_LDFLAGS"
fi

if test "x$with_libnetsnmpagent" = "xyes"; then
  BUILD_WITH_LIBNETSNMPAGENT_CPPFLAGS="$with_libnetsnmpagent_cppflags"
  BUILD_WITH_LIBNETSNMPAGENT_LDFLAGS="$with_libnetsnmpagent_ldflags"
  BUILD_WITH_LIBNETSNMPAGENT_LIBS="-lnetsnmpagent $libnetsnmphelpers"
fi

AC_SUBST([BUILD_WITH_LIBNETSNMPAGENT_CPPFLAGS])
AC_SUBST([BUILD_WITH_LIBNETSNMPAGENT_LDFLAGS])
AC_SUBST([BUILD_WITH_LIBNETSNMPAGENT_LIBS])
# }}}

# --with-liboping {{{
AC_ARG_WITH([liboping],
  [AS_HELP_STRING([--with-liboping@<:@=PREFIX@:>@], [Path to liboping.])],
  [
    if test "x$withval" = "xyes"; then
      with_liboping="yes"
    else if test "x$withval" = "xno"; then
      with_liboping="no"
    else
      with_liboping="yes"
      LIBOPING_CPPFLAGS="-I$withval/include"
      LIBOPING_LDFLAGS="-L$withval/lib"
    fi; fi
  ],
  [with_liboping="yes"]
)

SAVE_CPPFLAGS="$CPPFLAGS"
SAVE_LDFLAGS="$LDFLAGS"
CPPFLAGS="$CPPFLAGS $LIBOPING_CPPFLAGS"
LDFLAGS="$LDFLAGS $LIBOPING_LDFLAGS"

if test "x$with_liboping" = "xyes"; then
  AC_CHECK_HEADERS([oping.h],
    [with_liboping="yes"],
    [with_liboping="no (oping.h not found)"]
  )
fi

if test "x$with_liboping" = "xyes"; then
  AC_CHECK_LIB([oping], [ping_construct],
    [with_liboping="yes"],
    [with_liboping="no (symbol 'ping_construct' not found)"]
  )
fi

CPPFLAGS="$SAVE_CPPFLAGS"
LDFLAGS="$SAVE_LDFLAGS"

if test "x$with_liboping" = "xyes"; then
  BUILD_WITH_LIBOPING_CPPFLAGS="$LIBOPING_CPPFLAGS"
  BUILD_WITH_LIBOPING_LDFLAGS="$LIBOPING_LDFLAGS"
fi

AC_SUBST([BUILD_WITH_LIBOPING_CPPFLAGS])
AC_SUBST([BUILD_WITH_LIBOPING_LDFLAGS])
# }}}

# --with-oracle {{{
AC_ARG_WITH([oracle],
  [AS_HELP_STRING([--with-oracle@<:@=ORACLE_HOME@:>@], [Path to Oracle.])],
  [
    if test "x$withval" = "xyes"; then
      if test "x$ORACLE_HOME" = "x"; then
        AC_MSG_WARN([Use of the Oracle library has been forced, but the environment variable ORACLE_HOME is not set.])
      fi
      with_oracle="yes"
    else if test "x$withval" = "xno"; then
      with_oracle="no"
    else
      with_oracle="yes"
      ORACLE_HOME="$withval"
    fi; fi
  ],
  [
    if test "x$ORACLE_HOME" = "x"; then
      with_oracle="no (ORACLE_HOME is not set)"
    else
      with_oracle="yes"
    fi
  ]
)

if test "x$ORACLE_HOME" != "x"; then
  with_oracle_cppflags="-I$ORACLE_HOME/rdbms/public"
  if test -e "$ORACLE_HOME/lib/ldflags"; then
    with_oracle_libs=`cat "$ORACLE_HOME/lib/ldflags"`
  fi
  with_oracle_libs="-L$ORACLE_HOME/lib -lclntsh"
fi

if test "x$with_oracle" = "xyes"; then
  SAVE_CPPFLAGS="$CPPFLAGS"
  CPPFLAGS="$CPPFLAGS $with_oracle_cppflags"

  AC_CHECK_HEADERS([oci.h],
    [with_oracle="yes"],
    [with_oracle="no (oci.h not found)"]
  )

  CPPFLAGS="$SAVE_CPPFLAGS"
fi

if test "x$with_oracle" = "xyes"; then
  SAVE_CPPFLAGS="$CPPFLAGS"
  SAVE_LIBS="$LIBS"
  CPPFLAGS="$CPPFLAGS $with_oracle_cppflags"
  LIBS="$LIBS $with_oracle_libs"

  AC_CHECK_FUNC([OCIEnvCreate],
    [with_oracle="yes"],
    [with_oracle="no (Symbol 'OCIEnvCreate' not found)"]
  )

  CPPFLAGS="$SAVE_CPPFLAGS"
  LIBS="$SAVE_LIBS"
fi

if test "x$with_oracle" = "xyes"; then
  BUILD_WITH_ORACLE_CPPFLAGS="$with_oracle_cppflags"
  BUILD_WITH_ORACLE_LIBS="$with_oracle_libs"
fi

AC_SUBST([BUILD_WITH_ORACLE_CPPFLAGS])
AC_SUBST([BUILD_WITH_ORACLE_LIBS])
# }}}

# --with-libowcapi {{{
AC_ARG_WITH([libowcapi],
  [AS_HELP_STRING([--with-libowcapi@<:@=PREFIX@:>@], [Path to libowcapi.])],
  [
    if test "x$withval" != "xno" && test "x$withval" != "xyes"; then
      with_libowcapi_cppflags="-I$withval/include"
      with_libowcapi_ldflags="-L$withval/lib"
      with_libowcapi="yes"
    else
      with_libowcapi="$withval"
    fi
  ],
  [with_libowcapi="yes"]
)

if test "x$with_libowcapi" = "xyes"; then
  SAVE_CPPFLAGS="$CPPFLAGS"
  CPPFLAGS="$CPPFLAGS $with_libowcapi_cppflags"

  AC_CHECK_HEADERS([owcapi.h],
    [with_libowcapi="yes"],
    [with_libowcapi="no (owcapi.h not found)"]
  )

  CPPFLAGS="$SAVE_CPPFLAGS"
fi

if test "x$with_libowcapi" = "xyes"; then
  SAVE_LDFLAGS="$LDFLAGS"
  LDFLAGS="$LDFLAGS $with_libowcapi_ldflags"

  AC_CHECK_LIB([owcapi], [OW_get],
    [with_libowcapi="yes"],
    [with_libowcapi="no (libowcapi not found)"]
  )

  LDFLAGS="$SAVE_LDFLAGS"
fi

if test "x$with_libowcapi" = "xyes"; then
  BUILD_WITH_LIBOWCAPI_CPPFLAGS="$with_libowcapi_cppflags"
  BUILD_WITH_LIBOWCAPI_LDFLAGS="$with_libowcapi_ldflags"
  BUILD_WITH_LIBOWCAPI_LIBS="-lowcapi"
fi

AC_SUBST([BUILD_WITH_LIBOWCAPI_CPPFLAGS])
AC_SUBST([BUILD_WITH_LIBOWCAPI_LDFLAGS])
AC_SUBST([BUILD_WITH_LIBOWCAPI_LIBS])
# }}}

# --with-libpcap {{{
AC_ARG_WITH([libpcap],
  [AS_HELP_STRING([--with-libpcap@<:@=PREFIX@:>@], [Path to libpcap.])],
  [
    if test "x$withval" != "xno" && test "x$withval" != "xyes"; then
      with_libpcap_cppflags="-I$withval/include"
      with_libpcap_ldflags="$LDFLAGS -L$withval/lib"
      with_libpcap="yes"
    else
      with_libpcap="$withval"
    fi
  ],
  [with_libpcap="yes"]
)

if test "x$with_libpcap" = "xyes"; then
  SAVE_CPPFLAGS="$CPPFLAGS"
  CPPFLAGS="$CPPFLAGS $with_libpcap_cppflags"

  AC_CHECK_HEADERS([pcap.h],
    [with_libpcap="yes"],
    [with_libpcap="no (pcap.h not found)"]
  )

  CPPFLAGS="$SAVE_CPPFLAGS"
fi

if test "x$with_libpcap" = "xyes"; then
  SAVE_LDFLAGS="$LDFLAGS"
  LDFLAGS="$LDFLAGS $with_libpcap_ldflags"

  AC_CHECK_LIB([pcap], [pcap_open_live],
    [with_libpcap="yes"],
    [with_libpcap="no (libpcap not found)"]
  )

  LDFLAGS="$SAVE_LDFLAGS"
fi

if test "x$with_libpcap" = "xyes"; then
  AC_CACHE_CHECK([whether libpcap has PCAP_ERROR_IFACE_NOT_UP],
    [c_cv_libpcap_have_pcap_error_iface_not_up],
    [
      AC_COMPILE_IFELSE(
        [
          AC_LANG_PROGRAM(
            [[#include <pcap.h>]],
            [[
              int val = PCAP_ERROR_IFACE_NOT_UP;
              return val;
            ]]
          )
        ],
        [c_cv_libpcap_have_pcap_error_iface_not_up="yes"],
        [c_cv_libpcap_have_pcap_error_iface_not_up="no"]
      )
    ]
  )
fi

if test "x$c_cv_libpcap_have_pcap_error_iface_not_up" != "xyes"; then
  with_libpcap="no (pcap.h misses PCAP_ERROR_IFACE_NOT_UP)"
fi

if test "x$with_libpcap" = "xyes"; then
  BUILD_WITH_LIBPCAP_CPPFLAGS="$with_libpcap_cppflags"
  BUILD_WITH_LIBPCAP_LDFLAGS="$with_libpcap_ldflags"
  BUILD_WITH_LIBPCAP_LIBS="-lpcap"
fi

AC_SUBST([BUILD_WITH_LIBPCAP_CPPFLAGS])
AC_SUBST([BUILD_WITH_LIBPCAP_LDFLAGS])
AC_SUBST([BUILD_WITH_LIBPCAP_LIBS])
# }}}

# --with-libperl {{{
AC_ARG_WITH([libperl],
  [AS_HELP_STRING([--with-libperl@<:@=PREFIX@:>@], [Path to libperl.])],
  [
    if test "x$withval" != "xno" && test "x$withval" != "xyes"; then
      LDFLAGS="$LDFLAGS -L$withval/lib"
      CPPFLAGS="$CPPFLAGS -I$withval/include"
      with_libperl="yes"
    else
      with_libperl="$withval"
    fi
  ],
  [with_libperl="yes"]
)

AC_ARG_VAR([PERL], [path to Perl interpreter])
AC_PATH_PROG([PERL], [perl])

if test "x$PERL" = "x"; then
  with_libperl="no (no Perl interpreter found)"
fi

if test "x$with_libperl" = "xyes"; then
  SAVE_CFLAGS="$CFLAGS"
  SAVE_LIBS="$LIBS"
  dnl ARCHFLAGS="" -> disable multi -arch on OSX (see Config_heavy.pl:fetch_string)
  PERL_CFLAGS=`ARCHFLAGS="" $PERL -MExtUtils::Embed -e perl_inc`
  PERL_LIBS=`ARCHFLAGS="" $PERL -MExtUtils::Embed -e ldopts`
  CFLAGS="$CFLAGS $PERL_CFLAGS"
  LIBS="$LIBS $PERL_LIBS"

  AC_CACHE_CHECK([for libperl],
    [c_cv_have_libperl],
    [
      AC_LINK_IFELSE(
        [
          AC_LANG_PROGRAM(
            [[
              #define PERL_NO_GET_CONTEXT
              #include <EXTERN.h>
              #include <perl.h>
              #include <XSUB.h>
            ]],
            [[
              dTHX;
              load_module (PERL_LOADMOD_NOIMPORT,
                newSVpv ("Collectd::Plugin::FooBar", 24),
                Nullsv);
            ]]
          )
        ],
        [c_cv_have_libperl="yes"],
        [c_cv_have_libperl="no"]
      )
    ]
  )

  CFLAGS="$SAVE_CFLAGS"
  LIBS="$SAVE_LIBS"

  if test "x$c_cv_have_libperl" = "xno"; then
    with_libperl="no"
  fi
fi

if test "x$with_libperl" = "xyes"; then
  SAVE_CFLAGS="$CFLAGS"
  SAVE_LIBS="$LIBS"
  CFLAGS="$CFLAGS $PERL_CFLAGS"
  LIBS="$LIBS $PERL_LIBS"

  AC_CACHE_CHECK([if Perl supports ithreads],
    [c_cv_have_perl_ithreads],
    [
      AC_LINK_IFELSE(
        [
          AC_LANG_PROGRAM(
            [[
              #include <EXTERN.h>
              #include <perl.h>
              #include <XSUB.h>

              #if !defined(USE_ITHREADS)
              # error "Perl does not support ithreads!"
              #endif /* !defined(USE_ITHREADS) */
            ]],
            []
          )
        ],
        [c_cv_have_perl_ithreads="yes"],
        [c_cv_have_perl_ithreads="no"]
      )
    ]
  )

  CFLAGS="$SAVE_CFLAGS"
  LIBS="$SAVE_LIBS"
fi

if test "x$with_libperl" = "xyes"; then
  # trigger an error if Perl_load_module*() uses __attribute__nonnull__(3)
  # (see issues #41 and #42)
  SAVE_CFLAGS="$CFLAGS"
  SAVE_LIBS="$LIBS"
  CFLAGS="$CFLAGS $PERL_CFLAGS"
  if test "x$GCC" = "xyes"; then
    CFLAGS="$CFLAGS -Wall -Werror"
  fi
  LIBS="$LIBS $PERL_LIBS"

  AC_CACHE_CHECK([for broken Perl_load_module()],
    [c_cv_have_broken_perl_load_module],
    [
      AC_LINK_IFELSE(
        [
          AC_LANG_PROGRAM(
            [[
              #define PERL_NO_GET_CONTEXT
              #include <EXTERN.h>
              #include <perl.h>
              #include <XSUB.h>
            ]],
            [[
              dTHX;
              load_module (PERL_LOADMOD_NOIMPORT,
                newSVpv ("Collectd::Plugin::FooBar", 24),
                Nullsv);
            ]]
          )
        ],
        [c_cv_have_broken_perl_load_module="no"],
        [c_cv_have_broken_perl_load_module="yes"]
      )
    ]
  )

  CFLAGS="$SAVE_CFLAGS"
  LIBS="$SAVE_LIBS"
fi

if test "x$c_cv_have_broken_perl_load_module" = "xyes"; then
  PERL_CFLAGS="$PERL_CFLAGS -Wno-nonnull"
fi

if test "x$with_libperl" = "xyes"; then
  SAVE_CFLAGS="$CFLAGS"
  SAVE_LIBS="$LIBS"
  CFLAGS="$CFLAGS $PERL_CFLAGS"
  LIBS="$LIBS $PERL_LIBS"

  AC_CHECK_MEMBER(
    [struct mgvtbl.svt_local],
    [have_struct_mgvtbl_svt_local="yes"],
    [have_struct_mgvtbl_svt_local="no"],
    [[
      #include <EXTERN.h>
      #include <perl.h>
      #include <XSUB.h>
    ]]
  )

  if test "x$have_struct_mgvtbl_svt_local" = "xyes"; then
    AC_DEFINE([HAVE_PERL_STRUCT_MGVTBL_SVT_LOCAL], [1], [Define if Perls struct mgvtbl has member svt_local.])
  fi

  CFLAGS="$SAVE_CFLAGS"
  LIBS="$SAVE_LIBS"
fi
AC_SUBST([PERL_CFLAGS])
AC_SUBST([PERL_LIBS])

# }}}

# --with-libpq {{{
with_pg_config="pg_config"
AC_ARG_WITH([libpq],
  [AS_HELP_STRING([--with-libpq@<:@=PREFIX@:>@], [Path to libpq.])],
  [
    if test "x$withval" = "xno" || test "x$withval" = "xyes"; then
      with_libpq="$withval"
    else
      if test -f "$withval" && test -x "$withval"; then
        with_pg_config="$withval"
      else if test -x "$withval/bin/pg_config"; then
        with_pg_config="$withval/bin/pg_config"
      fi; fi
      with_libpq="yes"
    fi
  ],
  [with_libpq="yes"]
)

if test "x$with_libpq" = "xyes"; then
  with_libpq_includedir=`$with_pg_config --includedir 2> /dev/null`
  pg_config_status=$?

  if test $pg_config_status -eq 0; then
    if test -n "$with_libpq_includedir"; then
      for dir in $with_libpq_includedir; do
        with_libpq_cppflags="$with_libpq_cppflags -I$dir"
      done
    fi
  else
    AC_MSG_WARN([$with_pg_config returned with status $pg_config_status])
  fi

  SAVE_CPPFLAGS="$CPPFLAGS"
  CPPFLAGS="$CPPFLAGS $with_libpq_cppflags"

  AC_CHECK_HEADERS([libpq-fe.h],
    [with_libpq="yes"],
    [with_libpq="no (libpq-fe.h not found)"]
  )

  CPPFLAGS="$SAVE_CPPFLAGS"
fi

if test "x$with_libpq" = "xyes"; then
  with_libpq_libdir=`$with_pg_config --libdir 2> /dev/null`
  pg_config_status=$?

  if test $pg_config_status -eq 0
  then
    if test -n "$with_libpq_libdir"; then
      for dir in $with_libpq_libdir; do
        with_libpq_ldflags="$with_libpq_ldflags -L$dir"
      done
    fi
  else
    AC_MSG_WARN([$with_pg_config returned with status $pg_config_status])
  fi

  SAVE_LDFLAGS="$LDFLAGS"
  LDFLAGS="$LDFLAGS $with_libpq_ldflags"

  AC_CHECK_LIB([pq], [PQserverVersion],
    [with_libpq="yes"],
    [with_libpq="no (symbol 'PQserverVersion' not found)"])

  LDFLAGS="$SAVE_LDFLAGS"
fi

if test "x$with_libpq" = "xyes"; then
  BUILD_WITH_LIBPQ_CPPFLAGS="$with_libpq_cppflags"
  BUILD_WITH_LIBPQ_LDFLAGS="$with_libpq_ldflags"
  BUILD_WITH_LIBPQ_LIBS="-lpq"
fi

AC_SUBST([BUILD_WITH_LIBPQ_CPPFLAGS])
AC_SUBST([BUILD_WITH_LIBPQ_LDFLAGS])
AC_SUBST([BUILD_WITH_LIBPQ_LIBS])
# }}}

# --with-libpqos {{{
AC_ARG_WITH([libpqos],
  [AS_HELP_STRING([--with-libpqos@<:@=PREFIX@:>@], [Path to libpqos.])],
  [
    if test "x$withval" != "xno" && test "x$withval" != "xyes"; then
      with_libpqos_cppflags="-I$withval/include"
      with_libpqos_ldflags="-L$withval/lib"
      with_libpqos="yes"
    else
      with_libpqos="$withval"
    fi
  ],
  [with_libpqos="yes"]
)

if test "x$with_libpqos" = "xyes"; then
  SAVE_CPPFLAGS="$CPPFLAGS"
  CPPFLAGS="$CPPFLAGS $with_libpqos_cppflags"

  AC_CHECK_HEADERS([pqos.h],
    [with_libpqos="yes"],
    [with_libpqos="no (pqos.h not found)"]
  )

  CPPFLAGS="$SAVE_CPPFLAGS"
fi

if test "x$with_libpqos" = "xyes"; then
  SAVE_LDFLAGS="$LDFLAGS"
  LDFLAGS="$LDFLAGS $with_libpqos_ldflags"

  AC_CHECK_LIB([pqos], [pqos_init],
    [with_libpqos="yes"],
    [with_libpqos="no (Can't find libpqos)"]
  )

  LDFLAGS="$SAVE_LDFLAGS"
fi

if test "x$with_libpqos" = "xyes"; then
  SAVE_CPPFLAGS="$CPPFLAGS"
  CPPFLAGS="$CPPFLAGS $with_libpqos_cppflags"
  AC_PREPROC_IFELSE(
    [
      AC_LANG_SOURCE(
        [[
          #include <pqos.h>
          #if PQOS_VERSION < 106
          #error "required PQOS version >= 1.06"
          #endif
        ]]
      )
    ],
    [with_libpqos="yes"],
    [with_libpqos="no (pqos library version 1.06 or higher is required)"]
  )

  CPPFLAGS="$SAVE_CPPFLAGS"
fi

if test "x$with_libpqos" = "xyes"; then
  BUILD_WITH_LIBPQOS_CPPFLAGS="$with_libpqos_cppflags"
  BUILD_WITH_LIBPQOS_LDFLAGS="$with_libpqos_ldflags"
  BUILD_WITH_LIBPQOS_LIBS="-lpqos"
fi

AC_SUBST([BUILD_WITH_LIBPQOS_CPPFLAGS])
AC_SUBST([BUILD_WITH_LIBPQOS_LDFLAGS])
AC_SUBST([BUILD_WITH_LIBPQOS_LIBS])
# }}}

# --with-libjevents {{{
with_libjevents_cppflags=""
with_libjevents_ldflags=""
AC_ARG_WITH([libjevents],
  [AS_HELP_STRING([--with-libjevents@<:@=PREFIX@:>@], [Path to libjevents.])],
  [
    if test "x$withval" != "xno" && test "x$withval" != "xyes"; then
      with_libjevents_cppflags="-I$withval/include"
      with_libjevents_ldflags="-L$withval/lib"
      with_libjevents="yes"
    else
      with_libjevents="$withval"
    fi
  ],
  [with_libjevents="yes"]
)

if test "x$with_libjevents" = "xyes"; then
  SAVE_CPPFLAGS="$CPPFLAGS"
  CPPFLAGS="$CPPFLAGS $with_libjevents_cppflags"

  AC_CHECK_HEADERS([jevents.h], [with_libjevents="yes"], [with_libjevents="no (jevents.h not found)"])

  CPPFLAGS="$SAVE_CPPFLAGS"
fi
if test "x$with_libjevents" = "xyes"; then
  SAVE_LDFLAGS="$LDFLAGS"
  LDFLAGS="$LDFLAGS $with_libjevents_ldflags"

  AC_CHECK_LIB([jevents], [json_events], [with_libjevents="yes"], [with_libjevents="no (Can't find libjevents)"])

  LDFLAGS="$SAVE_LDFLAGS"
fi
if test "x$with_libjevents" = "xyes"; then
  BUILD_WITH_LIBJEVENTS_CPPFLAGS="$with_libjevents_cppflags"
  BUILD_WITH_LIBJEVENTS_LDFLAGS="$with_libjevents_ldflags"
  BUILD_WITH_LIBJEVENTS_LIBS="-ljevents"
fi
AC_SUBST([BUILD_WITH_LIBJEVENTS_CPPFLAGS])
AC_SUBST([BUILD_WITH_LIBJEVENTS_LDFLAGS])
AC_SUBST([BUILD_WITH_LIBJEVENTS_LIBS])
# }}}

# --with-libprotobuf {{{
with_libprotobuf_cppflags=""
with_libprotobuf_ldflags=""
AC_ARG_WITH([libprotobuf],
  [AS_HELP_STRING([--with-libprotobuf@<:@=PREFIX@:>@], [Path to libprotobuf.])],
  [
    if test "x$withval" != "xno" && test "x$withval" != "xyes"; then
      with_libprotobuf_cppflags="-I$withval/include"
      with_libprotobuf_ldflags="-L$withval/lib"
      with_libprotobuf="yes"
    fi
    if test "x$withval" = "xno"; then
      with_libprotobuf="no (disabled on command line)"
    fi
  ],
  [withval="yes"]
)

if test "x$withval" = "xyes"; then
  PKG_CHECK_MODULES([PROTOBUF], [protobuf],
    [with_libprotobuf="yes"],
    [with_libprotobuf="no (pkg-config could not find libprotobuf)"]
  )
fi

if test "x$withval" != "xno"; then
  SAVE_LDFLAGS="$LDFLAGS"
  SAVE_LIBS="$LIBS"
  LDFLAGS="$with_libprotobuf_ldflags"
  LIBS="$PROTOBUF_LIBS $LIBS"
  AC_LANG_PUSH([C++])
  AC_CHECK_LIB([protobuf], [main],
    [
      SAVE_CPPFLAGS="$CPPFLAGS"
      CPPFLAGS="$with_libprotobuf_cppflags $PROTOBUF_CFLAGS"
      if test "x$PROTOBUF_LIBS" = "x"
      then
        PROTOBUF_LIBS="-lprotobuf"
      fi
      AC_CHECK_HEADERS([google/protobuf/util/time_util.h],
        [with_libprotobuf="yes"],
        [with_libprotobuf="no (<google/protobuf/util/time_util.h> not found)"]
      )
      CPPFLAGS="$SAVE_CPPFLAGS"
    ],
    [with_libprotobuf="no (libprotobuf not found)"]
  )
  AC_LANG_POP([C++])
  LDFLAGS="$SAVE_LDFLAGS"
  LIBS="$SAVE_LIBS"
fi

BUILD_WITH_LIBPROTOBUF_CPPFLAGS="$with_libprotobuf_cppflags $PROTOBUF_CFLAGS"
BUILD_WITH_LIBPROTOBUF_LDFLAGS="$with_libprotobuf_ldflags"
BUILD_WITH_LIBPROTOBUF_LIBS="$PROTOBUF_LIBS"
AC_SUBST([BUILD_WITH_LIBPROTOBUF_CPPFLAGS])
AC_SUBST([BUILD_WITH_LIBPROTOBUF_LDFLAGS])
AC_SUBST([BUILD_WITH_LIBPROTOBUF_LIBS])
# }}}

AC_ARG_VAR([PROTOC], [path to the protoc binary])
AC_PATH_PROG([PROTOC], [protoc])
have_protoc3="no"
if test "x$PROTOC" != "x"; then
  AC_MSG_CHECKING([for protoc 3.0.0+])
  if $PROTOC --version | $EGREP libprotoc.3 >/dev/null; then
    protoc3="yes (`$PROTOC --version`)"
    have_protoc3="yes"
  else
    protoc3="no (`$PROTOC --version`)"
  fi
  AC_MSG_RESULT([$protoc3])
fi
AM_CONDITIONAL([HAVE_PROTOC3], [test "x$have_protoc3" = "xyes"])

# --with-libprotobuf-c {{{
AC_ARG_WITH([libprotobuf-c],
  [AS_HELP_STRING([--with-libprotobuf-c@<:@=PREFIX@:>@], [Path to libprotobuf-c.])],
  [
    if test "x$withval" != "xno" && test "x$withval" != "xyes"; then
      with_libprotobuf_c_cppflags="-I$withval/include"
      with_libprotobuf_c_ldflags="-L$withval/lib"
      with_libprotobuf_c="yes"
    fi

    if test "x$withval" = "xno"; then
      with_libprotobuf_c="no (disabled on command line)"
    fi
  ],
  [withval="yes"]
)

if test "x$withval" = "xyes"; then
  PKG_CHECK_MODULES([PROTOBUF_C], [libprotobuf-c],
    [with_libprotobuf_c="yes"],
    [with_libprotobuf_c="no (pkg-config could not find libprotobuf-c)"]
  )
fi

if test "x$withval" != "xno"; then
  SAVE_LDFLAGS="$LDFLAGS"
  SAVE_LIBS="$LIBS"
  LDFLAGS="$with_libprotobuf_c_ldflags"
  LIBS="$PROTOBUF_C_LIBS $LIBS"
  AC_CHECK_LIB([protobuf-c], [protobuf_c_message_pack],
    [
      SAVE_CPPFLAGS="$CPPFLAGS"
      CPPFLAGS="$with_libprotobuf_c_cppflags $PROTOBUF_C_CFLAGS"
      if test "x$PROTOBUF_C_LIBS" = "x"; then
        PROTOBUF_C_LIBS="-lprotobuf-c"
      fi

      AC_CHECK_HEADERS([protobuf-c/protobuf-c.h google/protobuf-c/protobuf-c.h],
        [
          with_libprotobuf_c="yes"
          break
        ],
        [with_libprotobuf_c="no (<protobuf-c.h> not found)"]
      )

      CPPFLAGS="$SAVE_CPPFLAGS"
    ],
    [with_libprotobuf_c="no (libprotobuf-c not found)"]
  )
  LDFLAGS="$SAVE_LDFLAGS"
  LIBS="$SAVE_LIBS"
fi

BUILD_WITH_LIBPROTOBUF_C_CPPFLAGS="$with_libprotobuf_c_cppflags $PROTOBUF_C_CFLAGS"
BUILD_WITH_LIBPROTOBUF_C_LDFLAGS="$with_libprotobuf_c_ldflags"
BUILD_WITH_LIBPROTOBUF_C_LIBS="$PROTOBUF_C_LIBS"
AC_SUBST([BUILD_WITH_LIBPROTOBUF_C_CPPFLAGS])
AC_SUBST([BUILD_WITH_LIBPROTOBUF_C_LDFLAGS])
AC_SUBST([BUILD_WITH_LIBPROTOBUF_C_LIBS])
# }}}

AC_ARG_VAR([PROTOC_C], [path to the protoc-c binary])
AC_PATH_PROG([PROTOC_C], [protoc-c])
if test "x$PROTOC_C" = "x"
then
  have_protoc_c="no (protoc-c compiler not found)"
else
  have_protoc_c="yes"
fi

# --with-libpython {{{
AC_ARG_VAR([LIBPYTHON_CPPFLAGS], [Preprocessor flags for libpython])
AC_ARG_VAR([LIBPYTHON_LDFLAGS], [Linker flags for libpython])
AC_ARG_VAR([LIBPYTHON_LIBS], [Libraries for libpython])

AC_ARG_WITH([libpython],
  [AS_HELP_STRING([--with-libpython], [if we should build with libpython @<:@default=yes@:>@])],
  [with_libpython="$withval"],
  [with_libpython="check"]
)

if test "$with_libpython" != "no"; then
  if test "$LIBPYTHON_CPPFLAGS" = "" && test "$LIBPYTHON_LDFLAGS" = ""; then
    AC_ARG_VAR([PYTHON_CONFIG], [path to python-config])
    AC_PATH_PROGS([PYTHON_CONFIG],
      [python3-config python2-config python-config]
    )
    if test "$PYTHON_CONFIG" = ""; then
      if test "$with_libpython" = "yes"; then
        AC_MSG_ERROR([Unable to find python-config])
      fi
      with_libpython="no"
    fi
  fi
fi

if test "$PYTHON_CONFIG" != ""; then
  LIBPYTHON_CPPFLAGS="`${PYTHON_CONFIG} --includes`"
  if test $? -ne 0; then
    with_libpython="no"
  fi
  LIBPYTHON_LDFLAGS="`${PYTHON_CONFIG} --ldflags`"
  if test $? -ne 0; then
    with_libpython="no"
  fi
  LIBPYTHON_LIBS="`${PYTHON_CONFIG} --libs --embed`" || LIBPYTHON_LIBS="`${PYTHON_CONFIG} --libs`"
  if test $? -ne 0; then
    with_libpython="no"
  fi
fi

if test "$with_libpython" != "xno"; then
  SAVE_CPPFLAGS="$CPPFLAGS"
  SAVE_LDFLAGS="$LDFLAGS"
  SAVE_LIBS="$LIBS"
  CPPFLAGS="$LIBPYTHON_CPPFLAGS $CPPFLAGS"
  LDFLAGS="$LIBPYTHON_LDFLAGS $LDFLAGS"
  LIBS="$LIBPYTHON_LIBS $LIBS"

  AC_CHECK_HEADERS([Python.h],
    [
      AC_MSG_CHECKING([for libpython])
      AC_LINK_IFELSE([AC_LANG_PROGRAM(
          [[#include <Python.h>]],
          [[Py_Initialize();]])
        ],
        [with_libpython="yes"],
        [with_libpython="no"]
      )
      AC_MSG_RESULT([$with_libpython])
    ],
    [with_libpython="no"]
  )

  CPPFLAGS="$SAVE_CPPFLAGS"
  LDFLAGS="$SAVE_LDFLAGS"
  LIBS="$SAVE_LIBS"
fi
# }}} --with-libpython

# --with-libqpid_proton {{{
AC_ARG_WITH([libqpid_proton],
  [AS_HELP_STRING([--with-libqpid_proton@<:@=PREFIX@:>@], [Path to libqpid_proton.])],
  [
    if test "x$withval" != "xno" && test "x$withval" != "xyes"; then
      with_libqpid_proton_cppflags="-I$withval/include"
      with_libqpid_proton_ldflags="-L$withval/lib"
      with_libqpid_proton="yes"
    else
      with_libqpid_proton="$withval"
    fi
  ],
  [with_libqpid_proton="yes"]
)

if test "x$with_libqpid_proton" = "xyes"; then
  SAVE_CPPFLAGS="$CPPFLAGS"
  CPPFLAGS="$CPPFLAGS $with_libqpid_proton_cppflags"

  AC_CHECK_HEADERS([proton/proactor.h],
    [with_libqpid_proton="yes"],
    [with_libqpid_proton="no (proton/proactor.h not found)"]
  )

  CPPFLAGS="$SAVE_CPPFLAGS"
fi

if test "x$with_libqpid_proton" = "xyes"; then
  SAVE_LDFLAGS="$LDFLAGS"
  LDFLAGS="$LDFLAGS $with_libqpid_proton_ldflags"

  AC_CHECK_LIB([qpid-proton], [pn_connection],
    [with_libqpid_proton="yes"],
    [with_libqpid_proton="no (Symbol 'pn_connection' not found)"])

  LDFLAGS="$SAVE_LDFLAGS"
fi

if test "x$with_libqpid_proton" = "xyes"; then
  BUILD_WITH_LIBQPIDPROTON_CPPFLAGS="$with_libqpid_proton_cppflags"
  BUILD_WITH_LIBQPIDPROTON_LDFLAGS="$with_libqpid_proton_ldflags"
  BUILD_WITH_LIBQPIDPROTON_LIBS="-lqpid-proton"
fi

AC_SUBST(BUILD_WITH_LIBQPIDPROTON_CPPFLAGS)
AC_SUBST(BUILD_WITH_LIBQPIDPROTON_LDFLAGS)
AC_SUBST(BUILD_WITH_LIBQPIDPROTON_LIBS)

# }}}

# --with-librabbitmq {{{
AC_ARG_WITH([librabbitmq],
  [AS_HELP_STRING([--with-librabbitmq@<:@=PREFIX@:>@], [Path to librabbitmq.])],
  [
    if test "x$withval" != "xno" && test "x$withval" != "xyes"; then
      with_librabbitmq_cppflags="-I$withval/include"
      with_librabbitmq_ldflags="-L$withval/lib"
      with_librabbitmq="yes"
    else
      with_librabbitmq="$withval"
    fi
  ],
  [with_librabbitmq="yes"]
)

if test "x$with_librabbitmq" = "xyes"; then
  SAVE_CPPFLAGS="$CPPFLAGS"
  CPPFLAGS="$CPPFLAGS $with_librabbitmq_cppflags"

  AC_CHECK_HEADERS([amqp.h],
    [with_librabbitmq="yes"],
    [with_librabbitmq="no (amqp.h not found)"]
  )

  CPPFLAGS="$SAVE_CPPFLAGS"
fi

if test "x$with_librabbitmq" = "xyes"; then
  # librabbitmq up to version 0.9.1 provides "library_errno", later
  # versions use "library_error". The library does not provide a version
  # macro :(.

  SAVE_CPPFLAGS="$CPPFLAGS"
  CPPFLAGS="$CPPFLAGS $with_librabbitmq_cppflags"

  AC_CHECK_MEMBERS([amqp_rpc_reply_t.library_errno],
    [],
    [],
    [[
      #include <stdlib.h>
      #include <stdio.h>
      #include <stdint.h>
      #include <inttypes.h>
      #include <amqp.h>
    ]]
  )
  CPPFLAGS="$SAVE_CPPFLAGS"

  SAVE_LDFLAGS="$LDFLAGS"
  LDFLAGS="$LDFLAGS $with_librabbitmq_ldflags"

  AC_CHECK_LIB([rabbitmq], [amqp_basic_publish],
    [with_librabbitmq="yes"],
    [with_librabbitmq="no (Symbol 'amqp_basic_publish' not found)"]
  )

  LDFLAGS="$SAVE_LDFLAGS"
fi

if test "x$with_librabbitmq" = "xyes"; then
  SAVE_CPPFLAGS="$CPPFLAGS"
  SAVE_LDFLAGS="$LDFLAGS"
  SAVE_LIBS="$LIBS"
  CPPFLAGS="$CPPFLAGS $with_librabbitmq_cppflags"
  LDFLAGS="$LDFLAGS $with_librabbitmq_ldflags"
  LIBS="-lrabbitmq"

  AC_CHECK_HEADERS([amqp_tcp_socket.h amqp_socket.h])
  AC_CHECK_FUNC([amqp_tcp_socket_new],
    [
      AC_DEFINE([HAVE_AMQP_TCP_SOCKET], [1],
        [Define if librabbitmq provides the new TCP socket interface.])
    ]
  )

  AC_CHECK_DECLS([amqp_socket_close],
    [],
    [],
    [[
      #include <amqp.h>
      #ifdef HAVE_AMQP_TCP_SOCKET_H
      # include <amqp_tcp_socket.h>
      #endif
      #ifdef HAVE_AMQP_SOCKET_H
      # include <amqp_socket.h>
      #endif
    ]]
  )

  CPPFLAGS="$SAVE_CPPFLAGS"
  LDFLAGS="$SAVE_LDFLAGS"
  LIBS="$SAVE_LIBS"
fi

if test "x$with_librabbitmq" = "xyes"; then
  BUILD_WITH_LIBRABBITMQ_CPPFLAGS="$with_librabbitmq_cppflags"
  BUILD_WITH_LIBRABBITMQ_LDFLAGS="$with_librabbitmq_ldflags"
  BUILD_WITH_LIBRABBITMQ_LIBS="-lrabbitmq"
fi

AC_SUBST(BUILD_WITH_LIBRABBITMQ_CPPFLAGS)
AC_SUBST(BUILD_WITH_LIBRABBITMQ_LDFLAGS)
AC_SUBST(BUILD_WITH_LIBRABBITMQ_LIBS)

# }}}

# --with-librdkafka {{{
AC_ARG_WITH([librdkafka],
  [AS_HELP_STRING([--with-librdkafka@<:@=PREFIX@:>@], [Path to librdkafka.])],
  [
    if test "x$withval" != "xno" && test "x$withval" != "xyes"; then
      with_librdkafka_cppflags="-I$withval/include"
      with_librdkafka_ldflags="-L$withval/lib"
      with_librdkafka_rpath="$withval/lib"
      with_librdkafka="yes"
    else
      with_librdkafka="$withval"
    fi
  ],
  [with_librdkafka="yes"]
)

if test "x$with_librdkafka" = "xyes"; then
  SAVE_CPPFLAGS="$CPPFLAGS"
  CPPFLAGS="$CPPFLAGS $with_librdkafka_cppflags"

  AC_CHECK_HEADERS([librdkafka/rdkafka.h],
    [with_librdkafka="yes"],
    [with_librdkafka="no (librdkafka/rdkafka.h not found)"]
  )

  CPPFLAGS="$SAVE_CPPFLAGS"
fi

if test "x$with_librdkafka" = "xyes"; then
  SAVE_LDFLAGS="$LDFLAGS"
  LDFLAGS="$LDFLAGS $with_librdkafka_ldflags"

  AC_CHECK_LIB([rdkafka], [rd_kafka_new],
    [with_librdkafka="yes"],
    [with_librdkafka="no (Symbol 'rd_kafka_new' not found)"])

  AC_CHECK_LIB([rdkafka], [rd_kafka_conf_set_log_cb],
    [with_librdkafka_log_cb="yes"],
    [with_librdkafka_log_cb="no"])

  AC_CHECK_LIB([rdkafka], [rd_kafka_set_logger],
    [with_librdkafka_logger="yes"],
    [with_librdkafka_logger="no"]
  )

  LDFLAGS="$SAVE_LDFLAGS"
fi

if test "x$with_librdkafka" = "xyes"; then
  BUILD_WITH_LIBRDKAFKA_CPPFLAGS="$with_librdkafka_cppflags"
  BUILD_WITH_LIBRDKAFKA_LDFLAGS="$with_librdkafka_ldflags"

  if test "x$with_librdkafka_rpath" != "x"; then
    BUILD_WITH_LIBRDKAFKA_LIBS="-Wl,-rpath,$with_librdkafka_rpath -lrdkafka"
  else
    BUILD_WITH_LIBRDKAFKA_LIBS="-lrdkafka"
  fi

  if test "x$with_librdkafka_log_cb" = "xyes"; then
    AC_DEFINE(HAVE_LIBRDKAFKA_LOG_CB, 1, [Define if librdkafka log facility is present and usable.])
  else if test "x$with_librdkafka_logger" = "xyes"; then
    AC_DEFINE(HAVE_LIBRDKAFKA_LOGGER, 1, [Define if librdkafka log facility is present and usable.])
  fi; fi
fi

AC_SUBST([BUILD_WITH_LIBRDKAFKA_CPPFLAGS])
AC_SUBST([BUILD_WITH_LIBRDKAFKA_LDFLAGS])
AC_SUBST([BUILD_WITH_LIBRDKAFKA_LIBS])
# }}}

# --with-librouteros {{{
AC_ARG_WITH([librouteros],
  [AS_HELP_STRING([--with-librouteros@<:@=PREFIX@:>@], [Path to librouteros.])],
  [
    if test "x$withval" = "xyes" || test "x$withval" = "xno"; then
      with_librouteros="$witval"
    else
      with_librouteros_cppflags="-I$withval/include"
      with_librouteros_ldflags="-L$withval/lib"
      with_librouteros="yes"
   fi
  ],
  [with_librouteros="yes"]
)

if test "x$with_librouteros" = "xyes"; then
  SAVE_CPPFLAGS="$CPPFLAGS"
  CPPFLAGS="$CPPFLAGS $with_librouteros_cppflags"

  AC_CHECK_HEADERS([routeros_api.h],
    [with_librouteros="yes"],
    [with_librouteros="no (routeros_api.h not found)"]
  )

  CPPFLAGS="$SAVE_CPPFLAGS"
fi

if test "x$with_librouteros" = "xyes"; then
  SAVE_LDFLAGS="$LDFLAGS"
  LDFLAGS="$LDFLAGS $with_librouteros_ldflags"

  AC_CHECK_LIB([routeros], [ros_interface],
    [with_librouteros="yes"],
    [with_librouteros="no (symbol 'ros_interface' not found)"]
  )

  LDFLAGS="$SAVE_LDFLAGS"
fi

if test "x$with_librouteros" = "xyes"; then
  BUILD_WITH_LIBROUTEROS_CPPFLAGS="$with_librouteros_cppflags"
  BUILD_WITH_LIBROUTEROS_LDFLAGS="$with_librouteros_ldflags"
fi

AC_SUBST([BUILD_WITH_LIBROUTEROS_CPPFLAGS])
AC_SUBST([BUILD_WITH_LIBROUTEROS_LDFLAGS])
# }}}

# --with-librrd {{{
librrd_threadsafe="no"
librrd_rrdc_update="no"
AC_ARG_WITH([librrd],
  [AS_HELP_STRING([--with-librrd@<:@=PREFIX@:>@], [Path to rrdtool.])],
  [
    if test "x$withval" != "xno" && test "x$withval" != "xyes"; then
      librrd_cflags="-I$withval/include"
      librrd_ldflags="-L$withval/lib"
      with_librrd="yes"
    else
      with_librrd="$withval"
    fi
  ],
  [with_librrd="yes"]
)

if test "x$with_librrd" = "xyes"; then
  SAVE_LDFLAGS="$LDFLAGS"
  LDFLAGS="$LDFLAGS $librrd_ldflags"
  PKG_CHECK_MODULES([RRD], [librrd >= 1.6.0],
    [
      AC_CHECK_LIB([rrd], [rrd_update_r],
        [librrd_threadsafe="yes"],
        [:]
      )
      AC_CHECK_LIB([rrd], [rrdc_update],
        [librrd_rrdc_update="yes"],
        [:]
      )
    ],[:]
  )
  LDFLAGS="$SAVE_LDFLAGS"

  SAVE_CPPFLAGS="$CPPFLAGS"
  CPPFLAGS="$CPPFLAGS $RRD_CFLAGS $librrd_cflags"

  AC_CHECK_HEADERS([rrd.h],, [with_librrd="no (rrd.h not found)"])

  CPPFLAGS="$SAVE_CPPFLAGS"
fi

if test "x$with_librrd" = "xyes" && test "x$librrd_threadsafe" = "xno"; then
  SAVE_LDFLAGS="$LDFLAGS"
  LDFLAGS="$LDFLAGS $librrd_ldflags"

  AC_CHECK_LIB([rrd_th], [rrd_update_r],
    [
      librrd_ldflags="$librrd_ldflags -lrrd_th"
      librrd_threadsafe="yes"
      AC_CHECK_LIB([rrd_th], [rrdc_update],
        [librrd_rrdc_update="yes"],
        [:],
      )
    ],
    [:]
  )
  LDFLAGS="$SAVE_LDFLAGS"
fi

if test "x$with_librrd" = "xyes" && test "x$librrd_threadsafe" = "xno"; then
  SAVE_LDFLAGS="$LDFLAGS"
  LDFLAGS="$LDFLAGS $librrd_ldflags"

  AC_CHECK_LIB([rrd], [rrd_update],
    [
      librrd_ldflags="$librrd_ldflags -lrrd"
      AC_CHECK_LIB([rrd], [rrdc_update],
        [librrd_rrdc_update="yes"],
        [:]
      )
    ],
    [with_librrd="no (symbol 'rrd_update' not found)"]
  )
  LDFLAGS="$SAVE_LDFLAGS"
fi

if test "x$with_librrd" = "xyes"; then
  BUILD_WITH_LIBRRD_CFLAGS="$RRD_CFLAGS $librrd_cflags"
  BUILD_WITH_LIBRRD_LDFLAGS="$librrd_ldflags"
  BUILD_WITH_LIBRRD_LIBS="$RRD_LIBS"
fi

if test "x$librrd_threadsafe" = "xyes"; then
  AC_DEFINE([HAVE_THREADSAFE_LIBRRD], [1],
    [Define to 1 if the rrd library is thread-safe]
  )
fi

AC_SUBST([BUILD_WITH_LIBRRD_CFLAGS])
AC_SUBST([BUILD_WITH_LIBRRD_LDFLAGS])
AC_SUBST([BUILD_WITH_LIBRRD_LIBS])
# }}}

# --with-libsensors {{{
AC_ARG_WITH([libsensors],
  [AS_HELP_STRING([--with-libsensors@<:@=PREFIX@:>@], [Path to lm_sensors.])],
  [
    if test "x$withval" = "xno" || test "x$withval" = "xyes"; then
      with_libsensors="$withval"
    else
      with_sensors_cppflags="-I$withval/include"
      with_sensors_ldflags="-L$withval/lib"
      with_libsensors="yes"
    fi
  ],
  [
    if test "x$ac_system" = "xLinux"; then
      with_libsensors="yes"
    else
      with_libsensors="no (Linux only library)"
    fi
  ]
)

if test "x$with_libsensors" = "xyes"; then
  SAVE_CPPFLAGS="$CPPFLAGS"
  CPPFLAGS="$CPPFLAGS $with_sensors_cppflags"

  AC_CHECK_HEADERS([sensors/sensors.h],
    [with_libsensors="yes"],
    [with_libsensors="no (sensors/sensors.h not found)"]
  )

  CPPFLAGS="$SAVE_CPPFLAGS"
fi

if test "x$with_libsensors" = "xyes"; then
  SAVE_LDFLAGS="$LDFLAGS"
  LDFLAGS="$LDFLAGS $with_sensors_ldflags"

  AC_CHECK_LIB([sensors], [sensors_init],
    [with_libsensors="yes"],
    [with_libsensors="no (libsensors not found)"]
  )

  LDFLAGS="$SAVE_LDFLAGS"
fi

if test "x$with_libsensors" = "xyes"; then
  SAVE_CPPFLAGS="$CPPFLAGS"
  CPPFLAGS="$CPPFLAGS $with_sensors_cppflags"
  AC_PREPROC_IFELSE(
    [
      AC_LANG_SOURCE(
        [[
          #include <sensors/sensors.h>
          #if SENSORS_API_VERSION < 0x400
          #error "required libsensors version >= 3.0"
          #endif
        ]]
      )
    ],
    [with_libsensors="yes"],
    [with_libsensors="no (sensors library version 3.0.0 or higher is required)"]
  )

  CPPFLAGS="$SAVE_CPPFLAGS"
fi

if test "x$with_libsensors" = "xyes"; then
  BUILD_WITH_LIBSENSORS_CPPFLAGS="$with_sensors_cppflags"
  BUILD_WITH_LIBSENSORS_LDFLAGS="$with_sensors_ldflags"
  BUILD_WITH_LIBSENSORS_LIBS="-lsensors"
fi

AC_SUBST([BUILD_WITH_LIBSENSORS_CPPFLAGS])
AC_SUBST([BUILD_WITH_LIBSENSORS_LDFLAGS])
AC_SUBST([BUILD_WITH_LIBSENSORS_LIBS])

# }}}

# libsigrok {{{
AC_SUBST([LIBSIGROK_CFLAGS])
AC_SUBST([LIBSIGROK_LIBS])
PKG_CHECK_MODULES([LIBSIGROK], [libsigrok < 0.4],
  [with_libsigrok="yes"],
  [with_libsigrok="no (pkg-config could not find libsigrok)"]
)
# }}}

# --with-libssl {{{
with_libssl_cflags=""
with_libssl_ldflags=""
AC_ARG_WITH([libssl], [AS_HELP_STRING([--with-libssl@<:@=PREFIX@:>@], [Path to libssl.])],
[
	if test "x$withval" != "xno" && test "x$withval" != "xyes"; then
		with_libssl_cppflags="-I$withval/include"
		with_libssl_ldflags="-L$withval/lib"
		with_libssl="yes"
	else
		with_libssl="$withval"
	fi
],
[
	with_libssl="yes"
])
if test "x$with_libssl" = "xyes"; then
	SAVE_CPPFLAGS="$CPPFLAGS"
	CPPFLAGS="$CPPFLAGS $with_libssl_cppflags"

  AC_CHECK_HEADERS([openssl/sha.h openssl/blowfish.h openssl/rand.h],
    [with_libssl="yes"],
    [with_libssl="no (ssl header not found)"])

	CPPFLAGS="$SAVE_CPPFLAGS"
fi
if test "x$with_libssl" = "xyes"; then
	SAVE_CPPFLAGS="$CPPFLAGS"
	SAVE_LDFLAGS="$LDFLAGS"
	CPPFLAGS="$CPPFLAGS $with_libssl_cppflags"
	LDFLAGS="$LDFLAGS $with_libssl_ldflags"

	AC_CHECK_LIB([ssl], [OPENSSL_init_ssl], [with_libssl="yes"], [with_libssl="no (Symbol 'SSL_library_init' not found)"])

	CPPFLAGS="$SAVE_CPPFLAGS"
	LDFLAGS="$SAVE_LDFLAGS"
fi
if test "x$with_libssl" = "xyes"; then
	BUILD_WITH_LIBSSL_CFLAGS="$with_libssl_cflags"
	BUILD_WITH_LIBSSL_LDFLAGS="$with_libssl_ldflags"
	BUILD_WITH_LIBSSL_LIBS="-lssl -lcrypto"
	AC_SUBST([BUILD_WITH_LIBSSL_CFLAGS])
	AC_SUBST([BUILD_WITH_LIBSSL_LDFLAGS])
	AC_SUBST([BUILD_WITH_LIBSSL_LIBS])
	AC_DEFINE([HAVE_LIBSSL], [1], [Define if libssl is present and usable.])
fi
AM_CONDITIONAL(BUILD_WITH_LIBSSL, test "x$with_libssl" = "xyes")
# }}}

# --with-libstatgrab {{{
AC_ARG_WITH([libstatgrab],
  [AS_HELP_STRING([--with-libstatgrab@<:@=PREFIX@:>@], [Path to libstatgrab.])],
  [
    if test "x$withval" != "xno" && test "x$withval" != "xyes"; then
      with_libstatgrab_cflags="-I$withval/include"
      with_libstatgrab_ldflags="-L$withval/lib -lstatgrab"
      with_libstatgrab="yes"
      with_libstatgrab_pkg_config="no"
    else
      with_libstatgrab="$withval"
      with_libstatgrab_pkg_config="yes"
    fi
  ],
  [
    with_libstatgrab="yes"
    with_libstatgrab_pkg_config="yes"
  ])

if test "x$with_libstatgrab" = "xyes" && test "x$with_libstatgrab_pkg_config" = "xyes"; then
  AC_MSG_CHECKING([pkg-config for libstatgrab])
  temp_result="found"
  $PKG_CONFIG --exists libstatgrab 2>/dev/null
  if test "$?" != "0"; then
    with_libstatgrab_pkg_config="no"
    with_libstatgrab="no (pkg-config doesn't know libstatgrab)"
    temp_result="not found"
  fi
  AC_MSG_RESULT([$temp_result])
fi

if test "x$with_libstatgrab" = "xyes" && test "x$with_libstatgrab_pkg_config" = "xyes" && test "x$with_libstatgrab_cflags" = "x"; then
  AC_MSG_CHECKING([for libstatgrab CFLAGS])
  temp_result="`$PKG_CONFIG --cflags libstatgrab`"
  if test "$?" = "0"; then
    with_libstatgrab_cflags="$temp_result"
  else
    with_libstatgrab="no ($PKG_CONFIG --cflags libstatgrab failed)"
    temp_result="$PKG_CONFIG --cflags libstatgrab failed"
  fi
  AC_MSG_RESULT([$temp_result])
fi

if test "x$with_libstatgrab" = "xyes" && test "x$with_libstatgrab_pkg_config" = "xyes" && test "x$with_libstatgrab_ldflags" = "x"; then
  AC_MSG_CHECKING([for libstatgrab LDFLAGS])
  temp_result="`$PKG_CONFIG --libs libstatgrab`"
  if test "$?" = "0"
  then
    with_libstatgrab_ldflags="$temp_result"
  else
    with_libstatgrab="no ($PKG_CONFIG --libs libstatgrab failed)"
    temp_result="$PKG_CONFIG --libs libstatgrab failed"
  fi
  AC_MSG_RESULT([$temp_result])
fi

if test "x$with_libstatgrab" = "xyes"; then
  SAVE_CPPFLAGS="$CPPFLAGS"
  CPPFLAGS="$CPPFLAGS $with_libstatgrab_cflags"

  AC_CHECK_HEADERS([statgrab.h],
    [with_libstatgrab="yes"],
    [with_libstatgrab="no (statgrab.h not found)"]
  )

  CPPFLAGS="$SAVE_CPPFLAGS"
fi

if test "x$with_libstatgrab" = "xyes"; then
  SAVE_LDFLAGS="$LDFLAGS"
  LDFLAGS="$LDFLAGS $with_libstatgrab_ldflags"

  AC_CHECK_LIB([statgrab], [sg_init],
    [with_libstatgrab="yes"],
    [with_libstatgrab="no (symbol sg_init not found)"]
  )

  LDFLAGS="$SAVE_LDFLAGS"
fi

if test "x$with_libstatgrab" = "xyes"; then
  SAVE_CFLAGS="$CFLAGS"
  SAVE_LDFLAGS="$LDFLAGS"
  SAVE_LIBS="$LIBS"

  CFLAGS="$CFLAGS $with_libstatgrab_cflags"
  LDFLAGS="$LDFLAGS $with_libstatgrab_ldflags"
  LIBS="-lstatgrab $LIBS"

  AC_CACHE_CHECK([if libstatgrab >= 0.90],
    [c_cv_have_libstatgrab_0_90],
    [
      AC_LINK_IFELSE(
        [
          AC_LANG_PROGRAM(
            [[
              #include <stdio.h>
              #include <statgrab.h>
            ]],
            [[
              if (sg_init()) return 0;
            ]]
          )
        ],
        [c_cv_have_libstatgrab_0_90="no"],
        [c_cv_have_libstatgrab_0_90="yes"]
      )
    ]
  )

  CFLAGS="$SAVE_CFLAGS"
  LDFLAGS="$SAVE_LDFLAGS"
  LIBS="$SAVE_LIBS"
fi

AM_CONDITIONAL([BUILD_WITH_LIBSTATGRAB], [test "x$with_libstatgrab" = "xyes"])

if test "x$with_libstatgrab" = "xyes"; then
  AC_DEFINE([HAVE_LIBSTATGRAB], [1],
    [Define to 1 if you have the 'statgrab' library (-lstatgrab)]
  )

  if test "x$c_cv_have_libstatgrab_0_90" = "xyes"; then
    AC_DEFINE([HAVE_LIBSTATGRAB_0_90], [1],
      [Define to 1 if libstatgrab version >= 0.90]
    )
  fi

  BUILD_WITH_LIBSTATGRAB_CFLAGS="$with_libstatgrab_cflags"
  BUILD_WITH_LIBSTATGRAB_LDFLAGS="$with_libstatgrab_ldflags"

fi

AC_SUBST([BUILD_WITH_LIBSTATGRAB_CFLAGS])
AC_SUBST([BUILD_WITH_LIBSTATGRAB_LDFLAGS])
# }}}

# --with-libtokyotyrant {{{
AC_ARG_WITH([libtokyotyrant],
  [AS_HELP_STRING([--with-libtokyotyrant@<:@=PREFIX@:>@], [Path to libtokyotyrant.])],
  [
    if test "x$withval" = "xno" || test "x$withval" = "xyes"; then
      with_libtokyotyrant="$withval"
    else
      with_libtokyotyrant_cppflags="-I$withval/include"
      with_libtokyotyrant_ldflags="-L$withval/include"
      with_libtokyotyrant_libs="-ltokyotyrant"
      with_libtokyotyrant="yes"
    fi
  ],
  [with_libtokyotyrant="yes"]
)

if test "x$with_libtokyotyrant" = "xyes"; then
  if $PKG_CONFIG --exists tokyotyrant; then
    with_libtokyotyrant_cppflags="$with_libtokyotyrant_cppflags `$PKG_CONFIG --cflags tokyotyrant`"
    with_libtokyotyrant_ldflags="$with_libtokyotyrant_ldflags `$PKG_CONFIG --libs-only-L tokyotyrant`"
    with_libtokyotyrant_libs="$with_libtokyotyrant_libs `$PKG_CONFIG --libs-only-l tokyotyrant`"
  fi
fi

if test "x$with_libtokyotyrant" = "xyes"; then
  SAVE_CPPFLAGS="$CPPFLAGS"
  CPPFLAGS="$CPPFLAGS $with_libtokyotyrant_cppflags"

  AC_CHECK_HEADERS([tcrdb.h],
    [with_libtokyotyrant="yes"],
    [with_libtokyotyrant="no (tcrdb.h not found)"]
  )

  CPPFLAGS="$SAVE_CPPFLAGS"
fi

if test "x$with_libtokyotyrant" = "xyes"; then
  SAVE_LDFLAGS="$LDFLAGS"
  LDFLAGS="$LDFLAGS $with_libtokyotyrant_ldflags"

  AC_CHECK_LIB([tokyotyrant], [tcrdbrnum],
    [with_libtokyotyrant="yes"],
    [with_libtokyotyrant="no (symbol tcrdbrnum not found)"],
    [$with_libtokyotyrant_libs]
  )

  LDFLAGS="$SAVE_LDFLAGS"
fi

if test "x$with_libtokyotyrant" = "xyes"; then
  BUILD_WITH_LIBTOKYOTYRANT_CPPFLAGS="$with_libtokyotyrant_cppflags"
  BUILD_WITH_LIBTOKYOTYRANT_LDFLAGS="$with_libtokyotyrant_ldflags"
  BUILD_WITH_LIBTOKYOTYRANT_LIBS="$with_libtokyotyrant_libs"
fi
AC_SUBST([BUILD_WITH_LIBTOKYOTYRANT_CPPFLAGS])
AC_SUBST([BUILD_WITH_LIBTOKYOTYRANT_LDFLAGS])
AC_SUBST([BUILD_WITH_LIBTOKYOTYRANT_LIBS])
# }}}

# --with-libudev {{{
AC_ARG_WITH([libudev],
  [AS_HELP_STRING([--with-libudev@<:@=PREFIX@:>@], [Path to libudev.])],
  [
    if test "x$withval" = "xno" || test "x$withval" = "xyes"; then
      with_libudev="$withval"
    else
      with_libudev_cppflags="-I$withval/include"
      with_libudev_ldflags="-L$withval/lib"
      with_libudev="yes"
    fi
  ],
  [
    if test "x$ac_system" = "xLinux"; then
      with_libudev="yes"
    else
      with_libudev="no (Linux only library)"
    fi
  ]
)

if test "x$with_libudev" = "xyes"; then
  SAVE_CPPFLAGS="$CPPFLAGS"
  CPPFLAGS="$CPPFLAGS $with_libudev_cppflags"

  AC_CHECK_HEADERS([libudev.h],
    [with_libudev="yes"],
    [with_libudev="no (libudev.h not found)"]
  )

  CPPFLAGS="$SAVE_CPPFLAGS"
fi

if test "x$with_libudev" = "xyes"; then
  SAVE_LDFLAGS="$LDFLAGS"
  LDFLAGS="$LDFLAGS $with_libudev_ldflags"

  AC_CHECK_LIB([udev], [udev_new],
    [with_libudev="yes"],
    [with_libudev="no (libudev not found)"]
  )

  LDFLAGS="$SAVE_LDFLAGS"
fi

if test "x$with_libudev" = "xyes"; then
  BUILD_WITH_LIBUDEV_CPPFLAGS="$with_libudev_cppflags"
  BUILD_WITH_LIBUDEV_LDFLAGS="$with_libudev_ldflags"
  BUILD_WITH_LIBUDEV_LIBS="-ludev"
fi

AC_SUBST([BUILD_WITH_LIBUDEV_CPPFLAGS])
AC_SUBST([BUILD_WITH_LIBUDEV_LDFLAGS])
AC_SUBST([BUILD_WITH_LIBUDEV_LIBS])

AM_CONDITIONAL([BUILD_WITH_LIBUDEV], [test "x$with_libudev" = "xyes"])
# }}}

# --with-libupsclient {{{
with_libupsclient_config=""
AC_ARG_WITH([libupsclient],
  [AS_HELP_STRING([--with-libupsclient@<:@=PREFIX@:>@], [Path to the upsclient library.])],
  [
    if test "x$withval" = "xno"; then
      with_libupsclient="no"
    else if test "x$withval" = "xyes"; then
      with_libupsclient="use_pkgconfig"
    else
      if test -x "$withval"; then
        with_libupsclient_config="$withval"
        with_libupsclient="use_libupsclient_config"
      else if test -x "$withval/bin/libupsclient-config"; then
        with_libupsclient_config="$withval/bin/libupsclient-config"
        with_libupsclient="use_libupsclient_config"
      else
        AC_MSG_NOTICE([Not checking for libupsclient: Manually configured])
        with_libupsclient_cflags="-I$withval/include"
        with_libupsclient_libs="-L$withval/lib -lupsclient"
        with_libupsclient="yes"
      fi; fi
    fi; fi
  ],
  [with_libupsclient="use_pkgconfig"]
)

# configure using libupsclient-config
if test "x$with_libupsclient" = "xuse_libupsclient_config"; then
  with_libupsclient_cflags="`$with_libupsclient_config --cflags`"
  if test $? -ne 0; then
    with_libupsclient="no ($with_libupsclient_config failed)"
  fi
  with_libupsclient_libs="`$with_libupsclient_config --libs`"
  if test $? -ne 0; then
    with_libupsclient="no ($with_libupsclient_config failed)"
  fi
fi

if test "x$with_libupsclient" = "xuse_libupsclient_config"; then
  with_libupsclient="yes"
fi

# configure using pkg-config
if test "x$with_libupsclient" = "xuse_pkgconfig"; then
  $PKG_CONFIG --exists 'libupsclient' 2>/dev/null
  if test $? -ne 0; then
    with_libupsclient="no (pkg-config doesn't know libupsclient)"
  fi
fi

if test "x$with_libupsclient" = "xuse_pkgconfig"; then
  with_libupsclient_cflags="`$PKG_CONFIG --cflags 'libupsclient'`"
  if test $? -ne 0; then
    with_libupsclient="no ($PKG_CONFIG failed)"
  fi

  with_libupsclient_libs="`$PKG_CONFIG --libs 'libupsclient'`"
  if test $? -ne 0; then
    with_libupsclient="no ($PKG_CONFIG failed)"
  fi
fi

if test "x$with_libupsclient" = "xuse_pkgconfig"; then
  with_libupsclient="yes"
fi

if test "x$with_libupsclient" = "xyes"; then
  SAVE_CPPFLAGS="$CPPFLAGS"
  CPPFLAGS="$CPPFLAGS $with_libupsclient_cflags"

  AC_CHECK_HEADERS([upsclient.h],
    [with_libupsclient="yes"],
    [with_libupsclient="no (upsclient.h not found)"]
  )

  CPPFLAGS="$SAVE_CPPFLAGS"
fi

if test "x$with_libupsclient" = "xyes"; then
  SAVE_LDFLAGS="$LDFLAGS"
  LDFLAGS="$LDFLAGS $with_libupsclient_libs"

  AC_CHECK_LIB([upsclient], [upscli_connect],
    [with_libupsclient="yes"],
    [with_libupsclient="no (symbol upscli_connect not found)"]
  )

  AC_CHECK_LIB([upsclient], [upscli_init],
    [AC_DEFINE([HAVE_UPSCLI_INIT], [1], [Define when upscli_init() (since version 2-7) is available.])]
  )

  AC_CHECK_LIB([upsclient], [upscli_tryconnect],
    [AC_DEFINE([HAVE_UPSCLI_TRYCONNECT], [1], [Define when upscli_tryconnect() (since version 2.6.2) is available.])]
  )

  LDFLAGS="$SAVE_LDFLAGS"
fi

if test "x$with_libupsclient" = "xyes"; then
  SAVE_CPPFLAGS="$CPPFLAGS"
  CPPFLAGS="$CPPFLAGS $with_libupsclient_cflags"

  AC_CHECK_TYPES([UPSCONN_t, UPSCONN],
    [],
    [],
    [[
      #include <stdlib.h>
      #include <stdio.h>
      #include <upsclient.h>
    ]]
  )

  CPPFLAGS="$SAVE_CPPFLAGS"
fi

if test "x$with_libupsclient" = "xyes"; then
  BUILD_WITH_LIBUPSCLIENT_CFLAGS="$with_libupsclient_cflags"
  BUILD_WITH_LIBUPSCLIENT_LIBS="$with_libupsclient_libs"
fi

AC_SUBST([BUILD_WITH_LIBUPSCLIENT_CFLAGS])
AC_SUBST([BUILD_WITH_LIBUPSCLIENT_LIBS])
# }}}

# --with-libxenctrl {{{
AC_ARG_WITH([libxenctrl],
  [AS_HELP_STRING([--with-libxenctrl@<:@=PREFIX@:>@], [Path to libxenctrl.])],
  [
    if test "x$withval" != "xno" && test "x$withval" != "xyes"; then
      with_libxenctrl_cppflags="-I$withval/include"
      with_libxenctrl_ldflags="-L$withval/lib"
      with_libxenctrl="yes"
    else
      with_libxenctrl="$withval"
    fi
  ],
  [with_libxenctrl="yes"]
)

if test "x$with_libxenctrl" = "xyes"; then
  SAVE_CPPFLAGS="$CPPFLAGS"
  CPPFLAGS="$CPPFLAGS $with_libxenctrl_cppflags"

  AC_CHECK_HEADERS([xenctrl.h],
    [with_libxenctrl="yes"],
    [with_libxenctrl="no (xenctrl.h not found)"]
  )

  CPPFLAGS="$SAVE_CPPFLAGS"
fi

if test "x$with_libxenctrl" = "xyes"; then
  SAVE_LDFLAGS="$LDFLAGS"
  LDFLAGS="$LDFLAGS $with_libxenctrl_ldflags"

  #Xen versions older than 3.4 has no xc_getcpuinfo()
  AC_CHECK_LIB([xenctrl], [xc_getcpuinfo],
    [with_libxenctrl="yes"],
    [with_libxenctrl="no (symbol 'xc_getcpuinfo' not found)"]
  )

  LDFLAGS="$SAVE_LDFLAGS"
fi

LIBXENCTL_CPPFLAGS="$with_libxenctl_cppflags"
LIBXENCTL_LDFLAGS="$with_libxenctl_ldflags"
AC_SUBST([LIBXENCTL_CPPFLAGS])
AC_SUBST([LIBXENCTL_LDFLAGS])
# }}}

# --with-libxmms {{{
with_xmms_config="xmms-config"
AC_ARG_WITH([libxmms],
  [AS_HELP_STRING([--with-libxmms@<:@=PREFIX@:>@], [Path to libxmms.])],
  [
    if test "x$withval" = "xno" || test "x$withval" = "xyes"; then
      with_libxmms="$withval"
    else
      if test -f "$withval" && test -x "$withval"; then
        with_xmms_config="$withval"
      else if test -x "$withval/bin/xmms-config"; then
        with_xmms_config="$withval/bin/xmms-config"
      fi; fi
      with_libxmms="yes"
    fi
  ],
  [with_libxmms="yes"]
)

if test "x$with_libxmms" = "xyes"; then
  with_xmms_cflags=`$with_xmms_config --cflags 2>/dev/null`
  if test $? -ne 0; then
    with_libxmms="no"
  fi
fi

if test "x$with_libxmms" = "xyes"; then
  with_xmms_libs=`$with_xmms_config --libs 2>/dev/null`
  if test $? -ne 0; then
    with_libxmms="no"
  fi
fi

if test "x$with_libxmms" = "xyes"; then
  SAVE_CPPFLAGS="$CPPFLAGS"
  CPPFLAGS="$with_xmms_cflags"

  AC_CHECK_HEADER([xmmsctrl.h],
    [with_libxmms="yes"],
    [with_libxmms="no"],
  )

  CPPFLAGS="$SAVE_CPPFLAGS"
fi

if test "x$with_libxmms" = "xyes"; then
  SAVE_LIBS="$LIBS"
  LIBS="$with_xmms_libs"

  AC_CHECK_LIB([xmms], [xmms_remote_get_info],
    [with_libxmss="yes"],
    [with_libxmms="no"],
    [$with_xmms_libs]

  )

  LIBS="$SAVE_LIBS"
fi

BUILD_WITH_LIBXMMS_CFLAGS="$with_xmms_cflags"
BUILD_WITH_LIBXMMS_LIBS="$with_xmms_libs"

AC_SUBST([BUILD_WITH_LIBXMMS_CFLAGS])
AC_SUBST([BUILD_WITH_LIBXMMS_LIBS])
# }}}

# --with-libyajl {{{
AC_ARG_WITH([libyajl],
  [AS_HELP_STRING([--with-libyajl@<:@=PREFIX@:>@], [Path to libyajl.])],
  [
    if test "x$withval" != "xno" && test "x$withval" != "xyes"; then
      with_libyajl_cppflags="-I$withval/include"
      with_libyajl_ldflags="-L$withval/lib"
      with_libyajl="yes"
    else
      with_libyajl="$withval"
    fi
  ],
  [with_libyajl="yes"]
)

if test "x$with_libyajl" = "xyes"; then
  SAVE_CPPFLAGS="$CPPFLAGS"
  CPPFLAGS="$CPPFLAGS $with_libyajl_cppflags"

  AC_CHECK_HEADERS([yajl/yajl_parse.h],
    [with_libyajl="yes"],
    [with_libyajl="no (yajl/yajl_parse.h not found)"]
  )

  AC_CHECK_HEADERS([yajl/yajl_tree.h],
    [with_libyajl2="yes"],
    [with_libyajl2="no (yajl/yajl_tree.h not found)"]
  )

  AC_CHECK_HEADERS([yajl/yajl_version.h])

  CPPFLAGS="$SAVE_CPPFLAGS"
fi

if test "x$with_libyajl" = "xyes"; then
  SAVE_LDFLAGS="$LDFLAGS"
  LDFLAGS="$LDFLAGS $with_libyajl_ldflags"

  AC_CHECK_LIB([yajl], [yajl_alloc],
    [with_libyajl="yes"],
    [with_libyajl="no (Symbol 'yajl_alloc' not found)"]
  )

  AC_CHECK_LIB([yajl], [yajl_tree_parse],
    [with_libyajl2="yes"],
    [with_libyajl2="no (Symbol 'yajl_tree_parse' not found)"]
  )

  LDFLAGS="$SAVE_LDFLAGS"
fi

if test "x$with_libyajl" = "xyes"; then
  BUILD_WITH_LIBYAJL_CPPFLAGS="$with_libyajl_cppflags"
  BUILD_WITH_LIBYAJL_LDFLAGS="$with_libyajl_ldflags"
  BUILD_WITH_LIBYAJL_LIBS="-lyajl"
  AC_DEFINE([HAVE_LIBYAJL], [1], [Define if libyajl is present and usable.])
fi

AC_SUBST([BUILD_WITH_LIBYAJL_CPPFLAGS])
AC_SUBST([BUILD_WITH_LIBYAJL_LDFLAGS])
AC_SUBST([BUILD_WITH_LIBYAJL_LIBS])

AM_CONDITIONAL([BUILD_WITH_LIBYAJL], [test "x$with_libyajl" = "xyes"])
AM_CONDITIONAL([BUILD_WITH_LIBYAJL2], [test "x$with_libyajl$with_libyajl2" = "xyesyes"])
# }}}

# --with-mic {{{
with_mic_cppflags="-I/opt/intel/mic/sysmgmt/sdk/include"
with_mic_ldflags="-L/opt/intel/mic/sysmgmt/sdk/lib/Linux"
with_mic_libs="-lMicAccessSDK -scif"
AC_ARG_WITH([mic],
  [AS_HELP_STRING([--with-mic@<:@=PREFIX@:>@], [Path to Intel MIC Access API.])],
  [
    if test "x$withval" = "xno" || test "x$withval" = "xyes"; then
      with_mic="$withval"
    else if test -d "$with_mic/lib"; then
      with_mic_cppflags="-I$withval/include"
      with_mic_ldflags="-L$withval/lib/Linux"
      with_mic="yes"
    fi; fi
  ],
  [with_mic="yes"]
)

if test "x$with_mic" = "xyes"; then
  SAVE_CPPFLAGS="$CPPFLAGS"
  CPPFLAGS="$CPPFLAGS $with_mic_cppflags"

  AC_CHECK_HEADERS([MicAccessApi.h],
    [with_mic="yes"],
    [with_mic="no (MicAccessApi not found)"]
  )

  CPPFLAGS="$SAVE_CPPFLAGS"
fi

if test "x$with_mic" = "xyes"; then
  SAVE_LDFLAGS="$LDFLAGS"
  LDFLAGS="$LDFLAGS $with_mic_ldflags"

  AC_CHECK_LIB([MicAccessSDK], [MicInitAPI],
    [with_mic="yes"],
    [with_mic="no (symbol MicInitAPI not found)"],
    [$PTHREAD_LIBS -lscif]
  )

  LDFLAGS="$SAVE_LDFLAGS"
fi

if test "x$with_mic" = "xyes"; then
  BUILD_WITH_MIC_CPPFLAGS="$with_mic_cppflags"
  BUILD_WITH_MIC_LDFLAGS="$with_mic_ldflags"
  BUILD_WITH_MIC_LIBS="$with_mic_libs"
fi
AC_SUBST([BUILD_WITH_MIC_CPPFLAGS])
AC_SUBST([BUILD_WITH_MIC_LDFLAGS])
AC_SUBST([BUILD_WITH_MIC_LIBS])
#}}}

# --with-libvarnish {{{
AC_ARG_WITH([libvarnish],
  [AS_HELP_STRING([--with-libvarnish@<:@=PREFIX@:>@], [Path to libvarnish.])],
  [
    if test "x$withval" = "xno"; then
      with_libvarnish="no"
    else if test "x$withval" = "xyes"; then
      with_libvarnish="use_pkgconfig"
    else if test -d "$with_libvarnish/lib"; then
      with_libvarnish_cflags="-I$withval/include"
      with_libvarnish_libs="-L$withval/lib -lvarnishapi"
      with_libvarnish="yes"
    fi; fi; fi
  ],
  [with_libvarnish="use_pkgconfig"]
)

# configure using pkg-config
if test "x$with_libvarnish" = "xuse_pkgconfig"; then
  $PKG_CONFIG --exists 'varnishapi' 2>/dev/null
  if test $? -ne 0; then
    with_libvarnish="no (pkg-config doesn't know varnishapi)"
  fi
fi

if test "x$with_libvarnish" = "xuse_pkgconfig"; then
  with_libvarnish_cflags="`$PKG_CONFIG --cflags 'varnishapi'`"
  if test $? -ne 0; then
    with_libvarnish="no ($PKG_CONFIG failed)"
  fi

  with_libvarnish_libs="`$PKG_CONFIG --libs 'varnishapi'`"
  if test $? -ne 0; then
    with_libvarnish="no ($PKG_CONFIG failed)"
  fi
fi
if test "x$with_libvarnish" = "xuse_pkgconfig"; then
  with_libvarnish="yes"
fi

if test "x$with_libvarnish" = "xyes"; then
  SAVE_CPPFLAGS="$CPPFLAGS"
  CPPFLAGS="$CPPFLAGS $with_libvarnish_cflags"

  $PKG_CONFIG --atleast-version=5.2 'varnishapi' 2>/dev/null
  if test $? -eq 0; then
    AC_DEFINE([HAVE_VARNISH_V5], [1], [Varnish 5 API support])
  else
    AC_CHECK_HEADERS([vapi/vsc.h],
      [AC_DEFINE([HAVE_VARNISH_V4], [1], [Varnish 4 API support])],
      [
        AC_CHECK_HEADERS([vsc.h],
          [AC_DEFINE([HAVE_VARNISH_V3], [1], [Varnish 3 API support]) ],
          [
            AC_CHECK_HEADERS([varnishapi.h],
              [AC_DEFINE([HAVE_VARNISH_V2], [1], [Varnish 2 API support])],
              [with_libvarnish="no (found none of the varnish header files)"]
            )
          ]
        )
      ]
    )
  fi

  CPPFLAGS="$SAVE_CPPFLAGS"
fi

if test "x$with_libvarnish" = "xyes"; then
  BUILD_WITH_LIBVARNISH_CFLAGS="$with_libvarnish_cflags"
  BUILD_WITH_LIBVARNISH_LIBS="$with_libvarnish_libs"
fi

AC_SUBST([BUILD_WITH_LIBVARNISH_CFLAGS])
AC_SUBST([BUILD_WITH_LIBVARNISH_LIBS])
# }}}

# --with-libxml2 {{{
AC_ARG_WITH(libxml2,
  [AS_HELP_STRING([--with-libxml2@<:@=PREFIX@:>@], [Path to libxml2.])],
  [
    if test "x$withval" = "xno"; then
      with_libxml2="no"
    else if test "x$withval" = "xyes"; then
      $PKG_CONFIG --exists 'libxml-2.0' 2>/dev/null
      if test $? -eq 0; then
        with_libxml2="yes"
        with_libxml2_cflags="`$PKG_CONFIG --cflags libxml-2.0`"
        with_libxml2_ldflags="`$PKG_CONFIG --libs libxml-2.0`"
      else
        with_libxml2="no (pkg-config doesn't know libxml-2.0)"
      fi
    else
      with_libxml2="yes"
      with_libxml2_cflags="-I$withval/include"
      with_libxml2_ldflags="-L$withval/lib"
    fi; fi
  ],
  dnl  if no argument --with-libxml2 was passed, find the library locations
  dnl  with pkg-config just like above, when --with-libxml2=yes.
  [
    with_libxml2="yes"
    $PKG_CONFIG --exists 'libxml-2.0' 2>/dev/null
    if test $? -eq 0; then
      with_libxml2="yes"
      with_libxml2_cflags="`$PKG_CONFIG --cflags libxml-2.0`"
      with_libxml2_ldflags="`$PKG_CONFIG --libs libxml-2.0`"
    else
      with_libxml2="no (pkg-config doesn't know libxml-2.0)"
    fi
  ]
)

if test "x$with_libxml2" = "xyes"; then
  SAVE_CPPFLAGS="$CPPFLAGS"
  CPPFLAGS="$CPPFLAGS $with_libxml2_cflags"

  AC_CHECK_HEADERS([libxml/parser.h],
    [with_libxml2="yes"],
    [with_libxml2="no (libxml/parser.h not found)"]
  )

  CPPFLAGS="$SAVE_CPPFLAGS"
fi

if test "x$with_libxml2" = "xyes"; then
  SAVE_LDFLAGS="$LDFLAGS"
  LDFLAGS="$LDFLAGS $with_libxml2_ldflags"

  AC_CHECK_LIB([xml2], [xmlXPathEval],
    [with_libxml2="yes"],
    [with_libxml2="no (symbol xmlXPathEval not found)"]
  )

  LDFLAGS="$SAVE_LDFLAGS"
fi

if test "x$with_libxml2" = "xyes"; then
  BUILD_WITH_LIBXML2_CFLAGS="$with_libxml2_cflags"
  BUILD_WITH_LIBXML2_LIBS="$with_libxml2_ldflags"
fi

AC_SUBST([BUILD_WITH_LIBXML2_CFLAGS])
AC_SUBST([BUILD_WITH_LIBXML2_LIBS])
# }}}

# pkg-config --exists libvirt {{{
$PKG_CONFIG --exists libvirt 2>/dev/null
if test $? = 0; then
  with_libvirt="yes"
else
  with_libvirt="no (pkg-config doesn't know libvirt)"
fi

if test "x$with_libvirt" = "xyes"; then
  with_libvirt_cflags="`$PKG_CONFIG --cflags libvirt`"
  if test $? -ne 0; then
    with_libvirt="no"
  fi

  with_libvirt_ldflags="`$PKG_CONFIG --libs libvirt`"
  if test $? -ne 0; then
    with_libvirt="no"
  fi
fi

if test "x$with_libvirt" = "xyes"; then
  SAVE_CPPFLAGS="$CPPFLAGS"
  CPPFLAGS="$CPPFLAGS $with_libvirt_cflags"

  AC_CHECK_HEADERS([libvirt/libvirt.h],
    [with_libvirt="yes"],
    [with_libvirt="no (libvirt/libvirt.h not found)"]
  )

  CPPFLAGS="$SAVE_CPPFLAGS"
fi

if test "x$with_libvirt" = "xyes"; then
  SAVE_LDFLAGS="$LDFLAGS"
  LDFLAGS="$LDFLAGS $with_libvirt_ldflags"

  AC_CHECK_LIB([virt], [virDomainBlockStats],
    [with_libvirt="yes"],
    [with_libvirt="no (symbol virDomainBlockStats not found)"]
  )

  LDFLAGS="$SAVE_LDFLAGS"
fi

if test "x$with_libvirt" = "xyes"; then
  BUILD_WITH_LIBVIRT_CFLAGS="$with_libvirt_cflags"
  BUILD_WITH_LIBVIRT_LIBS="$with_libvirt_ldflags"
fi

AC_SUBST([BUILD_WITH_LIBVIRT_CFLAGS])
AC_SUBST([BUILD_WITH_LIBVIRT_LIBS])
# }}}

# $PKG_CONFIG --exists OpenIPMIpthread {{{
with_libopenipmipthread="yes"
AC_MSG_CHECKING([for libOpenIPMIpthread])
$PKG_CONFIG --exists OpenIPMIpthread 2>/dev/null
if test $? -ne 0; then
  with_libopenipmipthread="no (pkg-config doesn't know OpenIPMIpthread)"
fi
AC_MSG_RESULT([$with_libopenipmipthread])

if test "x$with_libopenipmipthread" = "xyes"; then
  AC_MSG_CHECKING([for libOpenIPMIpthread CFLAGS])
  temp_result="`$PKG_CONFIG --cflags OpenIPMIpthread`"
  if test $? -eq 0; then
    with_libopenipmipthread_cflags="$temp_result"
  else
    with_libopenipmipthread="no ($PKG_CONFIG --cflags OpenIPMIpthread failed)"
    temp_result="$PKG_CONFIG --cflags OpenIPMIpthread failed"
  fi
  AC_MSG_RESULT([$temp_result])
fi

if test "x$with_libopenipmipthread" = "xyes"; then
  AC_MSG_CHECKING([for libOpenIPMIpthread LDFLAGS])
  temp_result="`$PKG_CONFIG --libs OpenIPMIpthread`"
  if test $? -eq 0; then
    with_libopenipmipthread_ldflags="$temp_result"
  else
    with_libopenipmipthread="no ($PKG_CONFIG --libs OpenIPMIpthread failed)"
    temp_result="$PKG_CONFIG --libs OpenIPMIpthread failed"
  fi
  AC_MSG_RESULT([$temp_result])
fi

if test "x$with_libopenipmipthread" = "xyes"; then
  SAVE_CPPFLAGS="$CPPFLAGS"
  CPPFLAGS="$CPPFLAGS $with_libopenipmipthread_cflags"

  AC_CHECK_HEADERS([OpenIPMI/ipmi_smi.h],
    [with_libopenipmipthread="yes"],
    [with_libopenipmipthread="no (OpenIPMI/ipmi_smi.h not found)"],
    [[
      #include <OpenIPMI/ipmiif.h>
      #include <OpenIPMI/ipmi_err.h>
      #include <OpenIPMI/ipmi_posix.h>
      #include <OpenIPMI/ipmi_conn.h>
    ]]
  )

  CPPFLAGS="$SAVE_CPPFLAGS"
fi

if test "x$with_libopenipmipthread" = "xyes"; then
  BUILD_WITH_OPENIPMI_CFLAGS="$with_libopenipmipthread_cflags"
  BUILD_WITH_OPENIPMI_LIBS="$with_libopenipmipthread_ldflags"
fi

AC_SUBST([BUILD_WITH_OPENIPMI_CFLAGS])
AC_SUBST([BUILD_WITH_OPENIPMI_LIBS])
# }}}

# --with-libatasmart {{{
AC_ARG_WITH([libatasmart],
  [AS_HELP_STRING([--with-libatasmart@<:@=PREFIX@:>@], [Path to libatasmart.])],
  [
    if test "x$withval" != "xno" && test "x$withval" != "xyes"; then
      with_libatasmart_cppflags="-I$withval/include"
      with_libatasmart_ldflags="-L$withval/lib"
      with_libatasmart="yes"
    else
      with_libatasmart="$withval"
    fi
  ],
  [
    if test "x$ac_system" = "xLinux"; then
      with_libatasmart="yes"
    else
      with_libatasmart="no (Linux only library)"
    fi
  ]
)

if test "x$with_libatasmart" = "xyes"; then
  SAVE_CPPFLAGS="$CPPFLAGS"
  CPPFLAGS="$CPPFLAGS $with_libatasmart_cppflags"

  AC_CHECK_HEADERS([atasmart.h],
    [with_libatasmart="yes"],
    [with_libatasmart="no (atasmart.h not found)"])

  CPPFLAGS="$SAVE_CPPFLAGS"
fi

if test "x$with_libatasmart" = "xyes"; then
  SAVE_LDFLAGS="$LDFLAGS"
  LDFLAGS="$LDFLAGS $with_libatasmart_ldflags"

  AC_CHECK_LIB([atasmart], [sk_disk_open],
    [with_libatasmart="yes"],
    [with_libatasmart="no (Symbol 'sk_disk_open' not found)"]
  )

  LDFLAGS="$SAVE_LDFLAGS"
fi

if test "x$with_libatasmart" = "xyes"; then
  BUILD_WITH_LIBATASMART_CPPFLAGS="$with_libatasmart_cppflags"
  BUILD_WITH_LIBATASMART_LDFLAGS="$with_libatasmart_ldflags"
  BUILD_WITH_LIBATASMART_LIBS="-latasmart"
fi

AC_SUBST([BUILD_WITH_LIBATASMART_CPPFLAGS])
AC_SUBST([BUILD_WITH_LIBATASMART_LDFLAGS])
AC_SUBST([BUILD_WITH_LIBATASMART_LIBS])
# }}}

PKG_CHECK_MODULES([LIBNOTIFY], [libnotify],
  [with_libnotify="yes"],
  [with_libnotify="no (pkg-config doesn't know libnotify)"]
)

PKG_CHECK_MODULES([LIBRIEMANN_CLIENT], [riemann-client >= 1.6.0],
 [with_libriemann_client="yes"],
 [with_libriemann_client="no (pkg-config doesn't know libriemann-client)"]
)

# Check for enabled/disabled features
#

# AC_COLLECTD(name, enable/disable, info-text, feature/module)
# ------------------------------------------------------------
dnl
m4_define([my_toupper],[m4_translit([$1], m4_defn([m4_cr_letters]), m4_defn([m4_cr_LETTERS]))])
dnl
AC_DEFUN(
  [AC_COLLECTD],
  [
  m4_if([$1], [], [AC_FATAL([AC_COLLECTD([$1], [$2], [$3], [$4]): 1st argument must not be empty])])dnl
  m4_if(
    [$2],
    [enable],
    [dnl
    m4_define([EnDis],[disabled])dnl
    m4_define([YesNo],[no])dnl
    ],dnl
    [m4_if(
      [$2],
      [disable],
      [dnl
      m4_define([EnDis],[enabled])dnl
      m4_define([YesNo],[yes])dnl
      ],
      [dnl
      AC_FATAL([AC_COLLECTD([$1], [$2], [$3], [$4]): 2nd argument must be either enable or disable])dnl
      ]dnl
    )]dnl
  )dnl
  m4_if([$3], [feature], [],
    [m4_if(
      [$3], [module], [],
      [dnl
      AC_FATAL([AC_COLLECTD([$1], [$2], [$3], [$4]): 3rd argument must be either feature or disable])dnl
      ]dnl
    )]dnl
  )dnl
  AC_ARG_ENABLE(
    [$1],
    AS_HELP_STRING([--$2-$1], [$2 $4 (EnDis by def)]),
    [],
    enable_$1='[YesNo]'dnl
  )# AC_ARG_ENABLE
  if test "x$enable_$1" = "xno"; then
    collectd_$1=0
  else
    if test "x$enable_$1" = "xyes"; then
      collectd_$1=1
    else
      AC_MSG_NOTICE([please specify either --enable-$1 or --disable-$1; enabling $1.])
      collectd_$1=1
      enable_$1='yes'
    fi
  fi
  AC_DEFINE_UNQUOTED([COLLECT_]my_toupper([$1]), [$collectd_$1], [whether or not to enable $3 $4])
  AM_CONDITIONAL([BUILD_]my_toupper([$3])[_]my_toupper([$1]), [test "x$enable_$1" = "xyes"])dnl
  ]dnl
)# AC_COLLECTD(name, enable/disable, info-text, feature/module)

# AC_PLUGIN(name, default, info)
# ------------------------------------------------------------
dnl
AC_DEFUN(
  [AC_PLUGIN],
  [
    enable_plugin="no"
    force="no"
    AC_ARG_ENABLE([$1],
      [AS_HELP_STRING([--enable-$1],[$3])],
      [
        if test "x$enableval" = "xyes"; then
          enable_plugin="yes"
        else if test "x$enableval" = "xforce"; then
          enable_plugin="yes"
          force="yes"
        else
          enable_plugin="no (disabled on command line)"
        fi; fi
      ],
      [
        if test "x$enable_all_plugins" = "xauto"; then
          if test "x$2" = "xyes"; then
            enable_plugin="yes"
          else
            enable_plugin="$2"
          fi
        else
          enable_plugin="$enable_all_plugins"
        fi
      ]
    )
    if test "x$enable_plugin" = "xyes"; then
      if test "x$2" = "xyes" || test "x$force" = "xyes"; then
        AC_DEFINE([HAVE_PLUGIN_]my_toupper([$1]), 1, [Define to 1 if the $1 plugin is enabled.])
        if test "x$2" != "xyes"; then
          dependency_warning="yes"
        fi
      else # User passed "yes" but dependency checking yielded "no" => Dependency problem.
        dependency_error="yes"
        enable_plugin="$2 (dependency error)"
      fi
    fi
    AM_CONDITIONAL([BUILD_PLUGIN_]my_toupper([$1]), [test "x$enable_plugin" = "xyes"])
    enable_$1="$enable_plugin"
  ]
)# AC_PLUGIN(name, default, info)

m4_divert_once([HELP_ENABLE], [
collectd features:])
# FIXME: Remove these calls to `AC_COLLECTD' and then remove that macro.
AC_COLLECTD([debug],     [enable],  [feature], [debugging])
AC_COLLECTD([daemon],    [disable], [feature], [daemon mode])
AC_COLLECTD([getifaddrs],[enable],  [feature], [getifaddrs under Linux])
AC_COLLECTD([werror],    [disable], [feature], [building with -Werror])

dependency_warning="no"
dependency_error="no"

plugin_ascent="no"
plugin_barometer="no"
plugin_battery="no"
plugin_bind="no"
plugin_ceph="no"
plugin_cgroups="no"
plugin_conntrack="no"
plugin_contextswitch="no"
plugin_cpu="no"
plugin_cpufreq="no"
plugin_cpusleep="no"
plugin_curl_json="no"
plugin_curl_xml="no"
plugin_df="no"
plugin_disk="no"
plugin_drbd="no"
plugin_dpdkevents="no"
plugin_dpdkstat="no"
plugin_entropy="no"
plugin_ethstat="no"
plugin_fhcount="no"
plugin_fscache="no"
plugin_gps="no"
plugin_gpu_nvidia="no"
plugin_grpc="no"
plugin_hugepages="no"
plugin_intel_pmu="no"
plugin_intel_rdt="no"
plugin_interface="no"
plugin_ipc="no"
plugin_ipmi="no"
plugin_ipvs="no"
plugin_irq="no"
plugin_load="no"
plugin_log_logstash="no"
plugin_mcelog="no"
plugin_memory="no"
plugin_multimeter="no"
plugin_nfs="no"
plugin_numa="no"
plugin_ovs_events="no"
plugin_ovs_stats="no"
plugin_pcie_errors="no"
plugin_perl="no"
plugin_pinba="no"
plugin_processes="no"
plugin_protocols="no"
plugin_python="no"
plugin_serial="no"
plugin_smart="no"
plugin_swap="no"
plugin_synproxy="no"
plugin_tape="no"
plugin_tcpconns="no"
plugin_ted="no"
plugin_thermal="no"
plugin_turbostat="no"
plugin_uptime="no"
plugin_users="no"
plugin_virt="no"
plugin_vmem="no"
plugin_vserver="no"
plugin_wireless="no"
plugin_write_prometheus="no"
plugin_write_stackdriver="no"
plugin_xencpu="no"
plugin_zfs_arc="no"
plugin_zone="no"
plugin_zookeeper="no"

# Linux
if test "x$ac_system" = "xLinux"; then
  plugin_battery="yes"
  plugin_cgroups="yes"
  plugin_conntrack="yes"
  plugin_contextswitch="yes"
  plugin_cpu="yes"
  plugin_cpufreq="yes"
  plugin_disk="yes"
  plugin_drbd="yes"
  plugin_entropy="yes"
  plugin_fhcount="yes"
  plugin_fscache="yes"
  plugin_hugepages="yes"
  plugin_interface="yes"
  plugin_ipc="yes"
  plugin_irq="yes"
  plugin_load="yes"
  plugin_lvm="yes"
  plugin_mcelog="yes"
  plugin_memory="yes"
  plugin_nfs="yes"
  plugin_numa="yes"
  plugin_processes="yes"
  plugin_protocols="yes"
  plugin_serial="yes"
  plugin_swap="yes"
  plugin_synproxy="yes"
  plugin_tcpconns="yes"
  plugin_thermal="yes"
  plugin_uptime="yes"
  plugin_vmem="yes"
  plugin_vserver="yes"
  plugin_wireless="yes"
  plugin_zfs_arc="yes"

  if test "x$ac_cv_header_linux_ip_vs_h" = "xyes"; then
    plugin_ipvs="yes"
  fi

  if test "x$have_cpuid_h" = "xyes"; then
    plugin_turbostat="yes"
  fi

  if test "x$c_cv_have_clock_boottime_monotonic" = "xyes"; then
    plugin_cpusleep="yes"
  fi

  if test "x$with_libyajl" = "xyes" && test "x$with_libyajl2" = "xyes"; then
    plugin_ovs_events="yes"
    plugin_ovs_stats="yes"
  fi

  if test "x$have_pci_regs_h" = "xyes"; then
    plugin_pcie_errors="yes"
  fi
fi

if test "x$ac_system" = "xOpenBSD"; then
  plugin_tcpconns="yes"
fi

if test "x$ac_system" = "xNetBSD"; then
  plugin_disk="yes"
  plugin_entropy="yes"
  plugin_irq="yes"
  plugin_processes="yes"
fi

# Mac OS X devices
if test "x$with_libiokit" = "xyes"; then
  plugin_battery="yes"
  plugin_disk="yes"
fi

# AIX

if test "x$ac_system" = "xAIX"; then
  plugin_ipc="yes"
  plugin_tcpconns="yes"
fi

# FreeBSD

if test "x$ac_system" = "xFreeBSD"; then
  plugin_cpufreq="yes"
  plugin_disk="yes"
  plugin_zfs_arc="yes"
fi


if test "x$with_perfstat" = "xyes"; then
  plugin_contextswitch="yes"
  plugin_cpu="yes"
  plugin_disk="yes"
  plugin_interface="yes"
  plugin_load="yes"
  plugin_memory="yes"
  plugin_swap="yes"
  plugin_uptime="yes"
fi

if test "x$with_procinfo" = "xyes"; then
  plugin_processes="yes"
fi

# Solaris
if test "x$with_kstat" = "xyes"; then
  plugin_nfs="yes"
  plugin_processes="yes"
  plugin_uptime="yes"
  plugin_zfs_arc="yes"
  plugin_zone="yes"
fi

if test "x$with_devinfo" = "xyes" && test "x$with_kstat" = "xyes"; then
  plugin_cpu="yes"
  plugin_disk="yes"
  plugin_interface="yes"
  plugin_memory="yes"
  plugin_tape="yes"
fi

if test "x$with_libi2c" = "xyes"; then
  plugin_barometer="yes"
fi


# libstatgrab
if test "x$with_libstatgrab" = "xyes"; then
  plugin_cpu="yes"
  plugin_disk="yes"
  plugin_interface="yes"
  plugin_load="yes"
  plugin_memory="yes"
  plugin_swap="yes"
  plugin_users="yes"
fi

if test "x$with_libcurl" = "xyes" && test "x$with_libxml2" = "xyes"; then
  plugin_ascent="yes"
  if test "x$have_strptime" = "xyes"; then
    plugin_bind="yes"
  fi
fi

if test "x$with_libopenipmipthread" = "xyes"; then
  plugin_ipmi="yes"
fi

if test "x$with_libcurl" = "xyes" && test "x$with_libyajl" = "xyes"; then
  plugin_curl_json="yes"
fi

if test "x$with_libcurl" = "xyes" && test "x$with_libssl" = "xyes" && test "x$with_libyajl" = "xyes" && test "x$with_libyajl2" = "xyes"; then
  plugin_write_stackdriver="yes"
fi

if test "x$with_libcurl" = "xyes" && test "x$with_libxml2" = "xyes"; then
  plugin_curl_xml="yes"
fi

if test "x$with_libyajl" = "xyes"; then
  plugin_ceph="yes"
fi

if test "x$have_processor_info" = "xyes"; then
  plugin_cpu="yes"
fi

if test "x$have_sysctl" = "xyes"; then
  plugin_cpu="yes"
  plugin_memory="yes"
  plugin_uptime="yes"
  if test "x$ac_system" = "xDarwin"; then
    plugin_swap="yes"
  fi
fi

if test "x$have_sysctlbyname" = "xyes"; then
  plugin_contextswitch="yes"
  plugin_cpu="yes"
  plugin_memory="yes"
  plugin_tcpconns="yes"
fi

if test "x$have_getvfsstat" = "xyes" || test "x$have_getfsstat" = "xyes"; then
  plugin_df="yes"
fi

if test "x$c_cv_have_two_getmntent" = "xyes" || test "x$have_getmntent" = "xgen" || test "x$have_getmntent" = "xsun"; then
  plugin_df="yes"
fi

if test "x$c_cv_have_one_getmntent" = "xyes"; then
  plugin_df="yes"
fi

if test "x$have_getmntent_r" = "xyes"; then
  plugin_df="yes"
fi

if test "x$plugin_df" = "xyes"; then
  plugin_df="no"
  if test "x$have_statfs" = "xyes"; then
    plugin_df="yes"
  fi

  if test "x$have_statvfs" = "xyes"; then
    plugin_df="yes"
  fi
fi

if test "x$have_linux_sockios_h" = "xyes" && test "x$have_linux_ethtool_h" = "xyes"; then
  plugin_ethstat="yes"
fi

if test "x$with_libgps" = "xyes"; then
  plugin_gps="yes"
fi

plugin_grpc="yes"
if test "x$GRPC_CPP_PLUGIN" = "x"; then
  plugin_grpc="no (grpc_cpp_plugin not found)"
fi
if test "x$have_protoc3" != "xyes"; then
  plugin_grpc="no (protoc3 not found)"
fi
if test "x$with_libprotobuf" != "xyes"; then
  plugin_grpc="no (libprotobuf not found)"
fi
if test "x$with_libgrpcpp" != "xyes"; then
  plugin_grpc="no (libgrpc++ not found)"
fi

if test "x$have_getifaddrs" = "xyes"; then
  plugin_interface="yes"
fi

if test "x$have_getloadavg" = "xyes"; then
  plugin_load="yes"
fi

if test "x$with_libyajl" = "xyes"; then
  plugin_log_logstash="yes"
fi

if test "x$with_libperl" = "xyes" && test "x$c_cv_have_perl_ithreads" = "xyes"; then
  plugin_perl="yes"
fi

if test "x$have_protoc_c" = "xyes" && test "x$with_libprotobuf_c" = "xyes"; then
  plugin_pinba="yes"
  if test "x$with_libmicrohttpd" = "xyes"; then
    plugin_write_prometheus="yes"
  fi
fi

# Mac OS X memory interface
if test "x$have_host_statistics" = "xyes"; then
  plugin_memory="yes"
fi

if test "x$have_termios_h" = "xyes"; then
  if test "x$ac_system" != "xAIX"; then
    plugin_multimeter="yes"
  fi
  plugin_ted="yes"
fi

if test "x$have_thread_info" = "xyes"; then
  plugin_processes="yes"
fi

if test "x$with_kvm_getprocs" = "xyes" && test "x$have_struct_kinfo_proc_freebsd" = "xyes"; then
  plugin_processes="yes"
fi

if test "x$with_kvm_getprocs" = "xyes" && test "x$have_struct_kinfo_proc_openbsd" = "xyes"; then
  plugin_processes="yes"
fi

if test "x$with_libpython" != "xno"; then
  plugin_python="yes"
fi

if test "x$with_libatasmart" = "xyes" && test "x$with_libudev" = "xyes"; then
  plugin_smart="yes"
fi

if test "x$with_kvm_getswapinfo" = "xyes"; then
  plugin_swap="yes"
fi

if test "x$have_swapctl" = "xyes" && test "x$c_cv_have_swapctl_two_args" = "xyes"; then
  plugin_swap="yes"
fi

if test "x$have_swapctl" = "xyes" && test "x$c_cv_have_swapctl_three_args" = "xyes"; then
  plugin_swap="yes"
fi

if test "x$with_kvm_openfiles = "xyes" && $with_kvm_nlist" = "xyes"; then
  plugin_tcpconns="yes"
fi

if test "x$have_getutent" = "xyes"; then
  plugin_users="yes"
fi

if test "x$have_getutxent" = "xyes"; then
  plugin_users="yes"
fi

if test "x$with_libxml2" = "xyes" && test "x$with_libvirt" = "xyes"; then
  plugin_virt="yes"
fi

if test "x$with_libxenctrl" = "xyes"; then
  plugin_xencpu="yes"
fi

if test "x$with_libdpdk" = "xyes"; then
  plugin_dpdkevents="$dpdk_keepalive"
  plugin_dpdkstat="yes"
fi

m4_divert_once([HELP_ENABLE], [
collectd plugins:])

AC_ARG_ENABLE([all-plugins],
  [AS_HELP_STRING([--enable-all-plugins], [enable all plugins @<:@default=yes@:>@])],
  [
     if test "x$enableval" = "xyes"; then
       enable_all_plugins="yes"
     else if test "x$enableval" = "xauto"; then
       enable_all_plugins="auto"
     else
       enable_all_plugins="no"
     fi; fi
  ],
  [enable_all_plugins="auto"]
)

m4_divert_once([HELP_ENABLE], [])

AC_PLUGIN([aggregation],         [yes],                       [Aggregation plugin])
AC_PLUGIN([amqp],                [$with_librabbitmq],         [AMQP output plugin])
AC_PLUGIN([amqp1],               [$with_libqpid_proton],      [AMQP 1.0 output plugin])
AC_PLUGIN([apache],              [$with_libcurl],             [Apache httpd statistics])
AC_PLUGIN([apcups],              [yes],                       [Statistics of UPSes by APC])
AC_PLUGIN([apple_sensors],       [$with_libiokit],            [Apple hardware sensors])
AC_PLUGIN([aquaero],             [$with_libaquaero5],         [Aquaero hardware sensors])
AC_PLUGIN([ascent],              [$plugin_ascent],            [AscentEmu player statistics])
AC_PLUGIN([barometer],           [$plugin_barometer],         [Barometer sensor on I2C])
AC_PLUGIN([battery],             [$plugin_battery],           [Battery statistics])
AC_PLUGIN([bind],                [$plugin_bind],              [ISC Bind nameserver statistics])
AC_PLUGIN([ceph],                [$plugin_ceph],              [Ceph daemon statistics])
AC_PLUGIN([cgroups],             [$plugin_cgroups],           [CGroups CPU usage accounting])
AC_PLUGIN([chrony],              [yes],                       [Chrony statistics])
AC_PLUGIN([conntrack],           [$plugin_conntrack],         [nf_conntrack statistics])
AC_PLUGIN([contextswitch],       [$plugin_contextswitch],     [context switch statistics])
AC_PLUGIN([cpu],                 [$plugin_cpu],               [CPU usage statistics])
AC_PLUGIN([cpufreq],             [$plugin_cpufreq],           [CPU frequency statistics])
AC_PLUGIN([cpusleep],            [$plugin_cpusleep],          [CPU sleep statistics])
AC_PLUGIN([csv],                 [yes],                       [CSV output plugin])
AC_PLUGIN([curl],                [$with_libcurl],             [CURL generic web statistics])
AC_PLUGIN([curl_json],           [$plugin_curl_json],         [CouchDB statistics])
AC_PLUGIN([curl_xml],            [$plugin_curl_xml],          [CURL generic xml statistics])
AC_PLUGIN([dbi],                 [$with_libdbi],              [General database statistics])
AC_PLUGIN([df],                  [$plugin_df],                [Filesystem usage statistics])
AC_PLUGIN([disk],                [$plugin_disk],              [Disk usage statistics])
AC_PLUGIN([dns],                 [$with_libpcap],             [DNS traffic analysis])
AC_PLUGIN([dpdkevents],          [$plugin_dpdkevents],        [Events from DPDK])
AC_PLUGIN([dpdkstat],            [$plugin_dpdkstat],          [Stats from DPDK])
AC_PLUGIN([drbd],                [$plugin_drbd],              [DRBD statistics])
AC_PLUGIN([email],               [yes],                       [EMail statistics])
AC_PLUGIN([entropy],             [$plugin_entropy],           [Entropy statistics])
AC_PLUGIN([ethstat],             [$plugin_ethstat],           [Stats from NIC driver])
AC_PLUGIN([exec],                [yes],                       [Execution of external programs])
AC_PLUGIN([fhcount],             [$plugin_fhcount],           [File handles statistics])
AC_PLUGIN([filecount],           [yes],                       [Count files in directories])
AC_PLUGIN([fscache],             [$plugin_fscache],           [fscache statistics])
AC_PLUGIN([gmond],               [$with_libganglia],          [Ganglia plugin])
AC_PLUGIN([gps],                 [$plugin_gps],               [GPS plugin])
AC_PLUGIN([gpu_nvidia],          [$with_cuda],                [NVIDIA GPU plugin])
AC_PLUGIN([grpc],                [$plugin_grpc],              [gRPC plugin])
AC_PLUGIN([hddtemp],             [yes],                       [Query hddtempd])
AC_PLUGIN([hugepages],           [$plugin_hugepages],         [Hugepages statistics])
AC_PLUGIN([intel_pmu],           [$with_libjevents],          [Intel performance monitor plugin])
AC_PLUGIN([intel_rdt],           [$with_libpqos],             [Intel RDT monitor plugin])
AC_PLUGIN([interface],           [$plugin_interface],         [Interface traffic statistics])
AC_PLUGIN([ipc],                 [$plugin_ipc],               [IPC statistics])
AC_PLUGIN([ipmi],                [$plugin_ipmi],              [IPMI sensor statistics])
AC_PLUGIN([iptables],            [$with_libiptc],             [IPTables rule counters])
AC_PLUGIN([ipvs],                [$plugin_ipvs],              [IPVS connection statistics])
AC_PLUGIN([irq],                 [$plugin_irq],               [IRQ statistics])
AC_PLUGIN([java],                [$with_java],                [Embed the Java Virtual Machine])
AC_PLUGIN([load],                [$plugin_load],              [System load])
AC_PLUGIN([log_logstash],        [$plugin_log_logstash],      [Logstash json_event compatible logging])
AC_PLUGIN([logfile],             [yes],                       [File logging plugin])
AC_PLUGIN([lpar],                [$with_perfstat],            [AIX logical partitions statistics])
AC_PLUGIN([lua],                 [$with_liblua],              [Lua plugin])
AC_PLUGIN([lvm],                 [$with_liblvm2app],          [LVM statistics])
AC_PLUGIN([madwifi],             [$have_linux_wireless_h],    [Madwifi wireless statistics])
AC_PLUGIN([match_empty_counter], [yes],                       [The empty counter match])
AC_PLUGIN([match_hashed],        [yes],                       [The hashed match])
AC_PLUGIN([match_regex],         [yes],                       [The regex match])
AC_PLUGIN([match_timediff],      [yes],                       [The timediff match])
AC_PLUGIN([match_value],         [yes],                       [The value match])
AC_PLUGIN([mbmon],               [yes],                       [Query mbmond])
AC_PLUGIN([mcelog],              [$plugin_mcelog],            [Machine Check Exceptions notifications])
AC_PLUGIN([md],                  [$have_linux_raid_md_u_h],   [md (Linux software RAID) devices])
AC_PLUGIN([memcachec],           [$with_libmemcached],        [memcachec statistics])
AC_PLUGIN([memcached],           [yes],                       [memcached statistics])
AC_PLUGIN([memory],              [$plugin_memory],            [Memory usage])
AC_PLUGIN([mic],                 [$with_mic],                 [Intel Many Integrated Core stats])
AC_PLUGIN([modbus],              [$with_libmodbus],           [Modbus plugin])
AC_PLUGIN([mqtt],                [$with_libmosquitto],        [MQTT output plugin])
AC_PLUGIN([multimeter],          [$plugin_multimeter],        [Read multimeter values])
AC_PLUGIN([mysql],               [$with_libmysql],            [MySQL statistics])
AC_PLUGIN([netapp],              [$with_libnetapp],           [NetApp plugin])
AC_PLUGIN([netlink],             [$with_libmnl],              [Enhanced Linux network statistics])
AC_PLUGIN([network],             [yes],                       [Network communication plugin])
AC_PLUGIN([nfs],                 [$plugin_nfs],               [NFS statistics])
AC_PLUGIN([nginx],               [$with_libcurl],             [nginx statistics])
AC_PLUGIN([notify_desktop],      [$with_libnotify],           [Desktop notifications])
AC_PLUGIN([notify_email],        [$with_libesmtp],            [Email notifier])
AC_PLUGIN([notify_nagios],       [yes],                       [Nagios notification plugin])
AC_PLUGIN([ntpd],                [yes],                       [NTPd statistics])
AC_PLUGIN([numa],                [$plugin_numa],              [NUMA virtual memory statistics])
AC_PLUGIN([nut],                 [$with_libupsclient],        [Network UPS tools statistics])
AC_PLUGIN([olsrd],               [yes],                       [olsrd statistics])
AC_PLUGIN([onewire],             [$with_libowcapi],           [OneWire sensor statistics])
AC_PLUGIN([openldap],            [$with_libldap],             [OpenLDAP statistics])
AC_PLUGIN([openvpn],             [yes],                       [OpenVPN client statistics])
AC_PLUGIN([oracle],              [$with_oracle],              [Oracle plugin])
AC_PLUGIN([ovs_events],          [$plugin_ovs_events],        [OVS events plugin])
AC_PLUGIN([ovs_stats],           [$plugin_ovs_stats],         [OVS statistics plugin])
AC_PLUGIN([pcie_errors],         [$plugin_pcie_errors],       [PCIe errors plugin])
AC_PLUGIN([perl],                [$plugin_perl],              [Embed a Perl interpreter])
AC_PLUGIN([pf],                  [$have_net_pfvar_h],         [BSD packet filter (PF) statistics])
# FIXME: Check for libevent, too.
AC_PLUGIN([pinba],               [$plugin_pinba],             [Pinba statistics])
AC_PLUGIN([ping],                [$with_liboping],            [Network latency statistics])
AC_PLUGIN([postgresql],          [$with_libpq],               [PostgreSQL database statistics])
AC_PLUGIN([powerdns],            [yes],                       [PowerDNS statistics])
AC_PLUGIN([processes],           [$plugin_processes],         [Process statistics])
AC_PLUGIN([protocols],           [$plugin_protocols],         [Protocol (IP, TCP, ...) statistics])
AC_PLUGIN([python],              [$plugin_python],            [Embed a Python interpreter])
AC_PLUGIN([redis],               [$with_libhiredis],          [Redis plugin])
AC_PLUGIN([routeros],            [$with_librouteros],         [RouterOS plugin])
AC_PLUGIN([rrdcached],           [$librrd_rrdc_update],       [RRDTool output plugin])
AC_PLUGIN([rrdtool],             [$with_librrd],              [RRDTool output plugin])
AC_PLUGIN([sensors],             [$with_libsensors],          [lm_sensors statistics])
AC_PLUGIN([serial],              [$plugin_serial],            [serial port traffic])
AC_PLUGIN([sigrok],              [$with_libsigrok],           [sigrok acquisition sources])
AC_PLUGIN([smart],               [$plugin_smart],             [SMART statistics])
AC_PLUGIN([snmp],                [$with_libnetsnmp],          [SNMP querying plugin])
AC_PLUGIN([snmp_agent],          [$with_libnetsnmpagent],     [SNMP agent plugin])
AC_PLUGIN([statsd],              [yes],                       [StatsD plugin])
AC_PLUGIN([swap],                [$plugin_swap],              [Swap usage statistics])
AC_PLUGIN([synproxy],            [$plugin_synproxy],          [Synproxy stats plugin])
AC_PLUGIN([syslog],              [$have_syslog],              [Syslog logging plugin])
AC_PLUGIN([table],               [yes],                       [Parsing of tabular data])
AC_PLUGIN([tail],                [yes],                       [Parsing of logfiles])
AC_PLUGIN([tail_csv],            [yes],                       [Parsing of CSV files])
AC_PLUGIN([tape],                [$plugin_tape],              [Tape drive statistics])
AC_PLUGIN([target_notification], [yes],                       [The notification target])
AC_PLUGIN([target_replace],      [yes],                       [The replace target])
AC_PLUGIN([target_scale],        [yes],                       [The scale target])
AC_PLUGIN([target_set],          [yes],                       [The set target])
AC_PLUGIN([target_v5upgrade],    [yes],                       [The v5upgrade target])
AC_PLUGIN([tcpconns],            [$plugin_tcpconns],          [TCP connection statistics])
AC_PLUGIN([teamspeak2],          [yes],                       [TeamSpeak2 server statistics])
AC_PLUGIN([ted],                 [$plugin_ted],               [Read The Energy Detective values])
AC_PLUGIN([thermal],             [$plugin_thermal],           [Linux ACPI thermal zone statistics])
AC_PLUGIN([threshold],           [yes],                       [Threshold checking plugin])
AC_PLUGIN([tokyotyrant],         [$with_libtokyotyrant],      [TokyoTyrant database statistics])
AC_PLUGIN([turbostat],           [$plugin_turbostat],         [Advanced statistic on Intel cpu states])
AC_PLUGIN([unixsock],            [yes],                       [Unixsock communication plugin])
AC_PLUGIN([uptime],              [$plugin_uptime],            [Uptime statistics])
AC_PLUGIN([users],               [$plugin_users],             [User statistics])
AC_PLUGIN([uuid],                [yes],                       [UUID as hostname plugin])
AC_PLUGIN([varnish],             [$with_libvarnish],          [Varnish cache statistics])
AC_PLUGIN([virt],                [$plugin_virt],              [Virtual machine statistics])
AC_PLUGIN([vmem],                [$plugin_vmem],              [Virtual memory statistics])
AC_PLUGIN([vserver],             [$plugin_vserver],           [Linux VServer statistics])
AC_PLUGIN([wireless],            [$plugin_wireless],          [Wireless statistics])
AC_PLUGIN([write_graphite],      [yes],                       [Graphite / Carbon output plugin])
AC_PLUGIN([write_http],          [$with_libcurl],             [HTTP output plugin])
AC_PLUGIN([write_kafka],         [$with_librdkafka],          [Kafka output plugin])
AC_PLUGIN([write_log],           [yes],                       [Log output plugin])
AC_PLUGIN([write_mongodb],       [$with_libmongoc],           [MongoDB output plugin])
AC_PLUGIN([write_prometheus],    [$plugin_write_prometheus],  [Prometheus write plugin])
AC_PLUGIN([write_redis],         [$with_libhiredis],          [Redis output plugin])
AC_PLUGIN([write_riemann],       [$with_libriemann_client],   [Riemann output plugin])
AC_PLUGIN([write_sensu],         [yes],                       [Sensu output plugin])
AC_PLUGIN([write_stackdriver],   [$plugin_write_stackdriver], [Google Stackdriver Monitoring output plugin])
AC_PLUGIN([write_syslog],        [yes],                       [Syslog output plugin])
AC_PLUGIN([write_tsdb],          [yes],                       [TSDB output plugin])
AC_PLUGIN([xencpu],              [$plugin_xencpu],            [Xen Host CPU usage])
AC_PLUGIN([xmms],                [$with_libxmms],             [XMMS statistics])
AC_PLUGIN([zfs_arc],             [$plugin_zfs_arc],           [ZFS ARC statistics])
AC_PLUGIN([zone],                [$plugin_zone],              [Solaris container statistics])
AC_PLUGIN([zookeeper],           [yes],                       [Zookeeper statistics])

dnl Default configuration file
# Load either syslog or logfile
LOAD_PLUGIN_SYSLOG=""
LOAD_PLUGIN_LOGFILE=""
LOAD_PLUGIN_LOG_LOGSTASH=""

AC_MSG_CHECKING([which default log plugin to load])
default_log_plugin="none"
if test "x$enable_syslog" = "xyes"; then
  default_log_plugin="syslog"
else
  LOAD_PLUGIN_SYSLOG="##"
fi

if test "x$enable_logfile" = "xyes"; then
  if test "x$default_log_plugin" = "xnone"; then
    default_log_plugin="logfile"
  else
    LOAD_PLUGIN_LOGFILE="#"
  fi
else
  LOAD_PLUGIN_LOGFILE="##"
fi

if test "x$enable_log_logstash" = "xyes"; then
  LOAD_PLUGIN_LOG_LOGSTASH="#"
else
  LOAD_PLUGIN_LOG_LOGSTASH="##"
fi

AC_MSG_RESULT([$default_log_plugin])

AC_SUBST([LOAD_PLUGIN_SYSLOG])
AC_SUBST([LOAD_PLUGIN_LOGFILE])
AC_SUBST([LOAD_PLUGIN_LOG_LOGSTASH])

if test "x$enable_debug" = "xyes"; then
  DEFAULT_LOG_LEVEL="debug"
else
  DEFAULT_LOG_LEVEL="info"
fi
AC_SUBST([DEFAULT_LOG_LEVEL])

# Load only one of rrdtool, network, csv in the default config.
LOAD_PLUGIN_RRDTOOL=""
LOAD_PLUGIN_NETWORK=""
LOAD_PLUGIN_CSV=""

AC_MSG_CHECKING([which default write plugin to load])
default_write_plugin="none"
if test "x$enable_rrdtool" = "xyes"; then
  default_write_plugin="rrdtool"
else
  LOAD_PLUGIN_RRDTOOL="##"
fi

if test "x$enable_network" = "xyes"; then
  if test "x$default_write_plugin" = "xnone"; then
    default_write_plugin="network"
  else
    LOAD_PLUGIN_NETWORK="#"
  fi
else
  LOAD_PLUGIN_NETWORK="##"
fi

if test "x$enable_csv" = "xyes"; then
  if test "x$default_write_plugin" = "xnone"; then
    default_write_plugin="csv"
  else
    LOAD_PLUGIN_CSV="#"
  fi
else
  LOAD_PLUGIN_CSV="##"
fi
AC_MSG_RESULT([$default_write_plugin])

AC_SUBST([LOAD_PLUGIN_RRDTOOL])
AC_SUBST([LOAD_PLUGIN_NETWORK])
AC_SUBST([LOAD_PLUGIN_CSV])

dnl Perl bindings
PERL_BINDINGS_OPTIONS="PREFIX=${prefix}"
AC_ARG_WITH(perl-bindings, [AS_HELP_STRING([--with-perl-bindings@<:@=OPTIONS@:>@], [Options passed to "perl Makefile.PL".])],
[
  if test "x$withval" != "xno" && test "x$withval" != "xyes"; then
    PERL_BINDINGS_OPTIONS="$withval"
    with_perl_bindings="yes"
  else
    with_perl_bindings="$withval"
  fi
],
[
  if test "x$PERL" != "x"; then
    with_perl_bindings="yes"
  else
    with_perl_bindings="no (no perl interpreter found)"
  fi
])

if test "x$with_perl_bindings" = "xyes"; then
  AC_MSG_CHECKING([for the ExtUtils::MakeMaker module])
  if $PERL -MExtUtils::MakeMaker -e '' 2>/dev/null; then
    AC_MSG_RESULT([yes])
  else
    AC_MSG_RESULT([no])
    with_perl_bindings="no (ExtUtils::MakeMaker not found)"
  fi
fi

if test "x$with_perl_bindings" = "xyes"; then
  PERL_BINDINGS="perl"
else
  PERL_BINDINGS=""
fi

AC_SUBST([PERL_BINDINGS])
AC_SUBST([PERL_BINDINGS_OPTIONS])

dnl libcollectdclient
LCC_VERSION_MAJOR=`echo $PACKAGE_VERSION | cut -d'.' -f1`
LCC_VERSION_MINOR=`echo $PACKAGE_VERSION | cut -d'.' -f2`
LCC_VERSION_PATCH=`echo $PACKAGE_VERSION | cut -d'.' -f3`

LCC_VERSION_EXTRA=`echo $PACKAGE_VERSION | cut -d'.' -f4-`

LCC_VERSION_STRING="$LCC_VERSION_MAJOR.$LCC_VERSION_MINOR.$LCC_VERSION_PATCH"

AC_SUBST([LCC_VERSION_MAJOR])
AC_SUBST([LCC_VERSION_MINOR])
AC_SUBST([LCC_VERSION_PATCH])
AC_SUBST([LCC_VERSION_EXTRA])
AC_SUBST([LCC_VERSION_STRING])

AC_CONFIG_FILES([src/libcollectdclient/collectd/lcc_features.h])

if test "x$GCC" = "xyes"; then
  AM_CFLAGS="-Wall"
  AM_CXXFLAGS="-Wall"
  if test "x$enable_werror" != "xno"; then
    AM_CFLAGS="$AM_CFLAGS -Werror"
    AM_CXXFLAGS="$AM_CXXFLAGS -Werror"
  fi
fi

AC_SUBST([AM_CFLAGS])
AC_SUBST([AM_CXXFLAGS])

AC_CONFIG_FILES([ \
  Makefile \
  src/collectd.conf \
  src/libcollectdclient/libcollectdclient.pc \
])

AC_OUTPUT

if test "x$with_librrd" = "xyes" && test "x$librrd_threadsafe" != "xyes"; then
  with_librrd="yes (warning: librrd is not thread-safe)"
fi

if test "x$with_libperl" = "xyes"; then
  with_libperl="yes (version `$PERL -MConfig -e 'print $Config{version};'`)"
else
  enable_perl="no (needs libperl)"
fi

if test "x$enable_perl" = "xno" && test "x$c_cv_have_perl_ithreads" = "xno"; then
  enable_perl="no (libperl doesn't support ithreads)"
fi

if test "x$with_perl_bindings" = "xyes" && test "x$PERL_BINDINGS_OPTIONS" != "x"; then
  with_perl_bindings="yes ($PERL_BINDINGS_OPTIONS)"
fi

AC_MSG_RESULT()
AC_MSG_RESULT([Configuration:])
AC_MSG_RESULT([  Build:])
AC_MSG_RESULT([    Platform  . . . . . . $ac_system])
AC_MSG_RESULT([    Compiler vendor . . . $ax_cv_c_compiler_vendor])
AC_MSG_RESULT([    CC  . . . . . . . . . $CC])
AC_MSG_RESULT([    CFLAGS  . . . . . . . $AM_CFLAGS $CFLAGS])
AC_MSG_RESULT([    CXXFLAGS  . . . . . . $AM_CXXFLAGS $CXXFLAGS])
AC_MSG_RESULT([    CPP . . . . . . . . . $CPP])
AC_MSG_RESULT([    CPPFLAGS  . . . . . . $CPPFLAGS])
AC_MSG_RESULT([    GRPC_CPP_PLUGIN . . . $GRPC_CPP_PLUGIN])
AC_MSG_RESULT([    LD  . . . . . . . . . $LD])
AC_MSG_RESULT([    LDFLAGS . . . . . . . $LDFLAGS])
AC_MSG_RESULT([    PROTOC  . . . . . . . $PROTOC])
AC_MSG_RESULT([    YACC  . . . . . . . . $YACC])
AC_MSG_RESULT([    YFLAGS  . . . . . . . $YFLAGS])
AC_MSG_RESULT()
AC_MSG_RESULT([  Libraries:])
AC_MSG_RESULT([    intel mic . . . . . . $with_mic])
AC_MSG_RESULT([    libaquaero5 . . . . . $with_libaquaero5])
AC_MSG_RESULT([    libatasmart . . . . . $with_libatasmart])
AC_MSG_RESULT([    libcurl . . . . . . . $with_libcurl])
AC_MSG_RESULT([    libdbi  . . . . . . . $with_libdbi])
AC_MSG_RESULT([    libdpdk . . . . . . . $with_libdpdk])
AC_MSG_RESULT([    libesmtp  . . . . . . $with_libesmtp])
AC_MSG_RESULT([    libganglia  . . . . . $with_libganglia])
AC_MSG_RESULT([    libgcrypt . . . . . . $with_libgcrypt])
AC_MSG_RESULT([    libgps  . . . . . . . $with_libgps])
AC_MSG_RESULT([    libgrpc++ . . . . . . $with_libgrpcpp])
AC_MSG_RESULT([    libhiredis  . . . . . $with_libhiredis])
AC_MSG_RESULT([    libi2c-dev  . . . . . $with_libi2c])
AC_MSG_RESULT([    libiokit  . . . . . . $with_libiokit])
AC_MSG_RESULT([    libiptc . . . . . . . $with_libiptc])
AC_MSG_RESULT([    libjevents  . . . . . $with_libjevents])
AC_MSG_RESULT([    libjvm  . . . . . . . $with_java])
AC_MSG_RESULT([    libkstat  . . . . . . $with_kstat])
AC_MSG_RESULT([    libkvm  . . . . . . . $with_libkvm])
AC_MSG_RESULT([    libldap . . . . . . . $with_libldap])
AC_MSG_RESULT([    liblua  . . . . . . . $with_liblua])
AC_MSG_RESULT([    liblvm2app  . . . . . $with_liblvm2app])
AC_MSG_RESULT([    libmemcached  . . . . $with_libmemcached])
AC_MSG_RESULT([    libmicrohttpd . . . . $with_libmicrohttpd])
AC_MSG_RESULT([    libmnl  . . . . . . . $with_libmnl])
AC_MSG_RESULT([    libmodbus . . . . . . $with_libmodbus])
AC_MSG_RESULT([    libmongoc . . . . . . $with_libmongoc])
AC_MSG_RESULT([    libmosquitto  . . . . $with_libmosquitto])
AC_MSG_RESULT([    libmysql  . . . . . . $with_libmysql])
AC_MSG_RESULT([    libnetapp . . . . . . $with_libnetapp])
AC_MSG_RESULT([    libnetsnmp  . . . . . $with_libnetsnmp])
AC_MSG_RESULT([    libnetsnmpagent . . . $with_libnetsnmpagent])
AC_MSG_RESULT([    libnotify . . . . . . $with_libnotify])
AC_MSG_RESULT([    libnvidia-ml  . . . . $with_cuda])
AC_MSG_RESULT([    libopenipmi . . . . . $with_libopenipmipthread])
AC_MSG_RESULT([    liboping  . . . . . . $with_liboping])
AC_MSG_RESULT([    libowcapi . . . . . . $with_libowcapi])
AC_MSG_RESULT([    libpcap . . . . . . . $with_libpcap])
AC_MSG_RESULT([    libperfstat . . . . . $with_perfstat])
AC_MSG_RESULT([    libperl . . . . . . . $with_libperl])
AC_MSG_RESULT([    libpq . . . . . . . . $with_libpq])
AC_MSG_RESULT([    libpqos . . . . . . . $with_libpqos])
AC_MSG_RESULT([    libprotobuf . . . . . $with_libprotobuf])
AC_MSG_RESULT([    libprotobuf-c . . . . $with_libprotobuf_c])
AC_MSG_RESULT([    libpython . . . . . . $with_libpython])
AC_MSG_RESULT([    libqpid-proton .  . . $with_libqpid_proton])
AC_MSG_RESULT([    librabbitmq . . . . . $with_librabbitmq])
AC_MSG_RESULT([    libriemann-client . . $with_libriemann_client])
AC_MSG_RESULT([    librdkafka  . . . . . $with_librdkafka])
AC_MSG_RESULT([    librouteros . . . . . $with_librouteros])
AC_MSG_RESULT([    librrd  . . . . . . . $with_librrd])
AC_MSG_RESULT([    libsensors  . . . . . $with_libsensors])
AC_MSG_RESULT([    libsigrok   . . . . . $with_libsigrok])
AC_MSG_RESULT([    libssl  . . . . . . . $with_libssl])
AC_MSG_RESULT([    libstatgrab . . . . . $with_libstatgrab])
AC_MSG_RESULT([    libtokyotyrant  . . . $with_libtokyotyrant])
AC_MSG_RESULT([    libudev . . . . . . . $with_libudev])
AC_MSG_RESULT([    libupsclient  . . . . $with_libupsclient])
AC_MSG_RESULT([    libvarnish  . . . . . $with_libvarnish])
AC_MSG_RESULT([    libvirt . . . . . . . $with_libvirt])
AC_MSG_RESULT([    libxenctrl  . . . . . $with_libxenctrl])
AC_MSG_RESULT([    libxml2 . . . . . . . $with_libxml2])
AC_MSG_RESULT([    libxmms . . . . . . . $with_libxmms])
AC_MSG_RESULT([    libyajl . . . . . . . $with_libyajl])
AC_MSG_RESULT([    oracle  . . . . . . . $with_oracle])
AC_MSG_RESULT([    protobuf-c  . . . . . $have_protoc_c])
AC_MSG_RESULT([    protoc 3  . . . . . . $have_protoc3])
AC_MSG_RESULT()
AC_MSG_RESULT([  Features:])
AC_MSG_RESULT([    daemon mode . . . . . $enable_daemon])
AC_MSG_RESULT([    debug . . . . . . . . $enable_debug])
AC_MSG_RESULT()
AC_MSG_RESULT([  Bindings:])
AC_MSG_RESULT([    perl  . . . . . . . . $with_perl_bindings])
AC_MSG_RESULT()
AC_MSG_RESULT([  Modules:])
AC_MSG_RESULT([    aggregation . . . . . $enable_aggregation])
AC_MSG_RESULT([    amqp    . . . . . . . $enable_amqp])
AC_MSG_RESULT([    amqp1   . . . . . . . $enable_amqp1])
AC_MSG_RESULT([    apache  . . . . . . . $enable_apache])
AC_MSG_RESULT([    apcups  . . . . . . . $enable_apcups])
AC_MSG_RESULT([    apple_sensors . . . . $enable_apple_sensors])
AC_MSG_RESULT([    aquaero . . . . . . . $enable_aquaero])
AC_MSG_RESULT([    ascent  . . . . . . . $enable_ascent])
AC_MSG_RESULT([    barometer . . . . . . $enable_barometer])
AC_MSG_RESULT([    battery . . . . . . . $enable_battery])
AC_MSG_RESULT([    bind  . . . . . . . . $enable_bind])
AC_MSG_RESULT([    ceph  . . . . . . . . $enable_ceph])
AC_MSG_RESULT([    cgroups . . . . . . . $enable_cgroups])
AC_MSG_RESULT([    chrony. . . . . . . . $enable_chrony])
AC_MSG_RESULT([    conntrack . . . . . . $enable_conntrack])
AC_MSG_RESULT([    contextswitch . . . . $enable_contextswitch])
AC_MSG_RESULT([    cpu . . . . . . . . . $enable_cpu])
AC_MSG_RESULT([    cpufreq . . . . . . . $enable_cpufreq])
AC_MSG_RESULT([    cpusleep  . . . . . . $enable_cpusleep])
AC_MSG_RESULT([    csv . . . . . . . . . $enable_csv])
AC_MSG_RESULT([    curl  . . . . . . . . $enable_curl])
AC_MSG_RESULT([    curl_json . . . . . . $enable_curl_json])
AC_MSG_RESULT([    curl_xml  . . . . . . $enable_curl_xml])
AC_MSG_RESULT([    dbi . . . . . . . . . $enable_dbi])
AC_MSG_RESULT([    df  . . . . . . . . . $enable_df])
AC_MSG_RESULT([    disk  . . . . . . . . $enable_disk])
AC_MSG_RESULT([    dns . . . . . . . . . $enable_dns])
AC_MSG_RESULT([    dpdkevents. . . . . . $enable_dpdkevents])
AC_MSG_RESULT([    dpdkstat  . . . . . . $enable_dpdkstat])
AC_MSG_RESULT([    drbd  . . . . . . . . $enable_drbd])
AC_MSG_RESULT([    email . . . . . . . . $enable_email])
AC_MSG_RESULT([    entropy . . . . . . . $enable_entropy])
AC_MSG_RESULT([    ethstat . . . . . . . $enable_ethstat])
AC_MSG_RESULT([    exec  . . . . . . . . $enable_exec])
AC_MSG_RESULT([    fhcount . . . . . . . $enable_fhcount])
AC_MSG_RESULT([    filecount . . . . . . $enable_filecount])
AC_MSG_RESULT([    fscache . . . . . . . $enable_fscache])
AC_MSG_RESULT([    gmond . . . . . . . . $enable_gmond])
AC_MSG_RESULT([    gps . . . . . . . . . $enable_gps])
AC_MSG_RESULT([    gpu_nvidia  . . . . . $enable_gpu_nvidia])
AC_MSG_RESULT([    grpc  . . . . . . . . $enable_grpc])
AC_MSG_RESULT([    hddtemp . . . . . . . $enable_hddtemp])
AC_MSG_RESULT([    hugepages . . . . . . $enable_hugepages])
AC_MSG_RESULT([    intel_pmu . . . . . . $enable_intel_pmu])
AC_MSG_RESULT([    intel_rdt . . . . . . $enable_intel_rdt])
AC_MSG_RESULT([    interface . . . . . . $enable_interface])
AC_MSG_RESULT([    ipc . . . . . . . . . $enable_ipc])
AC_MSG_RESULT([    ipmi  . . . . . . . . $enable_ipmi])
AC_MSG_RESULT([    iptables  . . . . . . $enable_iptables])
AC_MSG_RESULT([    ipvs  . . . . . . . . $enable_ipvs])
AC_MSG_RESULT([    irq . . . . . . . . . $enable_irq])
AC_MSG_RESULT([    java  . . . . . . . . $enable_java])
AC_MSG_RESULT([    load  . . . . . . . . $enable_load])
AC_MSG_RESULT([    logfile . . . . . . . $enable_logfile])
AC_MSG_RESULT([    log_logstash  . . . . $enable_log_logstash])
AC_MSG_RESULT([    lpar  . . . . . . . . $enable_lpar])
AC_MSG_RESULT([    lua . . . . . . . . . $enable_lua])
AC_MSG_RESULT([    lvm . . . . . . . . . $enable_lvm])
AC_MSG_RESULT([    madwifi . . . . . . . $enable_madwifi])
AC_MSG_RESULT([    match_empty_counter . $enable_match_empty_counter])
AC_MSG_RESULT([    match_hashed  . . . . $enable_match_hashed])
AC_MSG_RESULT([    match_regex . . . . . $enable_match_regex])
AC_MSG_RESULT([    match_timediff  . . . $enable_match_timediff])
AC_MSG_RESULT([    match_value . . . . . $enable_match_value])
AC_MSG_RESULT([    mbmon . . . . . . . . $enable_mbmon])
AC_MSG_RESULT([    mcelog  . . . . . . . $enable_mcelog])
AC_MSG_RESULT([    md  . . . . . . . . . $enable_md])
AC_MSG_RESULT([    memcachec . . . . . . $enable_memcachec])
AC_MSG_RESULT([    memcached . . . . . . $enable_memcached])
AC_MSG_RESULT([    memory  . . . . . . . $enable_memory])
AC_MSG_RESULT([    mic . . . . . . . . . $enable_mic])
AC_MSG_RESULT([    modbus  . . . . . . . $enable_modbus])
AC_MSG_RESULT([    mqtt  . . . . . . . . $enable_mqtt])
AC_MSG_RESULT([    multimeter  . . . . . $enable_multimeter])
AC_MSG_RESULT([    mysql . . . . . . . . $enable_mysql])
AC_MSG_RESULT([    netapp  . . . . . . . $enable_netapp])
AC_MSG_RESULT([    netlink . . . . . . . $enable_netlink])
AC_MSG_RESULT([    network . . . . . . . $enable_network])
AC_MSG_RESULT([    nfs . . . . . . . . . $enable_nfs])
AC_MSG_RESULT([    nginx . . . . . . . . $enable_nginx])
AC_MSG_RESULT([    notify_desktop  . . . $enable_notify_desktop])
AC_MSG_RESULT([    notify_email  . . . . $enable_notify_email])
AC_MSG_RESULT([    notify_nagios . . . . $enable_notify_nagios])
AC_MSG_RESULT([    ntpd  . . . . . . . . $enable_ntpd])
AC_MSG_RESULT([    numa  . . . . . . . . $enable_numa])
AC_MSG_RESULT([    nut . . . . . . . . . $enable_nut])
AC_MSG_RESULT([    olsrd . . . . . . . . $enable_olsrd])
AC_MSG_RESULT([    onewire . . . . . . . $enable_onewire])
AC_MSG_RESULT([    openldap  . . . . . . $enable_openldap])
AC_MSG_RESULT([    openvpn . . . . . . . $enable_openvpn])
AC_MSG_RESULT([    oracle  . . . . . . . $enable_oracle])
AC_MSG_RESULT([    ovs_events  . . . . . $enable_ovs_events])
AC_MSG_RESULT([    ovs_stats . . . . . . $enable_ovs_stats])
AC_MSG_RESULT([    pcie_errors . . . . . $enable_pcie_errors])
AC_MSG_RESULT([    perl  . . . . . . . . $enable_perl])
AC_MSG_RESULT([    pf  . . . . . . . . . $enable_pf])
AC_MSG_RESULT([    pinba . . . . . . . . $enable_pinba])
AC_MSG_RESULT([    ping  . . . . . . . . $enable_ping])
AC_MSG_RESULT([    postgresql  . . . . . $enable_postgresql])
AC_MSG_RESULT([    powerdns  . . . . . . $enable_powerdns])
AC_MSG_RESULT([    processes . . . . . . $enable_processes])
AC_MSG_RESULT([    protocols . . . . . . $enable_protocols])
AC_MSG_RESULT([    python  . . . . . . . $enable_python])
AC_MSG_RESULT([    redis . . . . . . . . $enable_redis])
AC_MSG_RESULT([    routeros  . . . . . . $enable_routeros])
AC_MSG_RESULT([    rrdcached . . . . . . $enable_rrdcached])
AC_MSG_RESULT([    rrdtool . . . . . . . $enable_rrdtool])
AC_MSG_RESULT([    sensors . . . . . . . $enable_sensors])
AC_MSG_RESULT([    serial  . . . . . . . $enable_serial])
AC_MSG_RESULT([    sigrok  . . . . . . . $enable_sigrok])
AC_MSG_RESULT([    smart . . . . . . . . $enable_smart])
AC_MSG_RESULT([    snmp  . . . . . . . . $enable_snmp])
AC_MSG_RESULT([    snmp_agent  . . . . . $enable_snmp_agent])
AC_MSG_RESULT([    statsd  . . . . . . . $enable_statsd])
AC_MSG_RESULT([    swap  . . . . . . . . $enable_swap])
AC_MSG_RESULT([    synproxy  . . . . . . $enable_synproxy])
AC_MSG_RESULT([    syslog  . . . . . . . $enable_syslog])
AC_MSG_RESULT([    table . . . . . . . . $enable_table])
AC_MSG_RESULT([    tail_csv  . . . . . . $enable_tail_csv])
AC_MSG_RESULT([    tail  . . . . . . . . $enable_tail])
AC_MSG_RESULT([    tape  . . . . . . . . $enable_tape])
AC_MSG_RESULT([    target_notification . $enable_target_notification])
AC_MSG_RESULT([    target_replace  . . . $enable_target_replace])
AC_MSG_RESULT([    target_scale  . . . . $enable_target_scale])
AC_MSG_RESULT([    target_set  . . . . . $enable_target_set])
AC_MSG_RESULT([    target_v5upgrade  . . $enable_target_v5upgrade])
AC_MSG_RESULT([    tcpconns  . . . . . . $enable_tcpconns])
AC_MSG_RESULT([    teamspeak2  . . . . . $enable_teamspeak2])
AC_MSG_RESULT([    ted . . . . . . . . . $enable_ted])
AC_MSG_RESULT([    thermal . . . . . . . $enable_thermal])
AC_MSG_RESULT([    threshold . . . . . . $enable_threshold])
AC_MSG_RESULT([    tokyotyrant . . . . . $enable_tokyotyrant])
AC_MSG_RESULT([    turbostat . . . . . . $enable_turbostat])
AC_MSG_RESULT([    unixsock  . . . . . . $enable_unixsock])
AC_MSG_RESULT([    uptime  . . . . . . . $enable_uptime])
AC_MSG_RESULT([    users . . . . . . . . $enable_users])
AC_MSG_RESULT([    uuid  . . . . . . . . $enable_uuid])
AC_MSG_RESULT([    varnish . . . . . . . $enable_varnish])
AC_MSG_RESULT([    virt  . . . . . . . . $enable_virt])
AC_MSG_RESULT([    vmem  . . . . . . . . $enable_vmem])
AC_MSG_RESULT([    vserver . . . . . . . $enable_vserver])
AC_MSG_RESULT([    wireless  . . . . . . $enable_wireless])
AC_MSG_RESULT([    write_graphite  . . . $enable_write_graphite])
AC_MSG_RESULT([    write_http  . . . . . $enable_write_http])
AC_MSG_RESULT([    write_kafka . . . . . $enable_write_kafka])
AC_MSG_RESULT([    write_log . . . . . . $enable_write_log])
AC_MSG_RESULT([    write_mongodb . . . . $enable_write_mongodb])
AC_MSG_RESULT([    write_prometheus. . . $enable_write_prometheus])
AC_MSG_RESULT([    write_redis . . . . . $enable_write_redis])
AC_MSG_RESULT([    write_riemann . . . . $enable_write_riemann])
AC_MSG_RESULT([    write_sensu . . . . . $enable_write_sensu])
AC_MSG_RESULT([    write_stackdriver . . $enable_write_stackdriver])
AC_MSG_RESULT([    write_syslog . .  . . $enable_write_syslog])
AC_MSG_RESULT([    write_tsdb  . . . . . $enable_write_tsdb])
AC_MSG_RESULT([    xencpu  . . . . . . . $enable_xencpu])
AC_MSG_RESULT([    xmms  . . . . . . . . $enable_xmms])
AC_MSG_RESULT([    zfs_arc . . . . . . . $enable_zfs_arc])
AC_MSG_RESULT([    zone  . . . . . . . . $enable_zone])
AC_MSG_RESULT([    zookeeper . . . . . . $enable_zookeeper])
AC_MSG_RESULT()

if test "x$dependency_error" = "xyes"; then
  AC_MSG_ERROR("Some plugins are missing dependencies - see the summary above for details")
fi

if test "x$dependency_warning" = "xyes"; then
  AC_MSG_WARN("Some plugins seem to have missing dependencies but have been enabled forcibly - see the summary above for details")
fi

# vim: set fdm=marker sw=2 sts=2 ts=2 et :
<|MERGE_RESOLUTION|>--- conflicted
+++ resolved
@@ -752,15 +752,7 @@
     if_indextoname \
     setenv \
     setgroups \
-<<<<<<< HEAD
-    setlocale \
-    strcasecmp \
-    strdup \
-    strncasecmp \
-    sysconf
-=======
     setlocale
->>>>>>> f21eda8e
   ]
 )
 
