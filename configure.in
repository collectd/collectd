--- conflicted
+++ resolved
@@ -4798,11 +4798,7 @@
 AC_PLUGIN([dns],         [$with_libpcap],      [DNS traffic analysis])
 AC_PLUGIN([email],       [yes],                [EMail statistics])
 AC_PLUGIN([entropy],     [$plugin_entropy],    [Entropy statistics])
-<<<<<<< HEAD
-AC_PLUGIN([ethstat],     [yes],                [Stats from NIC driver])
-=======
 AC_PLUGIN([ethstat],     [$plugin_ethstat],    [Stats from NIC driver])
->>>>>>> cf53a249
 AC_PLUGIN([exec],        [yes],                [Execution of external programs])
 AC_PLUGIN([filecount],   [yes],                [Count files in directories])
 AC_PLUGIN([fscache],     [$plugin_fscache],    [fscache statistics])
