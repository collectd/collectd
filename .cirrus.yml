env:
  LANG: C
  CIRRUS_CLONE_DEPTH: 1
  DEFAULT_CONFIG_OPTS: --enable-debug --without-libstatgrab --disable-dependency-tracking


###
# make distcheck and other sanity checks
#
release_ready_task:
  container:
    image: collectd/ci:buster_amd64
  lint_script:
    - /checks/check-bashisms.sh
    - /checks/check-pod.sh
  configure_script:
    - ./build.sh
    - ./configure $DEFAULT_CONFIG_OPTS
  checks_script:
    - make -j2 -s distcheck DISTCHECK_CONFIGURE_FLAGS="${DEFAULT_CONFIG_OPTS}"

###
# Default toolchain and build flags used in deb packages, on a range of Debian
# and Ubuntu releases (+ Debian/unstable)
# Most should succeed, and PRs shouldn't break them.
#
debian_default_toolchain_task:
  matrix:
    - container:
        image: collectd/ci:buster_amd64
      allow_failures: false
    - container:
        image: collectd/ci:stretch_amd64
      allow_failures: false
    - container:
        image: collectd/ci:stretch_i386
      allow_failures: false
    - container:
<<<<<<< HEAD
        image: collectd/ci:trusty_amd64
      allow_failures: true
=======
        image: collectd/ci:xenial_amd64
      allow_failures: false
>>>>>>> f703a4ad
    - container:
        image: collectd/ci:bionic_amd64
      allow_failures: false
    - container:
        image: collectd/ci:focal_amd64
      allow_failures: false
      # debian/unstable is expected to fail
    - allow_failures: true
      skip_notifications: true
      only_if: $CIRRUS_BRANCH == 'master'
      container:
        image: collectd/ci:sid_amd64
  configure_script:
    - ./build.sh
    - gcc --version
    - >
      ./configure CC=gcc $DEFAULT_CONFIG_OPTS
      CFLAGS="$(dpkg-buildflags --get CFLAGS)"
      CPPLAGS="$(dpkg-buildflags --get CPPFLAGS)"
      LDFLAGS="$(dpkg-buildflags --get LDFLAGS)"
  build_script:
    - make -j2 -sk
  tests_script:
    - make -j2 -sk check
    - /checks/check-built-plugins.sh

###
# Default toolchain and build flags used in RPM packages, on a range of RedHat
# and Fedora releases (+ Fedora/rawhide)
# Most should succeed, and PRs shouldn't break them.
#
redhat_default_toolchain_task:
  matrix:
    - allow_failures: true
      skip_notifications: true
      container:
        image: collectd/ci:el7_x86_64 # TODO: fix this platform
    - allow_failures: true
      skip_notifications: true
      container:
        image: collectd/ci:fedora28_x86_64
    # fedora/rawhide is expected to fail
    - allow_failures: true
      skip_notifications: true
      only_if: $CIRRUS_BRANCH == 'master'
      container:
        image: collectd/ci:fedora_rawhide_x86_64
  configure_script:
    - ./build.sh
    - gcc --version
    - ./configure CC=gcc $DEFAULT_CONFIG_OPTS CFLAGS="$(rpm --eval '%optflags')"
  build_script:
    - make -j2 -sk
  tests_script:
    - make -j2 -sk check
    - /checks/check-built-plugins.sh


###
# Misc non-standard build environment & options on most recent released debian
# version.
# Some are expected to fail, others should always pass
non_standard_toolchains_task:
  container:
    image: collectd/ci:stretch_amd64
  only_if: $CIRRUS_PR == ''

  matrix:

    # build using clang with default build flags, should always pass
    - env:
        LABEL: clang
      allow_failures: true # TODO: fix this platform
      skip_notifications: true
      configure_script:
        - ./build.sh
        - clang --version
        - >
          ./configure CC=clang CXX=clang++
          $DEFAULT_CONFIG_OPTS
          CFLAGS="$(dpkg-buildflags --get CFLAGS)"
          CPPLAGS="$(dpkg-buildflags --get CPPFLAGS)"
          LDFLAGS="$(dpkg-buildflags --get LDFLAGS)"
      build_script:
        - make -j2 -sk
      tests_script:
        - make -j2 -sk check

    # build against libstatgrab, should always pass
    - env:
        LABEL: statgrab
      allow_failures: false
      skip_notifications: false
      configure_script:
        - ./build.sh
        - gcc --version
        - >
          ./configure --with-libstatgrab --enable-debug
          CFLAGS="$(dpkg-buildflags --get CFLAGS)"
          CPPLAGS="$(dpkg-buildflags --get CPPFLAGS)"
          LDFLAGS="$(dpkg-buildflags --get LDFLAGS)"
      build_script:
        - make -j2 -sk
      tests_script:
        - >
          for i in cpu disk interface load memory swap users; do
            if ! $(ldd ".libs/${i}.so" 2>/dev/null | grep -q 'libstatgrab.so'); then
              echo "plugin $i NOT linked against libstatgrab"
              exit 1
            fi
          done

    # build using clang with a collection of strict build flags, will most
    # probably always fail
    - env:
        LABEL: clang strict
      allow_failures: true
      skip_notifications: true
      configure_script:
        - ./build.sh
        - clang --version
        - >
          ./configure CC=clang CXX=clang++
          $DEFAULT_CONFIG_OPTS
          CFLAGS='-Wall
          -Wno-error
          -Wextra
          -Wformat=2
          -Wformat-security
          -Wformat-nonliteral
          -Wmissing-include-dirs
          -Wold-style-definition
          -Wpointer-arith
          -Winit-self
          -Wmissing-prototypes
          -Wimplicit-function-declaration
          -Wmissing-declarations
          -Wstrict-prototypes
          -Wmissing-noreturn
          -Wshadow
          -Wendif-labels
          -Wwrite-strings
          -Wno-unused-parameter
          -Wno-missing-field-initializers
          -Wdate-time
          -Wnested-externs
          -Wno-typedef-redefinition
          -Wno-gnu-variable-sized-type-not-at-end'
      build_script:
        - make -j2 -sk
      tests_script:
        - make -j2 -sk check

###
# Build using a range of compilers, available in debian/unstable. NB: might
# fail because of changes to the distro, not the compiler used.
#
bleeding_edge_compilers_task:
  container:
    image: collectd/ci:sid_amd64
  only_if: $CIRRUS_BRANCH == 'master'
  allow_failures: true
  skip_notifications: true
  env:
    matrix:
      CC: gcc-7
      CC: gcc-8
      CC: clang-6.0
      CC: clang-7
      CC: clang-8
      CC: clang-9
  configure_script:
    - ./build.sh
    - $CC --version
    - >
      ./configure CC=$CC
      $DEFAULT_CONFIG_OPTS
      CFLAGS="$(dpkg-buildflags --get CFLAGS)"
      CPPLAGS="$(dpkg-buildflags --get CPPFLAGS)"
      LDFLAGS="$(dpkg-buildflags --get LDFLAGS)"
  build_script:
    - make -j2 -sk
  tests_script:
    - make -j2 -sk check
<|MERGE_RESOLUTION|>--- conflicted
+++ resolved
@@ -36,13 +36,8 @@
         image: collectd/ci:stretch_i386
       allow_failures: false
     - container:
-<<<<<<< HEAD
-        image: collectd/ci:trusty_amd64
-      allow_failures: true
-=======
         image: collectd/ci:xenial_amd64
       allow_failures: false
->>>>>>> f703a4ad
     - container:
         image: collectd/ci:bionic_amd64
       allow_failures: false
