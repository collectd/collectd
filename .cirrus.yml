env:
  LANG: C
  CIRRUS_CLONE_DEPTH: 1
  DEFAULT_CONFIG_OPTS: --enable-debug --without-libstatgrab --disable-dependency-tracking


###
# make distcheck and other sanity checks
#
release_ready_task:
  container:
    image: collectd/ci:buster_amd64
  lint_script:
    - /checks/check-bashisms.sh
    - /checks/check-pod.sh
  configure_script:
    - ./build.sh
    - ./configure $DEFAULT_CONFIG_OPTS
  checks_script:
    - make -j2 -s distcheck DISTCHECK_CONFIGURE_FLAGS="${DEFAULT_CONFIG_OPTS}"

###
# Default toolchain and build flags used in deb packages, on a range of Debian
# and Ubuntu releases (+ Debian/unstable)
# Most should succeed, and PRs shouldn't break them.
#
debian_default_toolchain_task:
  matrix:
    - container:
        image: collectd/ci:buster_amd64
      allow_failures: false
    - container:
        image: collectd/ci:stretch_amd64
      allow_failures: false
    - container:
        image: collectd/ci:stretch_i386
      allow_failures: false
    - container:
        image: collectd/ci:xenial_amd64
      allow_failures: false
    - container:
        image: collectd/ci:bionic_amd64
      allow_failures: false
    - container:
        image: collectd/ci:focal_amd64
      allow_failures: false
      # debian/unstable is expected to fail
    - allow_failures: true
      skip_notifications: true
      only_if: $CIRRUS_BRANCH == 'master'
      container:
        image: collectd/ci:sid_amd64
  configure_script:
    - ./build.sh
    - gcc --version
    - >
      ./configure CC=gcc $DEFAULT_CONFIG_OPTS
      CFLAGS="$(dpkg-buildflags --get CFLAGS)"
      CPPLAGS="$(dpkg-buildflags --get CPPFLAGS)"
      LDFLAGS="$(dpkg-buildflags --get LDFLAGS)"
  build_script:
    - make -j2 -sk
  tests_script:
    - VALGRIND_OPTS="--errors-for-leak-kinds=definite" make -j2 -sk check || cat ./test-suite.log || false
    - /checks/check-built-plugins.sh

###
# Default toolchain and build flags used in RPM packages, on a range of RedHat
# and Fedora releases (+ Fedora/rawhide)
# Most should succeed, and PRs shouldn't break them.
#
redhat_default_toolchain_task:
  matrix:
    - allow_failures: true
      skip_notifications: true
      container:
        image: collectd/ci:el7_x86_64 # TODO: fix this platform
    - allow_failures: true
      skip_notifications: true
      container:
        image: collectd/ci:fedora28_x86_64
    # fedora/rawhide is expected to fail
    - allow_failures: true
      skip_notifications: true
      only_if: $CIRRUS_BRANCH == 'master'
      container:
        image: collectd/ci:fedora_rawhide_x86_64
  configure_script:
    - ./build.sh
    - gcc --version
    - ./configure CC=gcc $DEFAULT_CONFIG_OPTS CFLAGS="$(rpm --eval '%optflags')"
  build_script:
    - make -j2 -sk
  tests_script:
    - VALGRIND_OPTS="--errors-for-leak-kinds=definite" make -j2 -sk check || cat ./test-suite.log || false
    - /checks/check-built-plugins.sh


###
# Misc non-standard build environment & options on most recent released debian
# version.
# Some are expected to fail, others should always pass
non_standard_toolchains_task:
  container:
    image: collectd/ci:stretch_amd64
  only_if: $CIRRUS_PR == ''

  matrix:

    # build using clang with default build flags, should always pass
    - env:
        LABEL: clang
      allow_failures: true # TODO: fix this platform
      skip_notifications: true
      configure_script:
        - ./build.sh
        - clang --version
        - >
          ./configure CC=clang CXX=clang++
          $DEFAULT_CONFIG_OPTS
          CFLAGS="$(dpkg-buildflags --get CFLAGS)"
          CPPLAGS="$(dpkg-buildflags --get CPPFLAGS)"
          LDFLAGS="$(dpkg-buildflags --get LDFLAGS)"
      build_script:
        - make -j2 -sk
      tests_script:
        - VALGRIND_OPTS="--errors-for-leak-kinds=definite" make -j2 -sk check || cat ./test-suite.log || false

    # build against libstatgrab, should always pass
    - env:
        LABEL: statgrab
      allow_failures: false
      skip_notifications: false
      configure_script:
        - ./build.sh
        - gcc --version
        - >
          ./configure --with-libstatgrab --enable-debug
          CFLAGS="$(dpkg-buildflags --get CFLAGS)"
          CPPLAGS="$(dpkg-buildflags --get CPPFLAGS)"
          LDFLAGS="$(dpkg-buildflags --get LDFLAGS)"
      build_script:
        - make -j2 -sk
      tests_script:
        - >
          for i in cpu disk interface load memory swap users; do
            if ! $(ldd ".libs/${i}.so" 2>/dev/null | grep -q 'libstatgrab.so'); then
              echo "plugin $i NOT linked against libstatgrab"
              exit 1
            fi
          done

    # build using clang with a collection of strict build flags, will most
    # probably always fail
    - env:
        LABEL: clang strict
      allow_failures: true
      skip_notifications: true
      configure_script:
        - ./build.sh
        - clang --version
        - >
          ./configure CC=clang CXX=clang++
          $DEFAULT_CONFIG_OPTS
          CFLAGS='-Wall
          -Wno-error
          -Wextra
          -Wformat=2
          -Wformat-security
          -Wformat-nonliteral
          -Wmissing-include-dirs
          -Wold-style-definition
          -Wpointer-arith
          -Winit-self
          -Wmissing-prototypes
          -Wimplicit-function-declaration
          -Wmissing-declarations
          -Wstrict-prototypes
          -Wmissing-noreturn
          -Wshadow
          -Wendif-labels
          -Wwrite-strings
          -Wno-unused-parameter
          -Wno-missing-field-initializers
          -Wdate-time
          -Wnested-externs
          -Wno-typedef-redefinition
          -Wno-gnu-variable-sized-type-not-at-end'
      build_script:
        - make -j2 -sk
      tests_script:
        - VALGRIND_OPTS="--errors-for-leak-kinds=definite" make -j2 -sk check || cat ./test-suite.log || false

###
# Build using a range of compilers, available in debian/unstable. NB: might
# fail because of changes to the distro, not the compiler used.
#
bleeding_edge_compilers_task:
  container:
    image: collectd/ci:sid_amd64
  only_if: $CIRRUS_BRANCH == 'master'
  allow_failures: true
  skip_notifications: true
  env:
    matrix:
      CC: gcc-7
      CC: gcc-8
      CC: clang-6.0
      CC: clang-7
      CC: clang-8
      CC: clang-9
  configure_script:
    - ./build.sh
    - $CC --version
    - >
      ./configure CC=$CC
      $DEFAULT_CONFIG_OPTS
      CFLAGS="$(dpkg-buildflags --get CFLAGS)"
      CPPLAGS="$(dpkg-buildflags --get CPPFLAGS)"
      LDFLAGS="$(dpkg-buildflags --get LDFLAGS)"
  build_script:
    - make -j2 -sk
  tests_script:
<<<<<<< HEAD
    - make -j2 -sk check
=======
    - VALGRIND_OPTS="--errors-for-leak-kinds=definite" make -j2 -sk check || cat ./test-suite.log || false
>>>>>>> ac581dac
<|MERGE_RESOLUTION|>--- conflicted
+++ resolved
@@ -221,8 +221,4 @@
   build_script:
     - make -j2 -sk
   tests_script:
-<<<<<<< HEAD
-    - make -j2 -sk check
-=======
-    - VALGRIND_OPTS="--errors-for-leak-kinds=definite" make -j2 -sk check || cat ./test-suite.log || false
->>>>>>> ac581dac
+    - VALGRIND_OPTS="--errors-for-leak-kinds=definite" make -j2 -sk check || cat ./test-suite.log || false