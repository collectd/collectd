--- conflicted
+++ resolved
@@ -61,11 +61,7 @@
   build_script:
     - make -j2 -sk
   tests_script:
-<<<<<<< HEAD
-    - make -j2 -sk check || cat ./test-suite.log || false
-=======
-    - VALGRIND_OPTS="--errors-for-leak-kinds=definite" make -j2 -sk check
->>>>>>> 51f8ec35
+    - VALGRIND_OPTS="--errors-for-leak-kinds=definite" make -j2 -sk check || cat ./test-suite.log || false
     - /checks/check-built-plugins.sh
 
 ###
@@ -96,11 +92,7 @@
   build_script:
     - make -j2 -sk
   tests_script:
-<<<<<<< HEAD
-    - make -j2 -sk check || cat ./test-suite.log || false
-=======
-    - VALGRIND_OPTS="--errors-for-leak-kinds=definite" make -j2 -sk check
->>>>>>> 51f8ec35
+    - VALGRIND_OPTS="--errors-for-leak-kinds=definite" make -j2 -sk check || cat ./test-suite.log || false
     - /checks/check-built-plugins.sh
 
 
@@ -132,11 +124,7 @@
       build_script:
         - make -j2 -sk
       tests_script:
-<<<<<<< HEAD
-        - make -j2 -sk check || cat ./test-suite.log || false
-=======
-        - VALGRIND_OPTS="--errors-for-leak-kinds=definite" make -j2 -sk check
->>>>>>> 51f8ec35
+        - VALGRIND_OPTS="--errors-for-leak-kinds=definite" make -j2 -sk check || cat ./test-suite.log || false
 
     # build against libstatgrab, should always pass
     - env:
@@ -201,11 +189,7 @@
       build_script:
         - make -j2 -sk
       tests_script:
-<<<<<<< HEAD
-        - make -j2 -sk check || cat ./test-suite.log || false
-=======
-        - VALGRIND_OPTS="--errors-for-leak-kinds=definite" make -j2 -sk check
->>>>>>> 51f8ec35
+        - VALGRIND_OPTS="--errors-for-leak-kinds=definite" make -j2 -sk check || cat ./test-suite.log || false
 
 ###
 # Build using a range of compilers, available in debian/unstable. NB: might
@@ -237,8 +221,4 @@
   build_script:
     - make -j2 -sk
   tests_script:
-<<<<<<< HEAD
-    - make -j2 -sk check || cat ./test-suite.log || false
-=======
-    - VALGRIND_OPTS="--errors-for-leak-kinds=definite" make -j2 -sk check
->>>>>>> 51f8ec35
+    - VALGRIND_OPTS="--errors-for-leak-kinds=definite" make -j2 -sk check || cat ./test-suite.log || false